/*
 * Core driver for the generic pin config portions of the pin control subsystem
 *
 * Copyright (C) 2011 ST-Ericsson SA
 * Written on behalf of Linaro for ST-Ericsson
 *
 * Author: Linus Walleij <linus.walleij@linaro.org>
 *
 * License terms: GNU General Public License (GPL) version 2
 */

#define pr_fmt(fmt) "generic pinconfig core: " fmt

#include <linux/kernel.h>
#include <linux/module.h>
#include <linux/init.h>
#include <linux/device.h>
#include <linux/slab.h>
#include <linux/debugfs.h>
#include <linux/seq_file.h>
#include <linux/pinctrl/pinctrl.h>
#include <linux/pinctrl/pinconf.h>
#include <linux/pinctrl/pinconf-generic.h>
#include <linux/of.h>
#include "core.h"
#include "pinconf.h"
#include "pinctrl-utils.h"

#ifdef CONFIG_DEBUG_FS
static const struct pin_config_item conf_items[] = {
	PCONFDUMP(PIN_CONFIG_BIAS_BUS_HOLD, "input bias bus hold", NULL, false),
	PCONFDUMP(PIN_CONFIG_BIAS_DISABLE, "input bias disabled", NULL, false),
	PCONFDUMP(PIN_CONFIG_BIAS_HIGH_IMPEDANCE, "input bias high impedance", NULL, false),
	PCONFDUMP(PIN_CONFIG_BIAS_PULL_DOWN, "input bias pull down", NULL, false),
	PCONFDUMP(PIN_CONFIG_BIAS_PULL_PIN_DEFAULT,
				"input bias pull to pin specific state", NULL, false),
	PCONFDUMP(PIN_CONFIG_BIAS_PULL_UP, "input bias pull up", NULL, false),
	PCONFDUMP(PIN_CONFIG_DRIVE_OPEN_DRAIN, "output drive open drain", NULL, false),
	PCONFDUMP(PIN_CONFIG_DRIVE_OPEN_SOURCE, "output drive open source", NULL, false),
	PCONFDUMP(PIN_CONFIG_DRIVE_PUSH_PULL, "output drive push pull", NULL, false),
	PCONFDUMP(PIN_CONFIG_DRIVE_STRENGTH, "output drive strength", "mA", true),
	PCONFDUMP(PIN_CONFIG_INPUT_DEBOUNCE, "input debounce", "usec", true),
	PCONFDUMP(PIN_CONFIG_INPUT_ENABLE, "input enabled", NULL, false),
	PCONFDUMP(PIN_CONFIG_INPUT_SCHMITT, "input schmitt trigger", NULL, false),
	PCONFDUMP(PIN_CONFIG_INPUT_SCHMITT_ENABLE, "input schmitt enabled", NULL, false),
	PCONFDUMP(PIN_CONFIG_LOW_POWER_MODE, "pin low power", "mode", true),
	PCONFDUMP(PIN_CONFIG_OUTPUT_ENABLE, "output enabled", NULL, false),
	PCONFDUMP(PIN_CONFIG_OUTPUT, "pin output", "level", true),
	PCONFDUMP(PIN_CONFIG_POWER_SOURCE, "pin power source", "selector", true),
	PCONFDUMP(PIN_CONFIG_SLEW_RATE, "slew rate", NULL, true),
};

static void pinconf_generic_dump_one(struct pinctrl_dev *pctldev,
				     struct seq_file *s, const char *gname,
				     unsigned pin,
				     const struct pin_config_item *items,
				     int nitems, int *print_sep)
{
	int i;

	for (i = 0; i < nitems; i++) {
		unsigned long config;
		int ret;

		/* We want to check out this parameter */
		config = pinconf_to_config_packed(items[i].param, 0);
		if (gname)
			ret = pin_config_group_get(dev_name(pctldev->dev),
						   gname, &config);
		else
			ret = pin_config_get_for_pin(pctldev, pin, &config);
		/* These are legal errors */
		if (ret == -EINVAL || ret == -ENOTSUPP)
			continue;
		if (ret) {
			seq_printf(s, "ERROR READING CONFIG SETTING %d ", i);
			continue;
		}
		/* comma between multiple configs */
		if (*print_sep)
			seq_puts(s, ", ");
		*print_sep = 1;
		seq_puts(s, items[i].display);
		/* Print unit if available */
		if (items[i].has_arg) {
			seq_printf(s, " (%u",
				   pinconf_to_config_argument(config));
			if (items[i].format)
				seq_printf(s, " %s)", items[i].format);
			else
				seq_puts(s, ")");
		}
	}
}

/**
 * pinconf_generic_dump_pins - Print information about pin or group of pins
 * @pctldev:	Pincontrol device
 * @s:		File to print to
 * @gname:	Group name specifying pins
 * @pin:	Pin number specyfying pin
 *
 * Print the pinconf configuration for the requested pin(s) to @s. Pins can be
 * specified either by pin using @pin or by group using @gname. Only one needs
 * to be specified the other can be NULL/0.
 */
void pinconf_generic_dump_pins(struct pinctrl_dev *pctldev, struct seq_file *s,
			       const char *gname, unsigned pin)
{
	const struct pinconf_ops *ops = pctldev->desc->confops;
	int print_sep = 0;

	if (!ops->is_generic)
		return;

	/* generic parameters */
	pinconf_generic_dump_one(pctldev, s, gname, pin, conf_items,
				 ARRAY_SIZE(conf_items), &print_sep);
	/* driver-specific parameters */
	if (pctldev->desc->num_custom_params &&
	    pctldev->desc->custom_conf_items)
		pinconf_generic_dump_one(pctldev, s, gname, pin,
					 pctldev->desc->custom_conf_items,
					 pctldev->desc->num_custom_params,
					 &print_sep);
}

void pinconf_generic_dump_config(struct pinctrl_dev *pctldev,
				 struct seq_file *s, unsigned long config)
{
	int i;

	for (i = 0; i < ARRAY_SIZE(conf_items); i++) {
		if (pinconf_to_config_param(config) != conf_items[i].param)
			continue;
		seq_printf(s, "%s: 0x%x", conf_items[i].display,
			   pinconf_to_config_argument(config));
	}

	if (!pctldev->desc->num_custom_params ||
	    !pctldev->desc->custom_conf_items)
		return;

	for (i = 0; i < pctldev->desc->num_custom_params; i++) {
		if (pinconf_to_config_param(config) !=
		    pctldev->desc->custom_conf_items[i].param)
			continue;
		seq_printf(s, "%s: 0x%x",
				pctldev->desc->custom_conf_items[i].display,
				pinconf_to_config_argument(config));
	}
}
EXPORT_SYMBOL_GPL(pinconf_generic_dump_config);
#endif

#ifdef CONFIG_OF
static const struct pinconf_generic_params dt_params[] = {
	{ "bias-bus-hold", PIN_CONFIG_BIAS_BUS_HOLD, 0 },
	{ "bias-disable", PIN_CONFIG_BIAS_DISABLE, 0 },
	{ "bias-high-impedance", PIN_CONFIG_BIAS_HIGH_IMPEDANCE, 0 },
	{ "bias-pull-up", PIN_CONFIG_BIAS_PULL_UP, 1 },
	{ "bias-pull-pin-default", PIN_CONFIG_BIAS_PULL_PIN_DEFAULT, 1 },
	{ "bias-pull-down", PIN_CONFIG_BIAS_PULL_DOWN, 1 },
	{ "drive-open-drain", PIN_CONFIG_DRIVE_OPEN_DRAIN, 0 },
	{ "drive-open-source", PIN_CONFIG_DRIVE_OPEN_SOURCE, 0 },
	{ "drive-push-pull", PIN_CONFIG_DRIVE_PUSH_PULL, 0 },
	{ "drive-strength", PIN_CONFIG_DRIVE_STRENGTH, 0 },
	{ "input-debounce", PIN_CONFIG_INPUT_DEBOUNCE, 0 },
	{ "input-disable", PIN_CONFIG_INPUT_ENABLE, 0 },
	{ "input-enable", PIN_CONFIG_INPUT_ENABLE, 1 },
	{ "input-schmitt", PIN_CONFIG_INPUT_SCHMITT, 0 },
	{ "input-schmitt-disable", PIN_CONFIG_INPUT_SCHMITT_ENABLE, 0 },
	{ "input-schmitt-enable", PIN_CONFIG_INPUT_SCHMITT_ENABLE, 1 },
	{ "low-power-disable", PIN_CONFIG_LOW_POWER_MODE, 0 },
	{ "low-power-enable", PIN_CONFIG_LOW_POWER_MODE, 1 },
<<<<<<< HEAD
=======
	{ "output-disable", PIN_CONFIG_OUTPUT_ENABLE, 0 },
	{ "output-enable", PIN_CONFIG_OUTPUT_ENABLE, 1 },
>>>>>>> a2054256
	{ "output-high", PIN_CONFIG_OUTPUT, 1, },
	{ "output-low", PIN_CONFIG_OUTPUT, 0, },
	{ "power-source", PIN_CONFIG_POWER_SOURCE, 0 },
	{ "slew-rate", PIN_CONFIG_SLEW_RATE, 0 },
};

/**
 * parse_dt_cfg() - Parse DT pinconf parameters
 * @np:	DT node
 * @params:	Array of describing generic parameters
 * @count:	Number of entries in @params
 * @cfg:	Array of parsed config options
 * @ncfg:	Number of entries in @cfg
 *
 * Parse the config options described in @params from @np and puts the result
 * in @cfg. @cfg does not need to be empty, entries are added beginning at
 * @ncfg. @ncfg is updated to reflect the number of entries after parsing. @cfg
 * needs to have enough memory allocated to hold all possible entries.
 */
static void parse_dt_cfg(struct device_node *np,
			 const struct pinconf_generic_params *params,
			 unsigned int count, unsigned long *cfg,
			 unsigned int *ncfg)
{
	int i;

	for (i = 0; i < count; i++) {
		u32 val;
		int ret;
		const struct pinconf_generic_params *par = &params[i];

		ret = of_property_read_u32(np, par->property, &val);

		/* property not found */
		if (ret == -EINVAL)
			continue;

		/* use default value, when no value is specified */
		if (ret)
			val = par->default_value;

		pr_debug("found %s with value %u\n", par->property, val);
		cfg[*ncfg] = pinconf_to_config_packed(par->param, val);
		(*ncfg)++;
	}
}

/**
 * pinconf_generic_parse_dt_config()
 * parse the config properties into generic pinconfig values.
 * @np: node containing the pinconfig properties
 * @configs: array with nconfigs entries containing the generic pinconf values
 *           must be freed when no longer necessary.
 * @nconfigs: umber of configurations
 */
int pinconf_generic_parse_dt_config(struct device_node *np,
				    struct pinctrl_dev *pctldev,
				    unsigned long **configs,
				    unsigned int *nconfigs)
{
	unsigned long *cfg;
	unsigned int max_cfg, ncfg = 0;
	int ret;

	if (!np)
		return -EINVAL;

	/* allocate a temporary array big enough to hold one of each option */
	max_cfg = ARRAY_SIZE(dt_params);
	if (pctldev)
		max_cfg += pctldev->desc->num_custom_params;
	cfg = kcalloc(max_cfg, sizeof(*cfg), GFP_KERNEL);
	if (!cfg)
		return -ENOMEM;

	parse_dt_cfg(np, dt_params, ARRAY_SIZE(dt_params), cfg, &ncfg);
	if (pctldev && pctldev->desc->num_custom_params &&
		pctldev->desc->custom_params)
		parse_dt_cfg(np, pctldev->desc->custom_params,
			     pctldev->desc->num_custom_params, cfg, &ncfg);

	ret = 0;

	/* no configs found at all */
	if (ncfg == 0) {
		*configs = NULL;
		*nconfigs = 0;
		goto out;
	}

	/*
	 * Now limit the number of configs to the real number of
	 * found properties.
	 */
	*configs = kmemdup(cfg, ncfg * sizeof(unsigned long), GFP_KERNEL);
	if (!*configs) {
		ret = -ENOMEM;
		goto out;
	}

	*nconfigs = ncfg;

out:
	kfree(cfg);
	return ret;
}

int pinconf_generic_dt_subnode_to_map(struct pinctrl_dev *pctldev,
		struct device_node *np, struct pinctrl_map **map,
		unsigned *reserved_maps, unsigned *num_maps,
		enum pinctrl_map_type type)
{
	int ret;
	const char *function;
	struct device *dev = pctldev->dev;
	unsigned long *configs = NULL;
	unsigned num_configs = 0;
	unsigned reserve, strings_count;
	struct property *prop;
	const char *group;
	const char *subnode_target_type = "pins";

	ret = of_property_count_strings(np, "pins");
	if (ret < 0) {
		ret = of_property_count_strings(np, "groups");
		if (ret < 0)
			/* skip this node; may contain config child nodes */
			return 0;
		if (type == PIN_MAP_TYPE_INVALID)
			type = PIN_MAP_TYPE_CONFIGS_GROUP;
		subnode_target_type = "groups";
	} else {
		if (type == PIN_MAP_TYPE_INVALID)
			type = PIN_MAP_TYPE_CONFIGS_PIN;
	}
	strings_count = ret;

	ret = of_property_read_string(np, "function", &function);
	if (ret < 0) {
		/* EINVAL=missing, which is fine since it's optional */
		if (ret != -EINVAL)
			dev_err(dev, "%s: could not parse property function\n",
				of_node_full_name(np));
		function = NULL;
	}

	ret = pinconf_generic_parse_dt_config(np, pctldev, &configs,
					      &num_configs);
	if (ret < 0) {
		dev_err(dev, "%s: could not parse node property\n",
			of_node_full_name(np));
		return ret;
	}

	reserve = 0;
	if (function != NULL)
		reserve++;
	if (num_configs)
		reserve++;

	reserve *= strings_count;

	ret = pinctrl_utils_reserve_map(pctldev, map, reserved_maps,
			num_maps, reserve);
	if (ret < 0)
		goto exit;

	of_property_for_each_string(np, subnode_target_type, prop, group) {
		if (function) {
			ret = pinctrl_utils_add_map_mux(pctldev, map,
					reserved_maps, num_maps, group,
					function);
			if (ret < 0)
				goto exit;
		}

		if (num_configs) {
			ret = pinctrl_utils_add_map_configs(pctldev, map,
					reserved_maps, num_maps, group, configs,
					num_configs, type);
			if (ret < 0)
				goto exit;
		}
	}
	ret = 0;

exit:
	kfree(configs);
	return ret;
}
EXPORT_SYMBOL_GPL(pinconf_generic_dt_subnode_to_map);

int pinconf_generic_dt_node_to_map(struct pinctrl_dev *pctldev,
		struct device_node *np_config, struct pinctrl_map **map,
		unsigned *num_maps, enum pinctrl_map_type type)
{
	unsigned reserved_maps;
	struct device_node *np;
	int ret;

	reserved_maps = 0;
	*map = NULL;
	*num_maps = 0;

	ret = pinconf_generic_dt_subnode_to_map(pctldev, np_config, map,
						&reserved_maps, num_maps, type);
	if (ret < 0)
		goto exit;

	for_each_available_child_of_node(np_config, np) {
		ret = pinconf_generic_dt_subnode_to_map(pctldev, np, map,
					&reserved_maps, num_maps, type);
		if (ret < 0)
			goto exit;
	}
	return 0;

exit:
	pinctrl_utils_free_map(pctldev, *map, *num_maps);
	return ret;
}
EXPORT_SYMBOL_GPL(pinconf_generic_dt_node_to_map);

void pinconf_generic_dt_free_map(struct pinctrl_dev *pctldev,
				 struct pinctrl_map *map,
				 unsigned num_maps)
{
	pinctrl_utils_free_map(pctldev, map, num_maps);
}
EXPORT_SYMBOL_GPL(pinconf_generic_dt_free_map);

#endif<|MERGE_RESOLUTION|>--- conflicted
+++ resolved
@@ -173,11 +173,8 @@
 	{ "input-schmitt-enable", PIN_CONFIG_INPUT_SCHMITT_ENABLE, 1 },
 	{ "low-power-disable", PIN_CONFIG_LOW_POWER_MODE, 0 },
 	{ "low-power-enable", PIN_CONFIG_LOW_POWER_MODE, 1 },
-<<<<<<< HEAD
-=======
 	{ "output-disable", PIN_CONFIG_OUTPUT_ENABLE, 0 },
 	{ "output-enable", PIN_CONFIG_OUTPUT_ENABLE, 1 },
->>>>>>> a2054256
 	{ "output-high", PIN_CONFIG_OUTPUT, 1, },
 	{ "output-low", PIN_CONFIG_OUTPUT, 0, },
 	{ "power-source", PIN_CONFIG_POWER_SOURCE, 0 },
