// SPDX-License-Identifier: GPL-2.0-only
/*
 *  HID driver for Logitech receivers
 *
 *  Copyright (c) 2011 Logitech
 */



#include <linux/device.h>
#include <linux/hid.h>
#include <linux/module.h>
#include <linux/kfifo.h>
#include <linux/delay.h>
#include <linux/usb.h> /* For to_usb_interface for kvm extra intf check */
#include <asm/unaligned.h>
#include "hid-ids.h"

#define DJ_MAX_PAIRED_DEVICES			7
#define DJ_MAX_NUMBER_NOTIFS			8
#define DJ_RECEIVER_INDEX			0
#define DJ_DEVICE_INDEX_MIN			1
#define DJ_DEVICE_INDEX_MAX			7

#define DJREPORT_SHORT_LENGTH			15
#define DJREPORT_LONG_LENGTH			32

#define REPORT_ID_DJ_SHORT			0x20
#define REPORT_ID_DJ_LONG			0x21

#define REPORT_ID_HIDPP_SHORT			0x10
#define REPORT_ID_HIDPP_LONG			0x11
#define REPORT_ID_HIDPP_VERY_LONG		0x12

#define HIDPP_REPORT_SHORT_LENGTH		7
#define HIDPP_REPORT_LONG_LENGTH		20

#define HIDPP_RECEIVER_INDEX			0xff

#define REPORT_TYPE_RFREPORT_FIRST		0x01
#define REPORT_TYPE_RFREPORT_LAST		0x1F

/* Command Switch to DJ mode */
#define REPORT_TYPE_CMD_SWITCH			0x80
#define CMD_SWITCH_PARAM_DEVBITFIELD		0x00
#define CMD_SWITCH_PARAM_TIMEOUT_SECONDS	0x01
#define TIMEOUT_NO_KEEPALIVE			0x00

/* Command to Get the list of Paired devices */
#define REPORT_TYPE_CMD_GET_PAIRED_DEVICES	0x81

/* Device Paired Notification */
#define REPORT_TYPE_NOTIF_DEVICE_PAIRED		0x41
#define SPFUNCTION_MORE_NOTIF_EXPECTED		0x01
#define SPFUNCTION_DEVICE_LIST_EMPTY		0x02
#define DEVICE_PAIRED_PARAM_SPFUNCTION		0x00
#define DEVICE_PAIRED_PARAM_EQUAD_ID_LSB	0x01
#define DEVICE_PAIRED_PARAM_EQUAD_ID_MSB	0x02
#define DEVICE_PAIRED_RF_REPORT_TYPE		0x03

/* Device Un-Paired Notification */
#define REPORT_TYPE_NOTIF_DEVICE_UNPAIRED	0x40

/* Connection Status Notification */
#define REPORT_TYPE_NOTIF_CONNECTION_STATUS	0x42
#define CONNECTION_STATUS_PARAM_STATUS		0x00
#define STATUS_LINKLOSS				0x01

/* Error Notification */
#define REPORT_TYPE_NOTIF_ERROR			0x7F
#define NOTIF_ERROR_PARAM_ETYPE			0x00
#define ETYPE_KEEPALIVE_TIMEOUT			0x01

/* supported DJ HID && RF report types */
#define REPORT_TYPE_KEYBOARD			0x01
#define REPORT_TYPE_MOUSE			0x02
#define REPORT_TYPE_CONSUMER_CONTROL		0x03
#define REPORT_TYPE_SYSTEM_CONTROL		0x04
#define REPORT_TYPE_MEDIA_CENTER		0x08
#define REPORT_TYPE_LEDS			0x0E

/* RF Report types bitfield */
#define STD_KEYBOARD				BIT(1)
#define STD_MOUSE				BIT(2)
#define MULTIMEDIA				BIT(3)
#define POWER_KEYS				BIT(4)
#define KBD_MOUSE				BIT(5)
#define MEDIA_CENTER				BIT(8)
#define KBD_LEDS				BIT(14)
/* Fake (bitnr > NUMBER_OF_HID_REPORTS) bit to track HID++ capability */
#define HIDPP					BIT_ULL(63)

/* HID++ Device Connected Notification */
#define REPORT_TYPE_NOTIF_DEVICE_CONNECTED	0x41
#define HIDPP_PARAM_PROTO_TYPE			0x00
#define HIDPP_PARAM_DEVICE_INFO			0x01
#define HIDPP_PARAM_EQUAD_LSB			0x02
#define HIDPP_PARAM_EQUAD_MSB			0x03
#define HIDPP_PARAM_27MHZ_DEVID			0x03
#define HIDPP_DEVICE_TYPE_MASK			GENMASK(3, 0)
#define HIDPP_LINK_STATUS_MASK			BIT(6)
#define HIDPP_MANUFACTURER_MASK			BIT(7)
#define HIDPP_27MHZ_SECURE_MASK			BIT(7)

#define HIDPP_DEVICE_TYPE_KEYBOARD		1
#define HIDPP_DEVICE_TYPE_MOUSE			2

#define HIDPP_SET_REGISTER			0x80
#define HIDPP_GET_LONG_REGISTER			0x83
#define HIDPP_REG_CONNECTION_STATE		0x02
#define HIDPP_REG_PAIRING_INFORMATION		0xB5
#define HIDPP_PAIRING_INFORMATION		0x20
#define HIDPP_FAKE_DEVICE_ARRIVAL		0x02

enum recvr_type {
	recvr_type_dj,
	recvr_type_hidpp,
	recvr_type_gaming_hidpp,
	recvr_type_mouse_only,
	recvr_type_27mhz,
	recvr_type_bluetooth,
	recvr_type_dinovo,
};

struct dj_report {
	u8 report_id;
	u8 device_index;
	u8 report_type;
	u8 report_params[DJREPORT_SHORT_LENGTH - 3];
};

struct hidpp_event {
	u8 report_id;
	u8 device_index;
	u8 sub_id;
	u8 params[HIDPP_REPORT_LONG_LENGTH - 3U];
} __packed;

struct dj_receiver_dev {
	struct hid_device *mouse;
	struct hid_device *keyboard;
	struct hid_device *hidpp;
	struct dj_device *paired_dj_devices[DJ_MAX_PAIRED_DEVICES +
					    DJ_DEVICE_INDEX_MIN];
	struct list_head list;
	struct kref kref;
	struct work_struct work;
	struct kfifo notif_fifo;
	unsigned long last_query; /* in jiffies */
	bool ready;
	enum recvr_type type;
	unsigned int unnumbered_application;
	spinlock_t lock;
};

struct dj_device {
	struct hid_device *hdev;
	struct dj_receiver_dev *dj_receiver_dev;
	u64 reports_supported;
	u8 device_index;
};

#define WORKITEM_TYPE_EMPTY	0
#define WORKITEM_TYPE_PAIRED	1
#define WORKITEM_TYPE_UNPAIRED	2
#define WORKITEM_TYPE_UNKNOWN	255

struct dj_workitem {
	u8 type;		/* WORKITEM_TYPE_* */
	u8 device_index;
	u8 device_type;
	u8 quad_id_msb;
	u8 quad_id_lsb;
	u64 reports_supported;
};

/* Keyboard descriptor (1) */
static const char kbd_descriptor[] = {
	0x05, 0x01,		/* USAGE_PAGE (generic Desktop)     */
	0x09, 0x06,		/* USAGE (Keyboard)         */
	0xA1, 0x01,		/* COLLECTION (Application)     */
	0x85, 0x01,		/* REPORT_ID (1)            */
	0x95, 0x08,		/*   REPORT_COUNT (8)           */
	0x75, 0x01,		/*   REPORT_SIZE (1)            */
	0x15, 0x00,		/*   LOGICAL_MINIMUM (0)        */
	0x25, 0x01,		/*   LOGICAL_MAXIMUM (1)        */
	0x05, 0x07,		/*   USAGE_PAGE (Keyboard)      */
	0x19, 0xE0,		/*   USAGE_MINIMUM (Left Control)   */
	0x29, 0xE7,		/*   USAGE_MAXIMUM (Right GUI)      */
	0x81, 0x02,		/*   INPUT (Data,Var,Abs)       */
	0x95, 0x06,		/*   REPORT_COUNT (6)           */
	0x75, 0x08,		/*   REPORT_SIZE (8)            */
	0x15, 0x00,		/*   LOGICAL_MINIMUM (0)        */
	0x26, 0xFF, 0x00,	/*   LOGICAL_MAXIMUM (255)      */
	0x05, 0x07,		/*   USAGE_PAGE (Keyboard)      */
	0x19, 0x00,		/*   USAGE_MINIMUM (no event)       */
	0x2A, 0xFF, 0x00,	/*   USAGE_MAXIMUM (reserved)       */
	0x81, 0x00,		/*   INPUT (Data,Ary,Abs)       */
	0x85, 0x0e,		/* REPORT_ID (14)               */
	0x05, 0x08,		/*   USAGE PAGE (LED page)      */
	0x95, 0x05,		/*   REPORT COUNT (5)           */
	0x75, 0x01,		/*   REPORT SIZE (1)            */
	0x15, 0x00,		/*   LOGICAL_MINIMUM (0)        */
	0x25, 0x01,		/*   LOGICAL_MAXIMUM (1)        */
	0x19, 0x01,		/*   USAGE MINIMUM (1)          */
	0x29, 0x05,		/*   USAGE MAXIMUM (5)          */
	0x91, 0x02,		/*   OUTPUT (Data, Variable, Absolute)  */
	0x95, 0x01,		/*   REPORT COUNT (1)           */
	0x75, 0x03,		/*   REPORT SIZE (3)            */
	0x91, 0x01,		/*   OUTPUT (Constant)          */
	0xC0
};

/* Mouse descriptor (2)     */
static const char mse_descriptor[] = {
	0x05, 0x01,		/*  USAGE_PAGE (Generic Desktop)        */
	0x09, 0x02,		/*  USAGE (Mouse)                       */
	0xA1, 0x01,		/*  COLLECTION (Application)            */
	0x85, 0x02,		/*    REPORT_ID = 2                     */
	0x09, 0x01,		/*    USAGE (pointer)                   */
	0xA1, 0x00,		/*    COLLECTION (physical)             */
	0x05, 0x09,		/*      USAGE_PAGE (buttons)            */
	0x19, 0x01,		/*      USAGE_MIN (1)                   */
	0x29, 0x10,		/*      USAGE_MAX (16)                  */
	0x15, 0x00,		/*      LOGICAL_MIN (0)                 */
	0x25, 0x01,		/*      LOGICAL_MAX (1)                 */
	0x95, 0x10,		/*      REPORT_COUNT (16)               */
	0x75, 0x01,		/*      REPORT_SIZE (1)                 */
	0x81, 0x02,		/*      INPUT (data var abs)            */
	0x05, 0x01,		/*      USAGE_PAGE (generic desktop)    */
	0x16, 0x01, 0xF8,	/*      LOGICAL_MIN (-2047)             */
	0x26, 0xFF, 0x07,	/*      LOGICAL_MAX (2047)              */
	0x75, 0x0C,		/*      REPORT_SIZE (12)                */
	0x95, 0x02,		/*      REPORT_COUNT (2)                */
	0x09, 0x30,		/*      USAGE (X)                       */
	0x09, 0x31,		/*      USAGE (Y)                       */
	0x81, 0x06,		/*      INPUT                           */
	0x15, 0x81,		/*      LOGICAL_MIN (-127)              */
	0x25, 0x7F,		/*      LOGICAL_MAX (127)               */
	0x75, 0x08,		/*      REPORT_SIZE (8)                 */
	0x95, 0x01,		/*      REPORT_COUNT (1)                */
	0x09, 0x38,		/*      USAGE (wheel)                   */
	0x81, 0x06,		/*      INPUT                           */
	0x05, 0x0C,		/*      USAGE_PAGE(consumer)            */
	0x0A, 0x38, 0x02,	/*      USAGE(AC Pan)                   */
	0x95, 0x01,		/*      REPORT_COUNT (1)                */
	0x81, 0x06,		/*      INPUT                           */
	0xC0,			/*    END_COLLECTION                    */
	0xC0,			/*  END_COLLECTION                      */
};

/* Mouse descriptor (2) for 27 MHz receiver, only 8 buttons */
static const char mse_27mhz_descriptor[] = {
	0x05, 0x01,		/*  USAGE_PAGE (Generic Desktop)        */
	0x09, 0x02,		/*  USAGE (Mouse)                       */
	0xA1, 0x01,		/*  COLLECTION (Application)            */
	0x85, 0x02,		/*    REPORT_ID = 2                     */
	0x09, 0x01,		/*    USAGE (pointer)                   */
	0xA1, 0x00,		/*    COLLECTION (physical)             */
	0x05, 0x09,		/*      USAGE_PAGE (buttons)            */
	0x19, 0x01,		/*      USAGE_MIN (1)                   */
	0x29, 0x08,		/*      USAGE_MAX (8)                   */
	0x15, 0x00,		/*      LOGICAL_MIN (0)                 */
	0x25, 0x01,		/*      LOGICAL_MAX (1)                 */
	0x95, 0x08,		/*      REPORT_COUNT (8)                */
	0x75, 0x01,		/*      REPORT_SIZE (1)                 */
	0x81, 0x02,		/*      INPUT (data var abs)            */
	0x05, 0x01,		/*      USAGE_PAGE (generic desktop)    */
	0x16, 0x01, 0xF8,	/*      LOGICAL_MIN (-2047)             */
	0x26, 0xFF, 0x07,	/*      LOGICAL_MAX (2047)              */
	0x75, 0x0C,		/*      REPORT_SIZE (12)                */
	0x95, 0x02,		/*      REPORT_COUNT (2)                */
	0x09, 0x30,		/*      USAGE (X)                       */
	0x09, 0x31,		/*      USAGE (Y)                       */
	0x81, 0x06,		/*      INPUT                           */
	0x15, 0x81,		/*      LOGICAL_MIN (-127)              */
	0x25, 0x7F,		/*      LOGICAL_MAX (127)               */
	0x75, 0x08,		/*      REPORT_SIZE (8)                 */
	0x95, 0x01,		/*      REPORT_COUNT (1)                */
	0x09, 0x38,		/*      USAGE (wheel)                   */
	0x81, 0x06,		/*      INPUT                           */
	0x05, 0x0C,		/*      USAGE_PAGE(consumer)            */
	0x0A, 0x38, 0x02,	/*      USAGE(AC Pan)                   */
	0x95, 0x01,		/*      REPORT_COUNT (1)                */
	0x81, 0x06,		/*      INPUT                           */
	0xC0,			/*    END_COLLECTION                    */
	0xC0,			/*  END_COLLECTION                      */
};

/* Mouse descriptor (2) for Bluetooth receiver, low-res hwheel, 12 buttons */
static const char mse_bluetooth_descriptor[] = {
	0x05, 0x01,		/*  USAGE_PAGE (Generic Desktop)        */
	0x09, 0x02,		/*  USAGE (Mouse)                       */
	0xA1, 0x01,		/*  COLLECTION (Application)            */
	0x85, 0x02,		/*    REPORT_ID = 2                     */
	0x09, 0x01,		/*    USAGE (pointer)                   */
	0xA1, 0x00,		/*    COLLECTION (physical)             */
	0x05, 0x09,		/*      USAGE_PAGE (buttons)            */
	0x19, 0x01,		/*      USAGE_MIN (1)                   */
	0x29, 0x08,		/*      USAGE_MAX (8)                   */
	0x15, 0x00,		/*      LOGICAL_MIN (0)                 */
	0x25, 0x01,		/*      LOGICAL_MAX (1)                 */
	0x95, 0x08,		/*      REPORT_COUNT (8)                */
	0x75, 0x01,		/*      REPORT_SIZE (1)                 */
	0x81, 0x02,		/*      INPUT (data var abs)            */
	0x05, 0x01,		/*      USAGE_PAGE (generic desktop)    */
	0x16, 0x01, 0xF8,	/*      LOGICAL_MIN (-2047)             */
	0x26, 0xFF, 0x07,	/*      LOGICAL_MAX (2047)              */
	0x75, 0x0C,		/*      REPORT_SIZE (12)                */
	0x95, 0x02,		/*      REPORT_COUNT (2)                */
	0x09, 0x30,		/*      USAGE (X)                       */
	0x09, 0x31,		/*      USAGE (Y)                       */
	0x81, 0x06,		/*      INPUT                           */
	0x15, 0x81,		/*      LOGICAL_MIN (-127)              */
	0x25, 0x7F,		/*      LOGICAL_MAX (127)               */
	0x75, 0x08,		/*      REPORT_SIZE (8)                 */
	0x95, 0x01,		/*      REPORT_COUNT (1)                */
	0x09, 0x38,		/*      USAGE (wheel)                   */
	0x81, 0x06,		/*      INPUT                           */
	0x05, 0x0C,		/*      USAGE_PAGE(consumer)            */
	0x0A, 0x38, 0x02,	/*      USAGE(AC Pan)                   */
	0x15, 0xF9,		/*      LOGICAL_MIN (-7)                */
	0x25, 0x07,		/*      LOGICAL_MAX (7)                 */
	0x75, 0x04,		/*      REPORT_SIZE (4)                 */
	0x95, 0x01,		/*      REPORT_COUNT (1)                */
	0x81, 0x06,		/*      INPUT                           */
	0x05, 0x09,		/*      USAGE_PAGE (buttons)            */
	0x19, 0x09,		/*      USAGE_MIN (9)                   */
	0x29, 0x0C,		/*      USAGE_MAX (12)                  */
	0x15, 0x00,		/*      LOGICAL_MIN (0)                 */
	0x25, 0x01,		/*      LOGICAL_MAX (1)                 */
	0x75, 0x01,		/*      REPORT_SIZE (1)                 */
	0x95, 0x04,		/*      REPORT_COUNT (4)                */
	0x81, 0x02,		/*      INPUT (Data,Var,Abs)            */
	0xC0,			/*    END_COLLECTION                    */
	0xC0,			/*  END_COLLECTION                      */
};

/* Mouse descriptor (5) for Bluetooth receiver, normal-res hwheel, 8 buttons */
static const char mse5_bluetooth_descriptor[] = {
	0x05, 0x01,		/*  USAGE_PAGE (Generic Desktop)        */
	0x09, 0x02,		/*  Usage (Mouse)                       */
	0xa1, 0x01,		/*  Collection (Application)            */
	0x85, 0x05,		/*   Report ID (5)                      */
	0x09, 0x01,		/*   Usage (Pointer)                    */
	0xa1, 0x00,		/*   Collection (Physical)              */
	0x05, 0x09,		/*    Usage Page (Button)               */
	0x19, 0x01,		/*    Usage Minimum (1)                 */
	0x29, 0x08,		/*    Usage Maximum (8)                 */
	0x15, 0x00,		/*    Logical Minimum (0)               */
	0x25, 0x01,		/*    Logical Maximum (1)               */
	0x95, 0x08,		/*    Report Count (8)                  */
	0x75, 0x01,		/*    Report Size (1)                   */
	0x81, 0x02,		/*    Input (Data,Var,Abs)              */
	0x05, 0x01,		/*    Usage Page (Generic Desktop)      */
	0x16, 0x01, 0xf8,	/*    Logical Minimum (-2047)           */
	0x26, 0xff, 0x07,	/*    Logical Maximum (2047)            */
	0x75, 0x0c,		/*    Report Size (12)                  */
	0x95, 0x02,		/*    Report Count (2)                  */
	0x09, 0x30,		/*    Usage (X)                         */
	0x09, 0x31,		/*    Usage (Y)                         */
	0x81, 0x06,		/*    Input (Data,Var,Rel)              */
	0x15, 0x81,		/*    Logical Minimum (-127)            */
	0x25, 0x7f,		/*    Logical Maximum (127)             */
	0x75, 0x08,		/*    Report Size (8)                   */
	0x95, 0x01,		/*    Report Count (1)                  */
	0x09, 0x38,		/*    Usage (Wheel)                     */
	0x81, 0x06,		/*    Input (Data,Var,Rel)              */
	0x05, 0x0c,		/*    Usage Page (Consumer Devices)     */
	0x0a, 0x38, 0x02,	/*    Usage (AC Pan)                    */
	0x15, 0x81,		/*    Logical Minimum (-127)            */
	0x25, 0x7f,		/*    Logical Maximum (127)             */
	0x75, 0x08,		/*    Report Size (8)                   */
	0x95, 0x01,		/*    Report Count (1)                  */
	0x81, 0x06,		/*    Input (Data,Var,Rel)              */
	0xc0,			/*   End Collection                     */
	0xc0,			/*  End Collection                      */
};

/* Gaming Mouse descriptor (2) */
static const char mse_high_res_descriptor[] = {
	0x05, 0x01,		/*  USAGE_PAGE (Generic Desktop)        */
	0x09, 0x02,		/*  USAGE (Mouse)                       */
	0xA1, 0x01,		/*  COLLECTION (Application)            */
	0x85, 0x02,		/*    REPORT_ID = 2                     */
	0x09, 0x01,		/*    USAGE (pointer)                   */
	0xA1, 0x00,		/*    COLLECTION (physical)             */
	0x05, 0x09,		/*      USAGE_PAGE (buttons)            */
	0x19, 0x01,		/*      USAGE_MIN (1)                   */
	0x29, 0x10,		/*      USAGE_MAX (16)                  */
	0x15, 0x00,		/*      LOGICAL_MIN (0)                 */
	0x25, 0x01,		/*      LOGICAL_MAX (1)                 */
	0x95, 0x10,		/*      REPORT_COUNT (16)               */
	0x75, 0x01,		/*      REPORT_SIZE (1)                 */
	0x81, 0x02,		/*      INPUT (data var abs)            */
	0x05, 0x01,		/*      USAGE_PAGE (generic desktop)    */
	0x16, 0x01, 0x80,	/*      LOGICAL_MIN (-32767)            */
	0x26, 0xFF, 0x7F,	/*      LOGICAL_MAX (32767)             */
	0x75, 0x10,		/*      REPORT_SIZE (16)                */
	0x95, 0x02,		/*      REPORT_COUNT (2)                */
	0x09, 0x30,		/*      USAGE (X)                       */
	0x09, 0x31,		/*      USAGE (Y)                       */
	0x81, 0x06,		/*      INPUT                           */
	0x15, 0x81,		/*      LOGICAL_MIN (-127)              */
	0x25, 0x7F,		/*      LOGICAL_MAX (127)               */
	0x75, 0x08,		/*      REPORT_SIZE (8)                 */
	0x95, 0x01,		/*      REPORT_COUNT (1)                */
	0x09, 0x38,		/*      USAGE (wheel)                   */
	0x81, 0x06,		/*      INPUT                           */
	0x05, 0x0C,		/*      USAGE_PAGE(consumer)            */
	0x0A, 0x38, 0x02,	/*      USAGE(AC Pan)                   */
	0x95, 0x01,		/*      REPORT_COUNT (1)                */
	0x81, 0x06,		/*      INPUT                           */
	0xC0,			/*    END_COLLECTION                    */
	0xC0,			/*  END_COLLECTION                      */
};

/* Consumer Control descriptor (3) */
static const char consumer_descriptor[] = {
	0x05, 0x0C,		/* USAGE_PAGE (Consumer Devices)       */
	0x09, 0x01,		/* USAGE (Consumer Control)            */
	0xA1, 0x01,		/* COLLECTION (Application)            */
	0x85, 0x03,		/* REPORT_ID = 3                       */
	0x75, 0x10,		/* REPORT_SIZE (16)                    */
	0x95, 0x02,		/* REPORT_COUNT (2)                    */
	0x15, 0x01,		/* LOGICAL_MIN (1)                     */
	0x26, 0xFF, 0x02,	/* LOGICAL_MAX (767)                   */
	0x19, 0x01,		/* USAGE_MIN (1)                       */
	0x2A, 0xFF, 0x02,	/* USAGE_MAX (767)                     */
	0x81, 0x00,		/* INPUT (Data Ary Abs)                */
	0xC0,			/* END_COLLECTION                      */
};				/*                                     */

/* System control descriptor (4) */
static const char syscontrol_descriptor[] = {
	0x05, 0x01,		/*   USAGE_PAGE (Generic Desktop)      */
	0x09, 0x80,		/*   USAGE (System Control)            */
	0xA1, 0x01,		/*   COLLECTION (Application)          */
	0x85, 0x04,		/*   REPORT_ID = 4                     */
	0x75, 0x02,		/*   REPORT_SIZE (2)                   */
	0x95, 0x01,		/*   REPORT_COUNT (1)                  */
	0x15, 0x01,		/*   LOGICAL_MIN (1)                   */
	0x25, 0x03,		/*   LOGICAL_MAX (3)                   */
	0x09, 0x82,		/*   USAGE (System Sleep)              */
	0x09, 0x81,		/*   USAGE (System Power Down)         */
	0x09, 0x83,		/*   USAGE (System Wake Up)            */
	0x81, 0x60,		/*   INPUT (Data Ary Abs NPrf Null)    */
	0x75, 0x06,		/*   REPORT_SIZE (6)                   */
	0x81, 0x03,		/*   INPUT (Cnst Var Abs)              */
	0xC0,			/*   END_COLLECTION                    */
};

/* Media descriptor (8) */
static const char media_descriptor[] = {
	0x06, 0xbc, 0xff,	/* Usage Page 0xffbc                   */
	0x09, 0x88,		/* Usage 0x0088                        */
	0xa1, 0x01,		/* BeginCollection                     */
	0x85, 0x08,		/*   Report ID 8                       */
	0x19, 0x01,		/*   Usage Min 0x0001                  */
	0x29, 0xff,		/*   Usage Max 0x00ff                  */
	0x15, 0x01,		/*   Logical Min 1                     */
	0x26, 0xff, 0x00,	/*   Logical Max 255                   */
	0x75, 0x08,		/*   Report Size 8                     */
	0x95, 0x01,		/*   Report Count 1                    */
	0x81, 0x00,		/*   Input                             */
	0xc0,			/* EndCollection                       */
};				/*                                     */

/* HIDPP descriptor */
static const char hidpp_descriptor[] = {
	0x06, 0x00, 0xff,	/* Usage Page (Vendor Defined Page 1)  */
	0x09, 0x01,		/* Usage (Vendor Usage 1)              */
	0xa1, 0x01,		/* Collection (Application)            */
	0x85, 0x10,		/*   Report ID (16)                    */
	0x75, 0x08,		/*   Report Size (8)                   */
	0x95, 0x06,		/*   Report Count (6)                  */
	0x15, 0x00,		/*   Logical Minimum (0)               */
	0x26, 0xff, 0x00,	/*   Logical Maximum (255)             */
	0x09, 0x01,		/*   Usage (Vendor Usage 1)            */
	0x81, 0x00,		/*   Input (Data,Arr,Abs)              */
	0x09, 0x01,		/*   Usage (Vendor Usage 1)            */
	0x91, 0x00,		/*   Output (Data,Arr,Abs)             */
	0xc0,			/* End Collection                      */
	0x06, 0x00, 0xff,	/* Usage Page (Vendor Defined Page 1)  */
	0x09, 0x02,		/* Usage (Vendor Usage 2)              */
	0xa1, 0x01,		/* Collection (Application)            */
	0x85, 0x11,		/*   Report ID (17)                    */
	0x75, 0x08,		/*   Report Size (8)                   */
	0x95, 0x13,		/*   Report Count (19)                 */
	0x15, 0x00,		/*   Logical Minimum (0)               */
	0x26, 0xff, 0x00,	/*   Logical Maximum (255)             */
	0x09, 0x02,		/*   Usage (Vendor Usage 2)            */
	0x81, 0x00,		/*   Input (Data,Arr,Abs)              */
	0x09, 0x02,		/*   Usage (Vendor Usage 2)            */
	0x91, 0x00,		/*   Output (Data,Arr,Abs)             */
	0xc0,			/* End Collection                      */
	0x06, 0x00, 0xff,	/* Usage Page (Vendor Defined Page 1)  */
	0x09, 0x04,		/* Usage (Vendor Usage 0x04)           */
	0xa1, 0x01,		/* Collection (Application)            */
	0x85, 0x20,		/*   Report ID (32)                    */
	0x75, 0x08,		/*   Report Size (8)                   */
	0x95, 0x0e,		/*   Report Count (14)                 */
	0x15, 0x00,		/*   Logical Minimum (0)               */
	0x26, 0xff, 0x00,	/*   Logical Maximum (255)             */
	0x09, 0x41,		/*   Usage (Vendor Usage 0x41)         */
	0x81, 0x00,		/*   Input (Data,Arr,Abs)              */
	0x09, 0x41,		/*   Usage (Vendor Usage 0x41)         */
	0x91, 0x00,		/*   Output (Data,Arr,Abs)             */
	0x85, 0x21,		/*   Report ID (33)                    */
	0x95, 0x1f,		/*   Report Count (31)                 */
	0x15, 0x00,		/*   Logical Minimum (0)               */
	0x26, 0xff, 0x00,	/*   Logical Maximum (255)             */
	0x09, 0x42,		/*   Usage (Vendor Usage 0x42)         */
	0x81, 0x00,		/*   Input (Data,Arr,Abs)              */
	0x09, 0x42,		/*   Usage (Vendor Usage 0x42)         */
	0x91, 0x00,		/*   Output (Data,Arr,Abs)             */
	0xc0,			/* End Collection                      */
};

/* Maximum size of all defined hid reports in bytes (including report id) */
#define MAX_REPORT_SIZE 8

/* Make sure all descriptors are present here */
#define MAX_RDESC_SIZE				\
	(sizeof(kbd_descriptor) +		\
	 sizeof(mse_bluetooth_descriptor) +	\
	 sizeof(mse5_bluetooth_descriptor) +	\
	 sizeof(consumer_descriptor) +		\
	 sizeof(syscontrol_descriptor) +	\
	 sizeof(media_descriptor) +	\
	 sizeof(hidpp_descriptor))

/* Number of possible hid report types that can be created by this driver.
 *
 * Right now, RF report types have the same report types (or report id's)
 * than the hid report created from those RF reports. In the future
 * this doesnt have to be true.
 *
 * For instance, RF report type 0x01 which has a size of 8 bytes, corresponds
 * to hid report id 0x01, this is standard keyboard. Same thing applies to mice
 * reports and consumer control, etc. If a new RF report is created, it doesn't
 * has to have the same report id as its corresponding hid report, so an
 * translation may have to take place for future report types.
 */
#define NUMBER_OF_HID_REPORTS 32
static const u8 hid_reportid_size_map[NUMBER_OF_HID_REPORTS] = {
	[1] = 8,		/* Standard keyboard */
	[2] = 8,		/* Standard mouse */
	[3] = 5,		/* Consumer control */
	[4] = 2,		/* System control */
	[8] = 2,		/* Media Center */
};


#define LOGITECH_DJ_INTERFACE_NUMBER 0x02

static const struct hid_ll_driver logi_dj_ll_driver;

static int logi_dj_recv_query_paired_devices(struct dj_receiver_dev *djrcv_dev);
static void delayedwork_callback(struct work_struct *work);

static LIST_HEAD(dj_hdev_list);
static DEFINE_MUTEX(dj_hdev_list_lock);

static bool recvr_type_is_bluetooth(enum recvr_type type)
{
	return type == recvr_type_bluetooth || type == recvr_type_dinovo;
}

/*
 * dj/HID++ receivers are really a single logical entity, but for BIOS/Windows
 * compatibility they have multiple USB interfaces. On HID++ receivers we need
 * to listen for input reports on both interfaces. The functions below are used
 * to create a single struct dj_receiver_dev for all interfaces belonging to
 * a single USB-device / receiver.
 */
static struct dj_receiver_dev *dj_find_receiver_dev(struct hid_device *hdev,
						    enum recvr_type type)
{
	struct dj_receiver_dev *djrcv_dev;
	char sep;

	/*
	 * The bluetooth receiver contains a built-in hub and has separate
	 * USB-devices for the keyboard and mouse interfaces.
	 */
	sep = recvr_type_is_bluetooth(type) ? '.' : '/';

	/* Try to find an already-probed interface from the same device */
	list_for_each_entry(djrcv_dev, &dj_hdev_list, list) {
		if (djrcv_dev->mouse &&
		    hid_compare_device_paths(hdev, djrcv_dev->mouse, sep)) {
			kref_get(&djrcv_dev->kref);
			return djrcv_dev;
		}
		if (djrcv_dev->keyboard &&
		    hid_compare_device_paths(hdev, djrcv_dev->keyboard, sep)) {
			kref_get(&djrcv_dev->kref);
			return djrcv_dev;
		}
		if (djrcv_dev->hidpp &&
		    hid_compare_device_paths(hdev, djrcv_dev->hidpp, sep)) {
			kref_get(&djrcv_dev->kref);
			return djrcv_dev;
		}
	}

	return NULL;
}

static void dj_release_receiver_dev(struct kref *kref)
{
	struct dj_receiver_dev *djrcv_dev = container_of(kref, struct dj_receiver_dev, kref);

	list_del(&djrcv_dev->list);
	kfifo_free(&djrcv_dev->notif_fifo);
	kfree(djrcv_dev);
}

static void dj_put_receiver_dev(struct hid_device *hdev)
{
	struct dj_receiver_dev *djrcv_dev = hid_get_drvdata(hdev);

	mutex_lock(&dj_hdev_list_lock);

	if (djrcv_dev->mouse == hdev)
		djrcv_dev->mouse = NULL;
	if (djrcv_dev->keyboard == hdev)
		djrcv_dev->keyboard = NULL;
	if (djrcv_dev->hidpp == hdev)
		djrcv_dev->hidpp = NULL;

	kref_put(&djrcv_dev->kref, dj_release_receiver_dev);

	mutex_unlock(&dj_hdev_list_lock);
}

static struct dj_receiver_dev *dj_get_receiver_dev(struct hid_device *hdev,
						   enum recvr_type type,
						   unsigned int application,
						   bool is_hidpp)
{
	struct dj_receiver_dev *djrcv_dev;

	mutex_lock(&dj_hdev_list_lock);

	djrcv_dev = dj_find_receiver_dev(hdev, type);
	if (!djrcv_dev) {
		djrcv_dev = kzalloc(sizeof(*djrcv_dev), GFP_KERNEL);
		if (!djrcv_dev)
			goto out;

		INIT_WORK(&djrcv_dev->work, delayedwork_callback);
		spin_lock_init(&djrcv_dev->lock);
		if (kfifo_alloc(&djrcv_dev->notif_fifo,
			    DJ_MAX_NUMBER_NOTIFS * sizeof(struct dj_workitem),
			    GFP_KERNEL)) {
			kfree(djrcv_dev);
			djrcv_dev = NULL;
			goto out;
		}
		kref_init(&djrcv_dev->kref);
		list_add_tail(&djrcv_dev->list, &dj_hdev_list);
		djrcv_dev->last_query = jiffies;
		djrcv_dev->type = type;
	}

	if (application == HID_GD_KEYBOARD)
		djrcv_dev->keyboard = hdev;
	if (application == HID_GD_MOUSE)
		djrcv_dev->mouse = hdev;
	if (is_hidpp)
		djrcv_dev->hidpp = hdev;

	hid_set_drvdata(hdev, djrcv_dev);
out:
	mutex_unlock(&dj_hdev_list_lock);
	return djrcv_dev;
}

static void logi_dj_recv_destroy_djhid_device(struct dj_receiver_dev *djrcv_dev,
					      struct dj_workitem *workitem)
{
	/* Called in delayed work context */
	struct dj_device *dj_dev;
	unsigned long flags;

	spin_lock_irqsave(&djrcv_dev->lock, flags);
	dj_dev = djrcv_dev->paired_dj_devices[workitem->device_index];
	djrcv_dev->paired_dj_devices[workitem->device_index] = NULL;
	spin_unlock_irqrestore(&djrcv_dev->lock, flags);

	if (dj_dev != NULL) {
		hid_destroy_device(dj_dev->hdev);
		kfree(dj_dev);
	} else {
		hid_err(djrcv_dev->hidpp, "%s: can't destroy a NULL device\n",
			__func__);
	}
}

static void logi_dj_recv_add_djhid_device(struct dj_receiver_dev *djrcv_dev,
					  struct dj_workitem *workitem)
{
	/* Called in delayed work context */
	struct hid_device *djrcv_hdev = djrcv_dev->hidpp;
	struct hid_device *dj_hiddev;
	struct dj_device *dj_dev;
	u8 device_index = workitem->device_index;
	unsigned long flags;

	/* Device index goes from 1 to 6, we need 3 bytes to store the
	 * semicolon, the index, and a null terminator
	 */
	unsigned char tmpstr[3];

	/* We are the only one ever adding a device, no need to lock */
	if (djrcv_dev->paired_dj_devices[device_index]) {
		/* The device is already known. No need to reallocate it. */
		dbg_hid("%s: device is already known\n", __func__);
		return;
	}

	dj_hiddev = hid_allocate_device();
	if (IS_ERR(dj_hiddev)) {
		hid_err(djrcv_hdev, "%s: hid_allocate_dev failed\n", __func__);
		return;
	}

	dj_hiddev->ll_driver = &logi_dj_ll_driver;

	dj_hiddev->dev.parent = &djrcv_hdev->dev;
	dj_hiddev->bus = BUS_USB;
	dj_hiddev->vendor = djrcv_hdev->vendor;
	dj_hiddev->product = (workitem->quad_id_msb << 8) |
			      workitem->quad_id_lsb;
	if (workitem->device_type) {
		const char *type_str = "Device";

		switch (workitem->device_type) {
		case 0x01: type_str = "Keyboard";	break;
		case 0x02: type_str = "Mouse";		break;
		case 0x03: type_str = "Numpad";		break;
		case 0x04: type_str = "Presenter";	break;
		case 0x07: type_str = "Remote Control";	break;
		case 0x08: type_str = "Trackball";	break;
		case 0x09: type_str = "Touchpad";	break;
		}
		snprintf(dj_hiddev->name, sizeof(dj_hiddev->name),
			"Logitech Wireless %s PID:%04x",
			type_str, dj_hiddev->product);
	} else {
		snprintf(dj_hiddev->name, sizeof(dj_hiddev->name),
			"Logitech Wireless Device PID:%04x",
			dj_hiddev->product);
	}

	if (djrcv_dev->type == recvr_type_27mhz)
		dj_hiddev->group = HID_GROUP_LOGITECH_27MHZ_DEVICE;
	else
		dj_hiddev->group = HID_GROUP_LOGITECH_DJ_DEVICE;

	memcpy(dj_hiddev->phys, djrcv_hdev->phys, sizeof(djrcv_hdev->phys));
	snprintf(tmpstr, sizeof(tmpstr), ":%d", device_index);
	strlcat(dj_hiddev->phys, tmpstr, sizeof(dj_hiddev->phys));

	dj_dev = kzalloc(sizeof(struct dj_device), GFP_KERNEL);

	if (!dj_dev) {
		hid_err(djrcv_hdev, "%s: failed allocating dj_dev\n", __func__);
		goto dj_device_allocate_fail;
	}

	dj_dev->reports_supported = workitem->reports_supported;
	dj_dev->hdev = dj_hiddev;
	dj_dev->dj_receiver_dev = djrcv_dev;
	dj_dev->device_index = device_index;
	dj_hiddev->driver_data = dj_dev;

	spin_lock_irqsave(&djrcv_dev->lock, flags);
	djrcv_dev->paired_dj_devices[device_index] = dj_dev;
	spin_unlock_irqrestore(&djrcv_dev->lock, flags);

	if (hid_add_device(dj_hiddev)) {
		hid_err(djrcv_hdev, "%s: failed adding dj_device\n", __func__);
		goto hid_add_device_fail;
	}

	return;

hid_add_device_fail:
	spin_lock_irqsave(&djrcv_dev->lock, flags);
	djrcv_dev->paired_dj_devices[device_index] = NULL;
	spin_unlock_irqrestore(&djrcv_dev->lock, flags);
	kfree(dj_dev);
dj_device_allocate_fail:
	hid_destroy_device(dj_hiddev);
}

static void delayedwork_callback(struct work_struct *work)
{
	struct dj_receiver_dev *djrcv_dev =
		container_of(work, struct dj_receiver_dev, work);

	struct dj_workitem workitem;
	unsigned long flags;
	int count;
	int retval;

	dbg_hid("%s\n", __func__);

	spin_lock_irqsave(&djrcv_dev->lock, flags);

	/*
	 * Since we attach to multiple interfaces, we may get scheduled before
	 * we are bound to the HID++ interface, catch this.
	 */
	if (!djrcv_dev->ready) {
		pr_warn("%s: delayedwork queued before hidpp interface was enumerated\n",
			__func__);
		spin_unlock_irqrestore(&djrcv_dev->lock, flags);
		return;
	}

	count = kfifo_out(&djrcv_dev->notif_fifo, &workitem, sizeof(workitem));

	if (count != sizeof(workitem)) {
		spin_unlock_irqrestore(&djrcv_dev->lock, flags);
		return;
	}

	if (!kfifo_is_empty(&djrcv_dev->notif_fifo))
		schedule_work(&djrcv_dev->work);

	spin_unlock_irqrestore(&djrcv_dev->lock, flags);

	switch (workitem.type) {
	case WORKITEM_TYPE_PAIRED:
		logi_dj_recv_add_djhid_device(djrcv_dev, &workitem);
		break;
	case WORKITEM_TYPE_UNPAIRED:
		logi_dj_recv_destroy_djhid_device(djrcv_dev, &workitem);
		break;
	case WORKITEM_TYPE_UNKNOWN:
		retval = logi_dj_recv_query_paired_devices(djrcv_dev);
		if (retval) {
			hid_err(djrcv_dev->hidpp, "%s: logi_dj_recv_query_paired_devices error: %d\n",
				__func__, retval);
		}
		break;
	case WORKITEM_TYPE_EMPTY:
		dbg_hid("%s: device list is empty\n", __func__);
		break;
	}
}

/*
 * Sometimes we receive reports for which we do not have a paired dj_device
 * associated with the device_index or report-type to forward the report to.
 * This means that the original "device paired" notification corresponding
 * to the dj_device never arrived to this driver. Possible reasons for this are:
 * 1) hid-core discards all packets coming from a device during probe().
 * 2) if the receiver is plugged into a KVM switch then the pairing reports
 * are only forwarded to it if the focus is on this PC.
 * This function deals with this by re-asking the receiver for the list of
 * connected devices in the delayed work callback.
 * This function MUST be called with djrcv->lock held.
 */
static void logi_dj_recv_queue_unknown_work(struct dj_receiver_dev *djrcv_dev)
{
	struct dj_workitem workitem = { .type = WORKITEM_TYPE_UNKNOWN };

	/* Rate limit queries done because of unhandled reports to 2/sec */
	if (time_before(jiffies, djrcv_dev->last_query + HZ / 2))
		return;

	kfifo_in(&djrcv_dev->notif_fifo, &workitem, sizeof(workitem));
	schedule_work(&djrcv_dev->work);
}

static void logi_dj_recv_queue_notification(struct dj_receiver_dev *djrcv_dev,
					   struct dj_report *dj_report)
{
	/* We are called from atomic context (tasklet && djrcv->lock held) */
	struct dj_workitem workitem = {
		.device_index = dj_report->device_index,
	};

	switch (dj_report->report_type) {
	case REPORT_TYPE_NOTIF_DEVICE_PAIRED:
		workitem.type = WORKITEM_TYPE_PAIRED;
		if (dj_report->report_params[DEVICE_PAIRED_PARAM_SPFUNCTION] &
		    SPFUNCTION_DEVICE_LIST_EMPTY) {
			workitem.type = WORKITEM_TYPE_EMPTY;
			break;
		}
		fallthrough;
	case REPORT_TYPE_NOTIF_DEVICE_UNPAIRED:
		workitem.quad_id_msb =
			dj_report->report_params[DEVICE_PAIRED_PARAM_EQUAD_ID_MSB];
		workitem.quad_id_lsb =
			dj_report->report_params[DEVICE_PAIRED_PARAM_EQUAD_ID_LSB];
		workitem.reports_supported = get_unaligned_le32(
						dj_report->report_params +
						DEVICE_PAIRED_RF_REPORT_TYPE);
		workitem.reports_supported |= HIDPP;
		if (dj_report->report_type == REPORT_TYPE_NOTIF_DEVICE_UNPAIRED)
			workitem.type = WORKITEM_TYPE_UNPAIRED;
		break;
	default:
		logi_dj_recv_queue_unknown_work(djrcv_dev);
		return;
	}

	kfifo_in(&djrcv_dev->notif_fifo, &workitem, sizeof(workitem));
	schedule_work(&djrcv_dev->work);
}

/*
 * Some quad/bluetooth keyboards have a builtin touchpad in this case we see
 * only 1 paired device with a device_type of REPORT_TYPE_KEYBOARD. For the
 * touchpad to work we must also forward mouse input reports to the dj_hiddev
 * created for the keyboard (instead of forwarding them to a second paired
 * device with a device_type of REPORT_TYPE_MOUSE as we normally would).
 *
 * On Dinovo receivers the keyboard's touchpad and an optional paired actual
 * mouse send separate input reports, INPUT(2) aka STD_MOUSE for the mouse
 * and INPUT(5) aka KBD_MOUSE for the keyboard's touchpad.
 *
 * On MX5x00 receivers (which can also be paired with a Dinovo keyboard)
 * INPUT(2) is used for both an optional paired actual mouse and for the
 * keyboard's touchpad.
 */
static const u16 kbd_builtin_touchpad_ids[] = {
	0xb309, /* Dinovo Edge */
	0xb30c, /* Dinovo Mini */
};

static void logi_hidpp_dev_conn_notif_equad(struct hid_device *hdev,
					    struct hidpp_event *hidpp_report,
					    struct dj_workitem *workitem)
{
	struct dj_receiver_dev *djrcv_dev = hid_get_drvdata(hdev);
	int i, id;

	workitem->type = WORKITEM_TYPE_PAIRED;
	workitem->device_type = hidpp_report->params[HIDPP_PARAM_DEVICE_INFO] &
				HIDPP_DEVICE_TYPE_MASK;
	workitem->quad_id_msb = hidpp_report->params[HIDPP_PARAM_EQUAD_MSB];
	workitem->quad_id_lsb = hidpp_report->params[HIDPP_PARAM_EQUAD_LSB];
	switch (workitem->device_type) {
	case REPORT_TYPE_KEYBOARD:
		workitem->reports_supported |= STD_KEYBOARD | MULTIMEDIA |
					       POWER_KEYS | MEDIA_CENTER |
					       HIDPP;
		id = (workitem->quad_id_msb << 8) | workitem->quad_id_lsb;
		for (i = 0; i < ARRAY_SIZE(kbd_builtin_touchpad_ids); i++) {
			if (id == kbd_builtin_touchpad_ids[i]) {
				if (djrcv_dev->type == recvr_type_dinovo)
					workitem->reports_supported |= KBD_MOUSE;
				else
					workitem->reports_supported |= STD_MOUSE;
				break;
			}
		}
		break;
	case REPORT_TYPE_MOUSE:
		workitem->reports_supported |= STD_MOUSE | HIDPP | MULTIMEDIA;
		break;
	}
}

static void logi_hidpp_dev_conn_notif_27mhz(struct hid_device *hdev,
					    struct hidpp_event *hidpp_report,
					    struct dj_workitem *workitem)
{
	workitem->type = WORKITEM_TYPE_PAIRED;
	workitem->quad_id_lsb = hidpp_report->params[HIDPP_PARAM_27MHZ_DEVID];
	switch (hidpp_report->device_index) {
	case 1: /* Index 1 is always a mouse */
	case 2: /* Index 2 is always a mouse */
		workitem->device_type = HIDPP_DEVICE_TYPE_MOUSE;
		workitem->reports_supported |= STD_MOUSE | HIDPP;
		break;
	case 3: /* Index 3 is always the keyboard */
		if (hidpp_report->params[HIDPP_PARAM_DEVICE_INFO] & HIDPP_27MHZ_SECURE_MASK) {
			hid_info(hdev, "Keyboard connection is encrypted\n");
		} else {
			hid_warn(hdev, "Keyboard events are send over the air in plain-text / unencrypted\n");
			hid_warn(hdev, "See: https://gitlab.freedesktop.org/jwrdegoede/logitech-27mhz-keyboard-encryption-setup/\n");
		}
		fallthrough;
	case 4: /* Index 4 is used for an optional separate numpad */
		workitem->device_type = HIDPP_DEVICE_TYPE_KEYBOARD;
		workitem->reports_supported |= STD_KEYBOARD | MULTIMEDIA |
					       POWER_KEYS | HIDPP;
		break;
	default:
		hid_warn(hdev, "%s: unexpected device-index %d", __func__,
			 hidpp_report->device_index);
	}
}

static void logi_hidpp_recv_queue_notif(struct hid_device *hdev,
					struct hidpp_event *hidpp_report)
{
	/* We are called from atomic context (tasklet && djrcv->lock held) */
	struct dj_receiver_dev *djrcv_dev = hid_get_drvdata(hdev);
	const char *device_type = "UNKNOWN";
	struct dj_workitem workitem = {
		.type = WORKITEM_TYPE_EMPTY,
		.device_index = hidpp_report->device_index,
	};

	switch (hidpp_report->params[HIDPP_PARAM_PROTO_TYPE]) {
	case 0x01:
		device_type = "Bluetooth";
		/* Bluetooth connect packet contents is the same as (e)QUAD */
		logi_hidpp_dev_conn_notif_equad(hdev, hidpp_report, &workitem);
		if (!(hidpp_report->params[HIDPP_PARAM_DEVICE_INFO] &
						HIDPP_MANUFACTURER_MASK)) {
			hid_info(hdev, "Non Logitech device connected on slot %d\n",
				 hidpp_report->device_index);
			workitem.reports_supported &= ~HIDPP;
		}
		break;
	case 0x02:
		device_type = "27 Mhz";
		logi_hidpp_dev_conn_notif_27mhz(hdev, hidpp_report, &workitem);
		break;
	case 0x03:
		device_type = "QUAD or eQUAD";
		logi_hidpp_dev_conn_notif_equad(hdev, hidpp_report, &workitem);
		break;
	case 0x04:
		device_type = "eQUAD step 4 DJ";
		logi_hidpp_dev_conn_notif_equad(hdev, hidpp_report, &workitem);
		break;
	case 0x05:
		device_type = "DFU Lite";
		break;
	case 0x06:
		device_type = "eQUAD step 4 Lite";
		logi_hidpp_dev_conn_notif_equad(hdev, hidpp_report, &workitem);
		break;
	case 0x07:
		device_type = "eQUAD step 4 Gaming";
		logi_hidpp_dev_conn_notif_equad(hdev, hidpp_report, &workitem);
		workitem.reports_supported |= STD_KEYBOARD;
		break;
	case 0x08:
		device_type = "eQUAD step 4 for gamepads";
		break;
	case 0x0a:
		device_type = "eQUAD nano Lite";
		logi_hidpp_dev_conn_notif_equad(hdev, hidpp_report, &workitem);
		break;
	case 0x0c:
		device_type = "eQUAD Lightspeed 1";
		logi_hidpp_dev_conn_notif_equad(hdev, hidpp_report, &workitem);
		workitem.reports_supported |= STD_KEYBOARD;
		break;
	case 0x0d:
		device_type = "eQUAD Lightspeed 1.1";
		logi_hidpp_dev_conn_notif_equad(hdev, hidpp_report, &workitem);
		workitem.reports_supported |= STD_KEYBOARD;
		break;
	case 0x0f:
	case 0x11:
		device_type = "eQUAD Lightspeed 1.2";
		logi_hidpp_dev_conn_notif_equad(hdev, hidpp_report, &workitem);
		workitem.reports_supported |= STD_KEYBOARD;
		break;
	}

	/* custom receiver device (eg. powerplay) */
	if (hidpp_report->device_index == 7) {
		workitem.reports_supported |= HIDPP;
	}

	if (workitem.type == WORKITEM_TYPE_EMPTY) {
		hid_warn(hdev,
			 "unusable device of type %s (0x%02x) connected on slot %d",
			 device_type,
			 hidpp_report->params[HIDPP_PARAM_PROTO_TYPE],
			 hidpp_report->device_index);
		return;
	}

	hid_info(hdev, "device of type %s (0x%02x) connected on slot %d",
		 device_type, hidpp_report->params[HIDPP_PARAM_PROTO_TYPE],
		 hidpp_report->device_index);

	kfifo_in(&djrcv_dev->notif_fifo, &workitem, sizeof(workitem));
	schedule_work(&djrcv_dev->work);
}

static void logi_dj_recv_forward_null_report(struct dj_receiver_dev *djrcv_dev,
					     struct dj_report *dj_report)
{
	/* We are called from atomic context (tasklet && djrcv->lock held) */
	unsigned int i;
	u8 reportbuffer[MAX_REPORT_SIZE];
	struct dj_device *djdev;

	djdev = djrcv_dev->paired_dj_devices[dj_report->device_index];

	memset(reportbuffer, 0, sizeof(reportbuffer));

	for (i = 0; i < NUMBER_OF_HID_REPORTS; i++) {
		if (djdev->reports_supported & (1 << i)) {
			reportbuffer[0] = i;
			if (hid_input_report(djdev->hdev,
					     HID_INPUT_REPORT,
					     reportbuffer,
					     hid_reportid_size_map[i], 1)) {
				dbg_hid("hid_input_report error sending null "
					"report\n");
			}
		}
	}
}

static void logi_dj_recv_forward_dj(struct dj_receiver_dev *djrcv_dev,
				    struct dj_report *dj_report)
{
	/* We are called from atomic context (tasklet && djrcv->lock held) */
	struct dj_device *dj_device;

	dj_device = djrcv_dev->paired_dj_devices[dj_report->device_index];

	if ((dj_report->report_type > ARRAY_SIZE(hid_reportid_size_map) - 1) ||
	    (hid_reportid_size_map[dj_report->report_type] == 0)) {
		dbg_hid("invalid report type:%x\n", dj_report->report_type);
		return;
	}

	if (hid_input_report(dj_device->hdev,
			HID_INPUT_REPORT, &dj_report->report_type,
			hid_reportid_size_map[dj_report->report_type], 1)) {
		dbg_hid("hid_input_report error\n");
	}
}

static void logi_dj_recv_forward_report(struct dj_device *dj_dev, u8 *data,
					int size)
{
	/* We are called from atomic context (tasklet && djrcv->lock held) */
	if (hid_input_report(dj_dev->hdev, HID_INPUT_REPORT, data, size, 1))
		dbg_hid("hid_input_report error\n");
}

static void logi_dj_recv_forward_input_report(struct hid_device *hdev,
					      u8 *data, int size)
{
	struct dj_receiver_dev *djrcv_dev = hid_get_drvdata(hdev);
	struct dj_device *dj_dev;
	unsigned long flags;
	u8 report = data[0];
	int i;

	if (report > REPORT_TYPE_RFREPORT_LAST) {
		hid_err(hdev, "Unexpected input report number %d\n", report);
		return;
	}

	spin_lock_irqsave(&djrcv_dev->lock, flags);
	for (i = 0; i < (DJ_MAX_PAIRED_DEVICES + DJ_DEVICE_INDEX_MIN); i++) {
		dj_dev = djrcv_dev->paired_dj_devices[i];
		if (dj_dev && (dj_dev->reports_supported & BIT(report))) {
			logi_dj_recv_forward_report(dj_dev, data, size);
			spin_unlock_irqrestore(&djrcv_dev->lock, flags);
			return;
		}
	}

	logi_dj_recv_queue_unknown_work(djrcv_dev);
	spin_unlock_irqrestore(&djrcv_dev->lock, flags);

	dbg_hid("No dj-devs handling input report number %d\n", report);
}

static int logi_dj_recv_send_report(struct dj_receiver_dev *djrcv_dev,
				    struct dj_report *dj_report)
{
	struct hid_device *hdev = djrcv_dev->hidpp;
	struct hid_report *report;
	struct hid_report_enum *output_report_enum;
	u8 *data = (u8 *)(&dj_report->device_index);
	unsigned int i;

	output_report_enum = &hdev->report_enum[HID_OUTPUT_REPORT];
	report = output_report_enum->report_id_hash[REPORT_ID_DJ_SHORT];

	if (!report) {
		hid_err(hdev, "%s: unable to find dj report\n", __func__);
		return -ENODEV;
	}

	for (i = 0; i < DJREPORT_SHORT_LENGTH - 1; i++)
		report->field[0]->value[i] = data[i];

	hid_hw_request(hdev, report, HID_REQ_SET_REPORT);

	return 0;
}

static int logi_dj_recv_query_hidpp_devices(struct dj_receiver_dev *djrcv_dev)
{
	static const u8 template[] = {
		REPORT_ID_HIDPP_SHORT,
		HIDPP_RECEIVER_INDEX,
		HIDPP_SET_REGISTER,
		HIDPP_REG_CONNECTION_STATE,
		HIDPP_FAKE_DEVICE_ARRIVAL,
		0x00, 0x00
	};
	u8 *hidpp_report;
	int retval;

	hidpp_report = kmemdup(template, sizeof(template), GFP_KERNEL);
	if (!hidpp_report)
		return -ENOMEM;

	retval = hid_hw_raw_request(djrcv_dev->hidpp,
				    REPORT_ID_HIDPP_SHORT,
				    hidpp_report, sizeof(template),
				    HID_OUTPUT_REPORT,
				    HID_REQ_SET_REPORT);

	kfree(hidpp_report);
	return (retval < 0) ? retval : 0;
}

static int logi_dj_recv_query_paired_devices(struct dj_receiver_dev *djrcv_dev)
{
	struct dj_report *dj_report;
	int retval;

	djrcv_dev->last_query = jiffies;

	if (djrcv_dev->type != recvr_type_dj)
		return logi_dj_recv_query_hidpp_devices(djrcv_dev);

	dj_report = kzalloc(sizeof(struct dj_report), GFP_KERNEL);
	if (!dj_report)
		return -ENOMEM;
	dj_report->report_id = REPORT_ID_DJ_SHORT;
	dj_report->device_index = HIDPP_RECEIVER_INDEX;
	dj_report->report_type = REPORT_TYPE_CMD_GET_PAIRED_DEVICES;
	retval = logi_dj_recv_send_report(djrcv_dev, dj_report);
	kfree(dj_report);
	return retval;
}


static int logi_dj_recv_switch_to_dj_mode(struct dj_receiver_dev *djrcv_dev,
					  unsigned timeout)
{
	struct hid_device *hdev = djrcv_dev->hidpp;
	struct dj_report *dj_report;
	u8 *buf;
	int retval = 0;

	dj_report = kzalloc(sizeof(struct dj_report), GFP_KERNEL);
	if (!dj_report)
		return -ENOMEM;

	if (djrcv_dev->type == recvr_type_dj) {
		dj_report->report_id = REPORT_ID_DJ_SHORT;
		dj_report->device_index = HIDPP_RECEIVER_INDEX;
		dj_report->report_type = REPORT_TYPE_CMD_SWITCH;
		dj_report->report_params[CMD_SWITCH_PARAM_DEVBITFIELD] = 0x3F;
		dj_report->report_params[CMD_SWITCH_PARAM_TIMEOUT_SECONDS] =
								(u8)timeout;

		retval = logi_dj_recv_send_report(djrcv_dev, dj_report);

		/*
		 * Ugly sleep to work around a USB 3.0 bug when the receiver is
		 * still processing the "switch-to-dj" command while we send an
		 * other command.
		 * 50 msec should gives enough time to the receiver to be ready.
		 */
		msleep(50);

<<<<<<< HEAD
		if (retval)
			return retval;
=======
		if (retval) {
			kfree(dj_report);
			return retval;
		}
>>>>>>> 0c383648
	}

	/*
	 * Magical bits to set up hidpp notifications when the dj devices
	 * are connected/disconnected.
	 *
	 * We can reuse dj_report because HIDPP_REPORT_SHORT_LENGTH is smaller
	 * than DJREPORT_SHORT_LENGTH.
	 */
	buf = (u8 *)dj_report;

	memset(buf, 0, HIDPP_REPORT_SHORT_LENGTH);

	buf[0] = REPORT_ID_HIDPP_SHORT;
	buf[1] = HIDPP_RECEIVER_INDEX;
	buf[2] = 0x80;
	buf[3] = 0x00;
	buf[4] = 0x00;
	buf[5] = 0x09;
	buf[6] = 0x00;

	retval = hid_hw_raw_request(hdev, REPORT_ID_HIDPP_SHORT, buf,
			HIDPP_REPORT_SHORT_LENGTH, HID_OUTPUT_REPORT,
			HID_REQ_SET_REPORT);

	kfree(dj_report);
	return retval;
}


static int logi_dj_ll_open(struct hid_device *hid)
{
	dbg_hid("%s: %s\n", __func__, hid->phys);
	return 0;

}

static void logi_dj_ll_close(struct hid_device *hid)
{
	dbg_hid("%s: %s\n", __func__, hid->phys);
}

/*
 * Register 0xB5 is "pairing information". It is solely intended for the
 * receiver, so do not overwrite the device index.
 */
static u8 unifying_pairing_query[]  = { REPORT_ID_HIDPP_SHORT,
					HIDPP_RECEIVER_INDEX,
					HIDPP_GET_LONG_REGISTER,
					HIDPP_REG_PAIRING_INFORMATION };
static u8 unifying_pairing_answer[] = { REPORT_ID_HIDPP_LONG,
					HIDPP_RECEIVER_INDEX,
					HIDPP_GET_LONG_REGISTER,
					HIDPP_REG_PAIRING_INFORMATION };

static int logi_dj_ll_raw_request(struct hid_device *hid,
				  unsigned char reportnum, __u8 *buf,
				  size_t count, unsigned char report_type,
				  int reqtype)
{
	struct dj_device *djdev = hid->driver_data;
	struct dj_receiver_dev *djrcv_dev = djdev->dj_receiver_dev;
	u8 *out_buf;
	int ret;

	if ((buf[0] == REPORT_ID_HIDPP_SHORT) ||
	    (buf[0] == REPORT_ID_HIDPP_LONG) ||
	    (buf[0] == REPORT_ID_HIDPP_VERY_LONG)) {
		if (count < 2)
			return -EINVAL;

		/* special case where we should not overwrite
		 * the device_index */
		if (count == 7 && !memcmp(buf, unifying_pairing_query,
					  sizeof(unifying_pairing_query)))
			buf[4] = (buf[4] & 0xf0) | (djdev->device_index - 1);
		else
			buf[1] = djdev->device_index;
		return hid_hw_raw_request(djrcv_dev->hidpp, reportnum, buf,
				count, report_type, reqtype);
	}

	if (buf[0] != REPORT_TYPE_LEDS)
		return -EINVAL;

	if (djrcv_dev->type != recvr_type_dj && count >= 2) {
		if (!djrcv_dev->keyboard) {
			hid_warn(hid, "Received REPORT_TYPE_LEDS request before the keyboard interface was enumerated\n");
			return 0;
		}
		/* usbhid overrides the report ID and ignores the first byte */
		return hid_hw_raw_request(djrcv_dev->keyboard, 0, buf, count,
					  report_type, reqtype);
	}

	out_buf = kzalloc(DJREPORT_SHORT_LENGTH, GFP_ATOMIC);
	if (!out_buf)
		return -ENOMEM;

	if (count > DJREPORT_SHORT_LENGTH - 2)
		count = DJREPORT_SHORT_LENGTH - 2;

	out_buf[0] = REPORT_ID_DJ_SHORT;
	out_buf[1] = djdev->device_index;
	memcpy(out_buf + 2, buf, count);

	ret = hid_hw_raw_request(djrcv_dev->hidpp, out_buf[0], out_buf,
		DJREPORT_SHORT_LENGTH, report_type, reqtype);

	kfree(out_buf);
	return ret;
}

static void rdcat(char *rdesc, unsigned int *rsize, const char *data, unsigned int size)
{
	memcpy(rdesc + *rsize, data, size);
	*rsize += size;
}

static int logi_dj_ll_parse(struct hid_device *hid)
{
	struct dj_device *djdev = hid->driver_data;
	unsigned int rsize = 0;
	char *rdesc;
	int retval;

	dbg_hid("%s\n", __func__);

	djdev->hdev->version = 0x0111;
	djdev->hdev->country = 0x00;

	rdesc = kmalloc(MAX_RDESC_SIZE, GFP_KERNEL);
	if (!rdesc)
		return -ENOMEM;

	if (djdev->reports_supported & STD_KEYBOARD) {
		dbg_hid("%s: sending a kbd descriptor, reports_supported: %llx\n",
			__func__, djdev->reports_supported);
		rdcat(rdesc, &rsize, kbd_descriptor, sizeof(kbd_descriptor));
	}

	if (djdev->reports_supported & STD_MOUSE) {
		dbg_hid("%s: sending a mouse descriptor, reports_supported: %llx\n",
			__func__, djdev->reports_supported);
		if (djdev->dj_receiver_dev->type == recvr_type_gaming_hidpp ||
		    djdev->dj_receiver_dev->type == recvr_type_mouse_only)
			rdcat(rdesc, &rsize, mse_high_res_descriptor,
			      sizeof(mse_high_res_descriptor));
		else if (djdev->dj_receiver_dev->type == recvr_type_27mhz)
			rdcat(rdesc, &rsize, mse_27mhz_descriptor,
			      sizeof(mse_27mhz_descriptor));
		else if (recvr_type_is_bluetooth(djdev->dj_receiver_dev->type))
			rdcat(rdesc, &rsize, mse_bluetooth_descriptor,
			      sizeof(mse_bluetooth_descriptor));
		else
			rdcat(rdesc, &rsize, mse_descriptor,
			      sizeof(mse_descriptor));
	}

	if (djdev->reports_supported & KBD_MOUSE) {
		dbg_hid("%s: sending a kbd-mouse descriptor, reports_supported: %llx\n",
			__func__, djdev->reports_supported);
		rdcat(rdesc, &rsize, mse5_bluetooth_descriptor,
		      sizeof(mse5_bluetooth_descriptor));
	}

	if (djdev->reports_supported & MULTIMEDIA) {
		dbg_hid("%s: sending a multimedia report descriptor: %llx\n",
			__func__, djdev->reports_supported);
		rdcat(rdesc, &rsize, consumer_descriptor, sizeof(consumer_descriptor));
	}

	if (djdev->reports_supported & POWER_KEYS) {
		dbg_hid("%s: sending a power keys report descriptor: %llx\n",
			__func__, djdev->reports_supported);
		rdcat(rdesc, &rsize, syscontrol_descriptor, sizeof(syscontrol_descriptor));
	}

	if (djdev->reports_supported & MEDIA_CENTER) {
		dbg_hid("%s: sending a media center report descriptor: %llx\n",
			__func__, djdev->reports_supported);
		rdcat(rdesc, &rsize, media_descriptor, sizeof(media_descriptor));
	}

	if (djdev->reports_supported & KBD_LEDS) {
		dbg_hid("%s: need to send kbd leds report descriptor: %llx\n",
			__func__, djdev->reports_supported);
	}

	if (djdev->reports_supported & HIDPP) {
		dbg_hid("%s: sending a HID++ descriptor, reports_supported: %llx\n",
			__func__, djdev->reports_supported);
		rdcat(rdesc, &rsize, hidpp_descriptor,
		      sizeof(hidpp_descriptor));
	}

	retval = hid_parse_report(hid, rdesc, rsize);
	kfree(rdesc);

	return retval;
}

static int logi_dj_ll_start(struct hid_device *hid)
{
	dbg_hid("%s\n", __func__);
	return 0;
}

static void logi_dj_ll_stop(struct hid_device *hid)
{
	dbg_hid("%s\n", __func__);
}

static bool logi_dj_ll_may_wakeup(struct hid_device *hid)
{
	struct dj_device *djdev = hid->driver_data;
	struct dj_receiver_dev *djrcv_dev = djdev->dj_receiver_dev;

	return hid_hw_may_wakeup(djrcv_dev->hidpp);
}

static const struct hid_ll_driver logi_dj_ll_driver = {
	.parse = logi_dj_ll_parse,
	.start = logi_dj_ll_start,
	.stop = logi_dj_ll_stop,
	.open = logi_dj_ll_open,
	.close = logi_dj_ll_close,
	.raw_request = logi_dj_ll_raw_request,
	.may_wakeup = logi_dj_ll_may_wakeup,
};

static int logi_dj_dj_event(struct hid_device *hdev,
			     struct hid_report *report, u8 *data,
			     int size)
{
	struct dj_receiver_dev *djrcv_dev = hid_get_drvdata(hdev);
	struct dj_report *dj_report = (struct dj_report *) data;
	unsigned long flags;

	/*
	 * Here we receive all data coming from iface 2, there are 3 cases:
	 *
	 * 1) Data is intended for this driver i. e. data contains arrival,
	 * departure, etc notifications, in which case we queue them for delayed
	 * processing by the work queue. We return 1 to hid-core as no further
	 * processing is required from it.
	 *
	 * 2) Data informs a connection change, if the change means rf link
	 * loss, then we must send a null report to the upper layer to discard
	 * potentially pressed keys that may be repeated forever by the input
	 * layer. Return 1 to hid-core as no further processing is required.
	 *
	 * 3) Data is an actual input event from a paired DJ device in which
	 * case we forward it to the correct hid device (via hid_input_report()
	 * ) and return 1 so hid-core does not anything else with it.
	 */

	if ((dj_report->device_index < DJ_DEVICE_INDEX_MIN) ||
	    (dj_report->device_index > DJ_DEVICE_INDEX_MAX)) {
		/*
		 * Device index is wrong, bail out.
		 * This driver can ignore safely the receiver notifications,
		 * so ignore those reports too.
		 */
		if (dj_report->device_index != DJ_RECEIVER_INDEX)
			hid_err(hdev, "%s: invalid device index:%d\n",
				__func__, dj_report->device_index);
		return false;
	}

	spin_lock_irqsave(&djrcv_dev->lock, flags);

	if (!djrcv_dev->paired_dj_devices[dj_report->device_index]) {
		/* received an event for an unknown device, bail out */
		logi_dj_recv_queue_notification(djrcv_dev, dj_report);
		goto out;
	}

	switch (dj_report->report_type) {
	case REPORT_TYPE_NOTIF_DEVICE_PAIRED:
		/* pairing notifications are handled above the switch */
		break;
	case REPORT_TYPE_NOTIF_DEVICE_UNPAIRED:
		logi_dj_recv_queue_notification(djrcv_dev, dj_report);
		break;
	case REPORT_TYPE_NOTIF_CONNECTION_STATUS:
		if (dj_report->report_params[CONNECTION_STATUS_PARAM_STATUS] ==
		    STATUS_LINKLOSS) {
			logi_dj_recv_forward_null_report(djrcv_dev, dj_report);
		}
		break;
	default:
		logi_dj_recv_forward_dj(djrcv_dev, dj_report);
	}

out:
	spin_unlock_irqrestore(&djrcv_dev->lock, flags);

	return true;
}

static int logi_dj_hidpp_event(struct hid_device *hdev,
			     struct hid_report *report, u8 *data,
			     int size)
{
	struct dj_receiver_dev *djrcv_dev = hid_get_drvdata(hdev);
	struct hidpp_event *hidpp_report = (struct hidpp_event *) data;
	struct dj_device *dj_dev;
	unsigned long flags;
	u8 device_index = hidpp_report->device_index;

	if (device_index == HIDPP_RECEIVER_INDEX) {
		/* special case were the device wants to know its unifying
		 * name */
		if (size == HIDPP_REPORT_LONG_LENGTH &&
		    !memcmp(data, unifying_pairing_answer,
			    sizeof(unifying_pairing_answer)))
			device_index = (data[4] & 0x0F) + 1;
		else
			return false;
	}

	/*
	 * Data is from the HID++ collection, in this case, we forward the
	 * data to the corresponding child dj device and return 0 to hid-core
	 * so he data also goes to the hidraw device of the receiver. This
	 * allows a user space application to implement the full HID++ routing
	 * via the receiver.
	 */

	if ((device_index < DJ_DEVICE_INDEX_MIN) ||
	    (device_index > DJ_DEVICE_INDEX_MAX)) {
		/*
		 * Device index is wrong, bail out.
		 * This driver can ignore safely the receiver notifications,
		 * so ignore those reports too.
		 */
		hid_err(hdev, "%s: invalid device index:%d\n", __func__,
			hidpp_report->device_index);
		return false;
	}

	spin_lock_irqsave(&djrcv_dev->lock, flags);

	dj_dev = djrcv_dev->paired_dj_devices[device_index];

	/*
	 * With 27 MHz receivers, we do not get an explicit unpair event,
	 * remove the old device if the user has paired a *different* device.
	 */
	if (djrcv_dev->type == recvr_type_27mhz && dj_dev &&
	    hidpp_report->sub_id == REPORT_TYPE_NOTIF_DEVICE_CONNECTED &&
	    hidpp_report->params[HIDPP_PARAM_PROTO_TYPE] == 0x02 &&
	    hidpp_report->params[HIDPP_PARAM_27MHZ_DEVID] !=
						dj_dev->hdev->product) {
		struct dj_workitem workitem = {
			.device_index = hidpp_report->device_index,
			.type = WORKITEM_TYPE_UNPAIRED,
		};
		kfifo_in(&djrcv_dev->notif_fifo, &workitem, sizeof(workitem));
		/* logi_hidpp_recv_queue_notif will queue the work */
		dj_dev = NULL;
	}

	if (dj_dev) {
		logi_dj_recv_forward_report(dj_dev, data, size);
	} else {
		if (hidpp_report->sub_id == REPORT_TYPE_NOTIF_DEVICE_CONNECTED)
			logi_hidpp_recv_queue_notif(hdev, hidpp_report);
		else
			logi_dj_recv_queue_unknown_work(djrcv_dev);
	}

	spin_unlock_irqrestore(&djrcv_dev->lock, flags);

	return false;
}

static int logi_dj_raw_event(struct hid_device *hdev,
			     struct hid_report *report, u8 *data,
			     int size)
{
	struct dj_receiver_dev *djrcv_dev = hid_get_drvdata(hdev);
	dbg_hid("%s, size:%d\n", __func__, size);

	if (!djrcv_dev)
		return 0;

	if (!hdev->report_enum[HID_INPUT_REPORT].numbered) {

		if (djrcv_dev->unnumbered_application == HID_GD_KEYBOARD) {
			/*
			 * For the keyboard, we can reuse the same report by
			 * using the second byte which is constant in the USB
			 * HID report descriptor.
			 */
			data[1] = data[0];
			data[0] = REPORT_TYPE_KEYBOARD;

			logi_dj_recv_forward_input_report(hdev, data, size);

			/* restore previous state */
			data[0] = data[1];
			data[1] = 0;
		}
		/*
		 * Mouse-only receivers send unnumbered mouse data. The 27 MHz
		 * receiver uses 6 byte packets, the nano receiver 8 bytes.
		 */
		if (djrcv_dev->unnumbered_application == HID_GD_MOUSE &&
		    size <= 8) {
			u8 mouse_report[9];

			/* Prepend report id */
			mouse_report[0] = REPORT_TYPE_MOUSE;
			memcpy(mouse_report + 1, data, size);
			logi_dj_recv_forward_input_report(hdev, mouse_report,
							  size + 1);
		}

		return false;
	}

	switch (data[0]) {
	case REPORT_ID_DJ_SHORT:
		if (size != DJREPORT_SHORT_LENGTH) {
			hid_err(hdev, "Short DJ report bad size (%d)", size);
			return false;
		}
		return logi_dj_dj_event(hdev, report, data, size);
	case REPORT_ID_DJ_LONG:
		if (size != DJREPORT_LONG_LENGTH) {
			hid_err(hdev, "Long DJ report bad size (%d)", size);
			return false;
		}
		return logi_dj_dj_event(hdev, report, data, size);
	case REPORT_ID_HIDPP_SHORT:
		if (size != HIDPP_REPORT_SHORT_LENGTH) {
			hid_err(hdev, "Short HID++ report bad size (%d)", size);
			return false;
		}
		return logi_dj_hidpp_event(hdev, report, data, size);
	case REPORT_ID_HIDPP_LONG:
		if (size != HIDPP_REPORT_LONG_LENGTH) {
			hid_err(hdev, "Long HID++ report bad size (%d)", size);
			return false;
		}
		return logi_dj_hidpp_event(hdev, report, data, size);
	}

	logi_dj_recv_forward_input_report(hdev, data, size);

	return false;
}

static int logi_dj_probe(struct hid_device *hdev,
			 const struct hid_device_id *id)
{
	struct hid_report_enum *rep_enum;
	struct hid_report *rep;
	struct dj_receiver_dev *djrcv_dev;
	struct usb_interface *intf;
	unsigned int no_dj_interfaces = 0;
	bool has_hidpp = false;
	unsigned long flags;
	int retval;

	/*
	 * Call to usbhid to fetch the HID descriptors of the current
	 * interface subsequently call to the hid/hid-core to parse the
	 * fetched descriptors.
	 */
	retval = hid_parse(hdev);
	if (retval) {
		hid_err(hdev, "%s: parse failed\n", __func__);
		return retval;
	}

	/*
	 * Some KVMs add an extra interface for e.g. mouse emulation. If we
	 * treat these as logitech-dj interfaces then this causes input events
	 * reported through this extra interface to not be reported correctly.
	 * To avoid this, we treat these as generic-hid devices.
	 */
	switch (id->driver_data) {
	case recvr_type_dj:		no_dj_interfaces = 3; break;
	case recvr_type_hidpp:		no_dj_interfaces = 2; break;
	case recvr_type_gaming_hidpp:	no_dj_interfaces = 3; break;
	case recvr_type_mouse_only:	no_dj_interfaces = 2; break;
	case recvr_type_27mhz:		no_dj_interfaces = 2; break;
	case recvr_type_bluetooth:	no_dj_interfaces = 2; break;
	case recvr_type_dinovo:		no_dj_interfaces = 2; break;
	}
	if (hid_is_usb(hdev)) {
		intf = to_usb_interface(hdev->dev.parent);
		if (intf && intf->altsetting->desc.bInterfaceNumber >=
							no_dj_interfaces) {
			hdev->quirks |= HID_QUIRK_INPUT_PER_APP;
			return hid_hw_start(hdev, HID_CONNECT_DEFAULT);
		}
	}

	rep_enum = &hdev->report_enum[HID_INPUT_REPORT];

	/* no input reports, bail out */
	if (list_empty(&rep_enum->report_list))
		return -ENODEV;

	/*
	 * Check for the HID++ application.
	 * Note: we should theoretically check for HID++ and DJ
	 * collections, but this will do.
	 */
	list_for_each_entry(rep, &rep_enum->report_list, list) {
		if (rep->application == 0xff000001)
			has_hidpp = true;
	}

	/*
	 * Ignore interfaces without DJ/HID++ collection, they will not carry
	 * any data, dont create any hid_device for them.
	 */
	if (!has_hidpp && id->driver_data == recvr_type_dj)
		return -ENODEV;

	/* get the current application attached to the node */
	rep = list_first_entry(&rep_enum->report_list, struct hid_report, list);
	djrcv_dev = dj_get_receiver_dev(hdev, id->driver_data,
					rep->application, has_hidpp);
	if (!djrcv_dev) {
		hid_err(hdev, "%s: dj_get_receiver_dev failed\n", __func__);
		return -ENOMEM;
	}

	if (!rep_enum->numbered)
		djrcv_dev->unnumbered_application = rep->application;

	/* Starts the usb device and connects to upper interfaces hiddev and
	 * hidraw */
	retval = hid_hw_start(hdev, HID_CONNECT_HIDRAW|HID_CONNECT_HIDDEV);
	if (retval) {
		hid_err(hdev, "%s: hid_hw_start returned error\n", __func__);
		goto hid_hw_start_fail;
	}

	if (has_hidpp) {
		retval = logi_dj_recv_switch_to_dj_mode(djrcv_dev, 0);
		if (retval < 0) {
			hid_err(hdev, "%s: logi_dj_recv_switch_to_dj_mode returned error:%d\n",
				__func__, retval);
			goto switch_to_dj_mode_fail;
		}
	}

	/* This is enabling the polling urb on the IN endpoint */
	retval = hid_hw_open(hdev);
	if (retval < 0) {
		hid_err(hdev, "%s: hid_hw_open returned error:%d\n",
			__func__, retval);
		goto llopen_failed;
	}

	/* Allow incoming packets to arrive: */
	hid_device_io_start(hdev);

	if (has_hidpp) {
		spin_lock_irqsave(&djrcv_dev->lock, flags);
		djrcv_dev->ready = true;
		spin_unlock_irqrestore(&djrcv_dev->lock, flags);
		retval = logi_dj_recv_query_paired_devices(djrcv_dev);
		if (retval < 0) {
			hid_err(hdev, "%s: logi_dj_recv_query_paired_devices error:%d\n",
				__func__, retval);
			/*
			 * This can happen with a KVM, let the probe succeed,
			 * logi_dj_recv_queue_unknown_work will retry later.
			 */
		}
	}

	return 0;

llopen_failed:
switch_to_dj_mode_fail:
	hid_hw_stop(hdev);

hid_hw_start_fail:
	dj_put_receiver_dev(hdev);
	return retval;
}

#ifdef CONFIG_PM
static int logi_dj_reset_resume(struct hid_device *hdev)
{
	int retval;
	struct dj_receiver_dev *djrcv_dev = hid_get_drvdata(hdev);

	if (!djrcv_dev || djrcv_dev->hidpp != hdev)
		return 0;

	retval = logi_dj_recv_switch_to_dj_mode(djrcv_dev, 0);
	if (retval < 0) {
		hid_err(hdev, "%s: logi_dj_recv_switch_to_dj_mode returned error:%d\n",
			__func__, retval);
	}

	return 0;
}
#endif

static void logi_dj_remove(struct hid_device *hdev)
{
	struct dj_receiver_dev *djrcv_dev = hid_get_drvdata(hdev);
	struct dj_device *dj_dev;
	unsigned long flags;
	int i;

	dbg_hid("%s\n", __func__);

	if (!djrcv_dev)
		return hid_hw_stop(hdev);

	/*
	 * This ensures that if the work gets requeued from another
	 * interface of the same receiver it will be a no-op.
	 */
	spin_lock_irqsave(&djrcv_dev->lock, flags);
	djrcv_dev->ready = false;
	spin_unlock_irqrestore(&djrcv_dev->lock, flags);

	cancel_work_sync(&djrcv_dev->work);

	hid_hw_close(hdev);
	hid_hw_stop(hdev);

	/*
	 * For proper operation we need access to all interfaces, so we destroy
	 * the paired devices when we're unbound from any interface.
	 *
	 * Note we may still be bound to other interfaces, sharing the same
	 * djrcv_dev, so we need locking here.
	 */
	for (i = 0; i < (DJ_MAX_PAIRED_DEVICES + DJ_DEVICE_INDEX_MIN); i++) {
		spin_lock_irqsave(&djrcv_dev->lock, flags);
		dj_dev = djrcv_dev->paired_dj_devices[i];
		djrcv_dev->paired_dj_devices[i] = NULL;
		spin_unlock_irqrestore(&djrcv_dev->lock, flags);
		if (dj_dev != NULL) {
			hid_destroy_device(dj_dev->hdev);
			kfree(dj_dev);
		}
	}

	dj_put_receiver_dev(hdev);
}

static const struct hid_device_id logi_dj_receivers[] = {
	{ /* Logitech unifying receiver (0xc52b) */
	  HID_USB_DEVICE(USB_VENDOR_ID_LOGITECH,
		USB_DEVICE_ID_LOGITECH_UNIFYING_RECEIVER),
	 .driver_data = recvr_type_dj},
	{ /* Logitech unifying receiver (0xc532) */
	  HID_USB_DEVICE(USB_VENDOR_ID_LOGITECH,
		USB_DEVICE_ID_LOGITECH_UNIFYING_RECEIVER_2),
	 .driver_data = recvr_type_dj},

	{ /* Logitech Nano mouse only receiver (0xc52f) */
	  HID_USB_DEVICE(USB_VENDOR_ID_LOGITECH,
			 USB_DEVICE_ID_LOGITECH_NANO_RECEIVER),
	 .driver_data = recvr_type_mouse_only},
	{ /* Logitech Nano (non DJ) receiver (0xc534) */
	  HID_USB_DEVICE(USB_VENDOR_ID_LOGITECH,
			 USB_DEVICE_ID_LOGITECH_NANO_RECEIVER_2),
	 .driver_data = recvr_type_hidpp},

	{ /* Logitech G700(s) receiver (0xc531) */
	  HID_USB_DEVICE(USB_VENDOR_ID_LOGITECH,
			 USB_DEVICE_ID_LOGITECH_G700_RECEIVER),
	 .driver_data = recvr_type_gaming_hidpp},
	{ /* Logitech G602 receiver (0xc537) */
	  HID_USB_DEVICE(USB_VENDOR_ID_LOGITECH,
		0xc537),
	 .driver_data = recvr_type_gaming_hidpp},
	{ /* Logitech lightspeed receiver (0xc539) */
	  HID_USB_DEVICE(USB_VENDOR_ID_LOGITECH,
		USB_DEVICE_ID_LOGITECH_NANO_RECEIVER_LIGHTSPEED_1),
	 .driver_data = recvr_type_gaming_hidpp},
	{ /* Logitech powerplay receiver (0xc53a) */
	  HID_USB_DEVICE(USB_VENDOR_ID_LOGITECH,
		USB_DEVICE_ID_LOGITECH_NANO_RECEIVER_POWERPLAY),
	 .driver_data = recvr_type_gaming_hidpp},
	{ /* Logitech lightspeed receiver (0xc53f) */
	  HID_USB_DEVICE(USB_VENDOR_ID_LOGITECH,
		USB_DEVICE_ID_LOGITECH_NANO_RECEIVER_LIGHTSPEED_1_1),
	 .driver_data = recvr_type_gaming_hidpp},

	{ /* Logitech 27 MHz HID++ 1.0 receiver (0xc513) */
	  HID_USB_DEVICE(USB_VENDOR_ID_LOGITECH, USB_DEVICE_ID_MX3000_RECEIVER),
	 .driver_data = recvr_type_27mhz},
	{ /* Logitech 27 MHz HID++ 1.0 receiver (0xc517) */
	  HID_USB_DEVICE(USB_VENDOR_ID_LOGITECH,
		USB_DEVICE_ID_S510_RECEIVER_2),
	 .driver_data = recvr_type_27mhz},
	{ /* Logitech 27 MHz HID++ 1.0 mouse-only receiver (0xc51b) */
	  HID_USB_DEVICE(USB_VENDOR_ID_LOGITECH,
		USB_DEVICE_ID_LOGITECH_27MHZ_MOUSE_RECEIVER),
	 .driver_data = recvr_type_27mhz},

	{ /* Logitech MX5000 HID++ / bluetooth receiver keyboard intf. (0xc70e) */
	  HID_USB_DEVICE(USB_VENDOR_ID_LOGITECH,
		USB_DEVICE_ID_MX5000_RECEIVER_KBD_DEV),
	 .driver_data = recvr_type_bluetooth},
	{ /* Logitech MX5000 HID++ / bluetooth receiver mouse intf. (0xc70a) */
	  HID_USB_DEVICE(USB_VENDOR_ID_LOGITECH,
		USB_DEVICE_ID_MX5000_RECEIVER_MOUSE_DEV),
	 .driver_data = recvr_type_bluetooth},
	{ /* Logitech MX5500 HID++ / bluetooth receiver keyboard intf. (0xc71b) */
	  HID_USB_DEVICE(USB_VENDOR_ID_LOGITECH,
		USB_DEVICE_ID_MX5500_RECEIVER_KBD_DEV),
	 .driver_data = recvr_type_bluetooth},
	{ /* Logitech MX5500 HID++ / bluetooth receiver mouse intf. (0xc71c) */
	  HID_USB_DEVICE(USB_VENDOR_ID_LOGITECH,
		USB_DEVICE_ID_MX5500_RECEIVER_MOUSE_DEV),
	 .driver_data = recvr_type_bluetooth},

	{ /* Logitech Dinovo Edge HID++ / bluetooth receiver keyboard intf. (0xc713) */
	  HID_USB_DEVICE(USB_VENDOR_ID_LOGITECH,
		USB_DEVICE_ID_DINOVO_EDGE_RECEIVER_KBD_DEV),
	 .driver_data = recvr_type_dinovo},
	{ /* Logitech Dinovo Edge HID++ / bluetooth receiver mouse intf. (0xc714) */
	  HID_USB_DEVICE(USB_VENDOR_ID_LOGITECH,
		USB_DEVICE_ID_DINOVO_EDGE_RECEIVER_MOUSE_DEV),
	 .driver_data = recvr_type_dinovo},
	{ /* Logitech DiNovo Mini HID++ / bluetooth receiver mouse intf. (0xc71e) */
	  HID_USB_DEVICE(USB_VENDOR_ID_LOGITECH,
		USB_DEVICE_ID_DINOVO_MINI_RECEIVER_KBD_DEV),
	 .driver_data = recvr_type_dinovo},
	{ /* Logitech DiNovo Mini HID++ / bluetooth receiver keyboard intf. (0xc71f) */
	  HID_USB_DEVICE(USB_VENDOR_ID_LOGITECH,
		USB_DEVICE_ID_DINOVO_MINI_RECEIVER_MOUSE_DEV),
	 .driver_data = recvr_type_dinovo},
	{}
};

MODULE_DEVICE_TABLE(hid, logi_dj_receivers);

static struct hid_driver logi_djreceiver_driver = {
	.name = "logitech-djreceiver",
	.id_table = logi_dj_receivers,
	.probe = logi_dj_probe,
	.remove = logi_dj_remove,
	.raw_event = logi_dj_raw_event,
#ifdef CONFIG_PM
	.reset_resume = logi_dj_reset_resume,
#endif
};

module_hid_driver(logi_djreceiver_driver);

MODULE_LICENSE("GPL");
MODULE_AUTHOR("Logitech");
MODULE_AUTHOR("Nestor Lopez Casado");
MODULE_AUTHOR("nlopezcasad@logitech.com");<|MERGE_RESOLUTION|>--- conflicted
+++ resolved
@@ -1284,15 +1284,10 @@
 		 */
 		msleep(50);
 
-<<<<<<< HEAD
-		if (retval)
-			return retval;
-=======
 		if (retval) {
 			kfree(dj_report);
 			return retval;
 		}
->>>>>>> 0c383648
 	}
 
 	/*
