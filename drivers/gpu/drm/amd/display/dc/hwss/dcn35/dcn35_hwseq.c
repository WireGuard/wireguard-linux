/* SPDX-License-Identifier: MIT */
/*
 * Copyright 2023 Advanced Micro Devices, Inc.
 *
 * Permission is hereby granted, free of charge, to any person obtaining a
 * copy of this software and associated documentation files (the "Software"),
 * to deal in the Software without restriction, including without limitation
 * the rights to use, copy, modify, merge, publish, distribute, sublicense,
 * and/or sell copies of the Software, and to permit persons to whom the
 * Software is furnished to do so, subject to the following conditions:
 *
 * The above copyright notice and this permission notice shall be included in
 * all copies or substantial portions of the Software.
 *
 * THE SOFTWARE IS PROVIDED "AS IS", WITHOUT WARRANTY OF ANY KIND, EXPRESS OR
 * IMPLIED, INCLUDING BUT NOT LIMITED TO THE WARRANTIES OF MERCHANTABILITY,
 * FITNESS FOR A PARTICULAR PURPOSE AND NONINFRINGEMENT.  IN NO EVENT SHALL
 * THE COPYRIGHT HOLDER(S) OR AUTHOR(S) BE LIABLE FOR ANY CLAIM, DAMAGES OR
 * OTHER LIABILITY, WHETHER IN AN ACTION OF CONTRACT, TORT OR OTHERWISE,
 * ARISING FROM, OUT OF OR IN CONNECTION WITH THE SOFTWARE OR THE USE OR
 * OTHER DEALINGS IN THE SOFTWARE.
 *
 * Authors: AMD
 *
 */

#include "dm_services.h"
#include "dm_helpers.h"
#include "core_types.h"
#include "resource.h"
#include "dccg.h"
#include "dce/dce_hwseq.h"
#include "clk_mgr.h"
#include "reg_helper.h"
#include "abm.h"
#include "hubp.h"
#include "dchubbub.h"
#include "timing_generator.h"
#include "opp.h"
#include "ipp.h"
#include "mpc.h"
#include "mcif_wb.h"
#include "dc_dmub_srv.h"
#include "dcn35_hwseq.h"
#include "dcn35/dcn35_dccg.h"
#include "link_hwss.h"
#include "dpcd_defs.h"
#include "dce/dmub_outbox.h"
#include "link.h"
#include "dcn10/dcn10_hwseq.h"
#include "inc/link_enc_cfg.h"
#include "dcn30/dcn30_vpg.h"
#include "dce/dce_i2c_hw.h"
#include "dsc.h"
#include "dcn20/dcn20_optc.h"
#include "dcn30/dcn30_cm_common.h"
#include "dcn31/dcn31_hwseq.h"
#include "dcn20/dcn20_hwseq.h"
#include "dc_state_priv.h"

#define DC_LOGGER_INIT(logger) \
	struct dal_logger *dc_logger = logger

#define CTX \
	hws->ctx
#define REG(reg)\
	hws->regs->reg
#define DC_LOGGER \
	dc_logger


#undef FN
#define FN(reg_name, field_name) \
	hws->shifts->field_name, hws->masks->field_name
#if 0
static void enable_memory_low_power(struct dc *dc)
{
	struct dce_hwseq *hws = dc->hwseq;
	int i;

	if (dc->debug.enable_mem_low_power.bits.dmcu) {
		// Force ERAM to shutdown if DMCU is not enabled
		if (dc->debug.disable_dmcu || dc->config.disable_dmcu) {
			REG_UPDATE(DMU_MEM_PWR_CNTL, DMCU_ERAM_MEM_PWR_FORCE, 3);
		}
	}
	/*dcn35 has default MEM_PWR enabled, make sure wake them up*/
	// Set default OPTC memory power states
	if (dc->debug.enable_mem_low_power.bits.optc) {
		// Shutdown when unassigned and light sleep in VBLANK
		REG_SET_2(ODM_MEM_PWR_CTRL3, 0, ODM_MEM_UNASSIGNED_PWR_MODE, 3, ODM_MEM_VBLANK_PWR_MODE, 1);
	}

	if (dc->debug.enable_mem_low_power.bits.vga) {
		// Power down VGA memory
		REG_UPDATE(MMHUBBUB_MEM_PWR_CNTL, VGA_MEM_PWR_FORCE, 1);
	}

	if (dc->debug.enable_mem_low_power.bits.mpc &&
		dc->res_pool->mpc->funcs->set_mpc_mem_lp_mode)
		dc->res_pool->mpc->funcs->set_mpc_mem_lp_mode(dc->res_pool->mpc);

	if (dc->debug.enable_mem_low_power.bits.vpg && dc->res_pool->stream_enc[0]->vpg->funcs->vpg_powerdown) {
		// Power down VPGs
		for (i = 0; i < dc->res_pool->stream_enc_count; i++)
			dc->res_pool->stream_enc[i]->vpg->funcs->vpg_powerdown(dc->res_pool->stream_enc[i]->vpg);
#if defined(CONFIG_DRM_AMD_DC_DP2_0)
		for (i = 0; i < dc->res_pool->hpo_dp_stream_enc_count; i++)
			dc->res_pool->hpo_dp_stream_enc[i]->vpg->funcs->vpg_powerdown(dc->res_pool->hpo_dp_stream_enc[i]->vpg);
#endif
	}

}
#endif

void dcn35_set_dmu_fgcg(struct dce_hwseq *hws, bool enable)
{
	REG_UPDATE_3(DMU_CLK_CNTL,
		RBBMIF_FGCG_REP_DIS, !enable,
		IHC_FGCG_REP_DIS, !enable,
		LONO_FGCG_REP_DIS, !enable
	);
}

void dcn35_setup_hpo_hw_control(const struct dce_hwseq *hws, bool enable)
{
	REG_UPDATE(HPO_TOP_HW_CONTROL, HPO_IO_EN, !!enable);
}

void dcn35_init_hw(struct dc *dc)
{
	struct abm **abms = dc->res_pool->multiple_abms;
	struct dce_hwseq *hws = dc->hwseq;
	struct dc_bios *dcb = dc->ctx->dc_bios;
	struct resource_pool *res_pool = dc->res_pool;
	uint32_t backlight = MAX_BACKLIGHT_LEVEL;
	uint32_t user_level = MAX_BACKLIGHT_LEVEL;
	int i;

	if (dc->clk_mgr && dc->clk_mgr->funcs->init_clocks)
		dc->clk_mgr->funcs->init_clocks(dc->clk_mgr);

	//dcn35_set_dmu_fgcg(hws, dc->debug.enable_fine_grain_clock_gating.bits.dmu);

	if (!dcb->funcs->is_accelerated_mode(dcb)) {
		/*this calls into dmubfw to do the init*/
		hws->funcs.bios_golden_init(dc);
	}

	// Initialize the dccg
	if (res_pool->dccg->funcs->dccg_init)
		res_pool->dccg->funcs->dccg_init(res_pool->dccg);

	//enable_memory_low_power(dc);

	if (dc->ctx->dc_bios->fw_info_valid) {
		res_pool->ref_clocks.xtalin_clock_inKhz =
				dc->ctx->dc_bios->fw_info.pll_info.crystal_frequency;

		if (res_pool->hubbub) {

			(res_pool->dccg->funcs->get_dccg_ref_freq)(res_pool->dccg,
				dc->ctx->dc_bios->fw_info.pll_info.crystal_frequency,
				&res_pool->ref_clocks.dccg_ref_clock_inKhz);

			(res_pool->hubbub->funcs->get_dchub_ref_freq)(res_pool->hubbub,
				res_pool->ref_clocks.dccg_ref_clock_inKhz,
				&res_pool->ref_clocks.dchub_ref_clock_inKhz);
		} else {
			// Not all ASICs have DCCG sw component
			res_pool->ref_clocks.dccg_ref_clock_inKhz =
				res_pool->ref_clocks.xtalin_clock_inKhz;
			res_pool->ref_clocks.dchub_ref_clock_inKhz =
				res_pool->ref_clocks.xtalin_clock_inKhz;
		}
	} else
		ASSERT_CRITICAL(false);

	for (i = 0; i < dc->link_count; i++) {
		/* Power up AND update implementation according to the
		 * required signal (which may be different from the
		 * default signal on connector).
		 */
		struct dc_link *link = dc->links[i];

		if (link->ep_type != DISPLAY_ENDPOINT_PHY)
			continue;

		link->link_enc->funcs->hw_init(link->link_enc);

		/* Check for enabled DIG to identify enabled display */
		if (link->link_enc->funcs->is_dig_enabled &&
			link->link_enc->funcs->is_dig_enabled(link->link_enc)) {
			link->link_status.link_active = true;
			if (link->link_enc->funcs->fec_is_active &&
					link->link_enc->funcs->fec_is_active(link->link_enc))
				link->fec_state = dc_link_fec_enabled;
		}
	}

	/* we want to turn off all dp displays before doing detection */
	dc->link_srv->blank_all_dp_displays(dc);
/*
	if (hws->funcs.enable_power_gating_plane)
		hws->funcs.enable_power_gating_plane(dc->hwseq, true);
*/
	if (res_pool->hubbub && res_pool->hubbub->funcs->dchubbub_init)
		res_pool->hubbub->funcs->dchubbub_init(dc->res_pool->hubbub);
	/* If taking control over from VBIOS, we may want to optimize our first
	 * mode set, so we need to skip powering down pipes until we know which
	 * pipes we want to use.
	 * Otherwise, if taking control is not possible, we need to power
	 * everything down.
	 */
	if (dcb->funcs->is_accelerated_mode(dcb) || !dc->config.seamless_boot_edp_requested) {

		// we want to turn off edp displays if odm is enabled and no seamless boot
		if (!dc->caps.seamless_odm) {
			for (i = 0; i < dc->res_pool->timing_generator_count; i++) {
				struct timing_generator *tg = dc->res_pool->timing_generators[i];
				uint32_t num_opps, opp_id_src0, opp_id_src1;

				num_opps = 1;
				if (tg) {
					if (tg->funcs->is_tg_enabled(tg) && tg->funcs->get_optc_source) {
						tg->funcs->get_optc_source(tg, &num_opps,
								&opp_id_src0, &opp_id_src1);
					}
				}

				if (num_opps > 1) {
					dc->link_srv->blank_all_edp_displays(dc);
					break;
				}
			}
		}

		hws->funcs.init_pipes(dc, dc->current_state);
		if (dc->res_pool->hubbub->funcs->allow_self_refresh_control)
			dc->res_pool->hubbub->funcs->allow_self_refresh_control(dc->res_pool->hubbub,
					!dc->res_pool->hubbub->ctx->dc->debug.disable_stutter);
	}
	if (res_pool->dccg->funcs->dccg_root_gate_disable_control) {
		for (i = 0; i < res_pool->pipe_count; i++)
			res_pool->dccg->funcs->dccg_root_gate_disable_control(res_pool->dccg, i, 0);
	}

	for (i = 0; i < res_pool->audio_count; i++) {
		struct audio *audio = res_pool->audios[i];

		audio->funcs->hw_init(audio);
	}

	for (i = 0; i < dc->link_count; i++) {
		struct dc_link *link = dc->links[i];

		if (link->panel_cntl) {
			backlight = link->panel_cntl->funcs->hw_init(link->panel_cntl);
			user_level = link->panel_cntl->stored_backlight_registers.USER_LEVEL;
		}
	}
	if (dc->ctx->dmub_srv) {
	for (i = 0; i < dc->res_pool->pipe_count; i++) {
		if (abms[i] != NULL && abms[i]->funcs != NULL)
			abms[i]->funcs->abm_init(abms[i], backlight, user_level);
		}
	}

	/* power AFMT HDMI memory TODO: may move to dis/en output save power*/
	REG_WRITE(DIO_MEM_PWR_CTRL, 0);

	// Set i2c to light sleep until engine is setup
	if (dc->debug.enable_mem_low_power.bits.i2c)
		REG_UPDATE(DIO_MEM_PWR_CTRL, I2C_LIGHT_SLEEP_FORCE, 0);

	if (hws->funcs.setup_hpo_hw_control)
		hws->funcs.setup_hpo_hw_control(hws, false);

	if (!dc->debug.disable_clock_gate) {
		/* enable all DCN clock gating */
		REG_UPDATE(DCFCLK_CNTL, DCFCLK_GATE_DIS, 0);
	}

	if (dc->debug.disable_mem_low_power) {
		REG_UPDATE(DC_MEM_GLOBAL_PWR_REQ_CNTL, DC_MEM_GLOBAL_PWR_REQ_DIS, 1);
	}
	if (!dcb->funcs->is_accelerated_mode(dcb) && dc->res_pool->hubbub->funcs->init_watermarks)
		dc->res_pool->hubbub->funcs->init_watermarks(dc->res_pool->hubbub);

	if (dc->clk_mgr && dc->clk_mgr->funcs->notify_wm_ranges)
		dc->clk_mgr->funcs->notify_wm_ranges(dc->clk_mgr);

	if (dc->clk_mgr && dc->clk_mgr->funcs->set_hard_max_memclk && !dc->clk_mgr->dc_mode_softmax_enabled)
		dc->clk_mgr->funcs->set_hard_max_memclk(dc->clk_mgr);



	if (dc->res_pool->hubbub->funcs->force_pstate_change_control)
		dc->res_pool->hubbub->funcs->force_pstate_change_control(
				dc->res_pool->hubbub, false, false);

	if (dc->res_pool->hubbub->funcs->init_crb)
		dc->res_pool->hubbub->funcs->init_crb(dc->res_pool->hubbub);

	if (dc->res_pool->hubbub->funcs->set_request_limit && dc->config.sdpif_request_limit_words_per_umc > 0)
		dc->res_pool->hubbub->funcs->set_request_limit(dc->res_pool->hubbub, dc->ctx->dc_bios->vram_info.num_chans, dc->config.sdpif_request_limit_words_per_umc);
	// Get DMCUB capabilities
	if (dc->ctx->dmub_srv) {
		dc_dmub_srv_query_caps_cmd(dc->ctx->dmub_srv);
		dc->caps.dmub_caps.psr = dc->ctx->dmub_srv->dmub->feature_caps.psr;
		dc->caps.dmub_caps.mclk_sw = dc->ctx->dmub_srv->dmub->feature_caps.fw_assisted_mclk_switch_ver;
	}

	if (dc->res_pool->pg_cntl) {
		if (dc->res_pool->pg_cntl->funcs->init_pg_status)
			dc->res_pool->pg_cntl->funcs->init_pg_status(dc->res_pool->pg_cntl);
	}
}

static void update_dsc_on_stream(struct pipe_ctx *pipe_ctx, bool enable)
{
	struct display_stream_compressor *dsc = pipe_ctx->stream_res.dsc;
	struct dc_stream_state *stream = pipe_ctx->stream;
	struct pipe_ctx *odm_pipe;
	int opp_cnt = 1;

	DC_LOGGER_INIT(stream->ctx->logger);

	ASSERT(dsc);
	for (odm_pipe = pipe_ctx->next_odm_pipe; odm_pipe; odm_pipe = odm_pipe->next_odm_pipe)
		opp_cnt++;

	if (enable) {
		struct dsc_config dsc_cfg;
		struct dsc_optc_config dsc_optc_cfg = {0};
		enum optc_dsc_mode optc_dsc_mode;

		/* Enable DSC hw block */
		dsc_cfg.pic_width = (stream->timing.h_addressable + stream->timing.h_border_left + stream->timing.h_border_right) / opp_cnt;
		dsc_cfg.pic_height = stream->timing.v_addressable + stream->timing.v_border_top + stream->timing.v_border_bottom;
		dsc_cfg.pixel_encoding = stream->timing.pixel_encoding;
		dsc_cfg.color_depth = stream->timing.display_color_depth;
		dsc_cfg.is_odm = pipe_ctx->next_odm_pipe ? true : false;
		dsc_cfg.dc_dsc_cfg = stream->timing.dsc_cfg;
		ASSERT(dsc_cfg.dc_dsc_cfg.num_slices_h % opp_cnt == 0);
		dsc_cfg.dc_dsc_cfg.num_slices_h /= opp_cnt;

		dsc->funcs->dsc_set_config(dsc, &dsc_cfg, &dsc_optc_cfg);
		dsc->funcs->dsc_enable(dsc, pipe_ctx->stream_res.opp->inst);
		for (odm_pipe = pipe_ctx->next_odm_pipe; odm_pipe; odm_pipe = odm_pipe->next_odm_pipe) {
			struct display_stream_compressor *odm_dsc = odm_pipe->stream_res.dsc;

			ASSERT(odm_dsc);
			odm_dsc->funcs->dsc_set_config(odm_dsc, &dsc_cfg, &dsc_optc_cfg);
			odm_dsc->funcs->dsc_enable(odm_dsc, odm_pipe->stream_res.opp->inst);
		}
		dsc_cfg.dc_dsc_cfg.num_slices_h *= opp_cnt;
		dsc_cfg.pic_width *= opp_cnt;

		optc_dsc_mode = dsc_optc_cfg.is_pixel_format_444 ? OPTC_DSC_ENABLED_444 : OPTC_DSC_ENABLED_NATIVE_SUBSAMPLED;

		/* Enable DSC in OPTC */
		DC_LOG_DSC("Setting optc DSC config for tg instance %d:", pipe_ctx->stream_res.tg->inst);
		pipe_ctx->stream_res.tg->funcs->set_dsc_config(pipe_ctx->stream_res.tg,
							optc_dsc_mode,
							dsc_optc_cfg.bytes_per_pixel,
							dsc_optc_cfg.slice_width);
	} else {
		/* disable DSC in OPTC */
		pipe_ctx->stream_res.tg->funcs->set_dsc_config(
				pipe_ctx->stream_res.tg,
				OPTC_DSC_DISABLED, 0, 0);

		/* disable DSC block */
		dsc->funcs->dsc_disable(pipe_ctx->stream_res.dsc);
		for (odm_pipe = pipe_ctx->next_odm_pipe; odm_pipe; odm_pipe = odm_pipe->next_odm_pipe) {
			ASSERT(odm_pipe->stream_res.dsc);
			odm_pipe->stream_res.dsc->funcs->dsc_disable(odm_pipe->stream_res.dsc);
		}
	}
}

// Given any pipe_ctx, return the total ODM combine factor, and optionally return
// the OPPids which are used
static unsigned int get_odm_config(struct pipe_ctx *pipe_ctx, unsigned int *opp_instances)
{
	unsigned int opp_count = 1;
	struct pipe_ctx *odm_pipe;

	// First get to the top pipe
	for (odm_pipe = pipe_ctx; odm_pipe->prev_odm_pipe; odm_pipe = odm_pipe->prev_odm_pipe)
		;

	// First pipe is always used
	if (opp_instances)
		opp_instances[0] = odm_pipe->stream_res.opp->inst;

	// Find and count odm pipes, if any
	for (odm_pipe = odm_pipe->next_odm_pipe; odm_pipe; odm_pipe = odm_pipe->next_odm_pipe) {
		if (opp_instances)
			opp_instances[opp_count] = odm_pipe->stream_res.opp->inst;
		opp_count++;
	}

	return opp_count;
}

void dcn35_update_odm(struct dc *dc, struct dc_state *context, struct pipe_ctx *pipe_ctx)
{
	struct pipe_ctx *odm_pipe;
	int opp_cnt = 0;
	int opp_inst[MAX_PIPES] = {0};
	int odm_slice_width = resource_get_odm_slice_dst_width(pipe_ctx, false);
	int last_odm_slice_width = resource_get_odm_slice_dst_width(pipe_ctx, true);

	opp_cnt = get_odm_config(pipe_ctx, opp_inst);

	if (opp_cnt > 1)
		pipe_ctx->stream_res.tg->funcs->set_odm_combine(
				pipe_ctx->stream_res.tg,
				opp_inst, opp_cnt,
				odm_slice_width, last_odm_slice_width);
	else
		pipe_ctx->stream_res.tg->funcs->set_odm_bypass(
				pipe_ctx->stream_res.tg, &pipe_ctx->stream->timing);

	for (odm_pipe = pipe_ctx->next_odm_pipe; odm_pipe; odm_pipe = odm_pipe->next_odm_pipe) {
		odm_pipe->stream_res.opp->funcs->opp_pipe_clock_control(
				odm_pipe->stream_res.opp,
				true);
	}

	if (pipe_ctx->stream_res.dsc) {
		struct pipe_ctx *current_pipe_ctx = &dc->current_state->res_ctx.pipe_ctx[pipe_ctx->pipe_idx];

		update_dsc_on_stream(pipe_ctx, pipe_ctx->stream->timing.flags.DSC);

		/* Check if no longer using pipe for ODM, then need to disconnect DSC for that pipe */
		if (!pipe_ctx->next_odm_pipe && current_pipe_ctx->next_odm_pipe &&
				current_pipe_ctx->next_odm_pipe->stream_res.dsc) {
			struct display_stream_compressor *dsc = current_pipe_ctx->next_odm_pipe->stream_res.dsc;
			/* disconnect DSC block from stream */
			dsc->funcs->dsc_disconnect(dsc);
		}
	}
}

void dcn35_dpp_root_clock_control(struct dce_hwseq *hws, unsigned int dpp_inst, bool clock_on)
{
	if (!hws->ctx->dc->debug.root_clock_optimization.bits.dpp)
		return;

	if (hws->ctx->dc->res_pool->dccg->funcs->dpp_root_clock_control) {
		hws->ctx->dc->res_pool->dccg->funcs->dpp_root_clock_control(
			hws->ctx->dc->res_pool->dccg, dpp_inst, clock_on);
	}
}

void dcn35_dpstream_root_clock_control(struct dce_hwseq *hws, unsigned int dp_hpo_inst, bool clock_on)
{
	if (!hws->ctx->dc->debug.root_clock_optimization.bits.dpstream)
		return;

	if (hws->ctx->dc->res_pool->dccg->funcs->set_dpstreamclk_root_clock_gating) {
		hws->ctx->dc->res_pool->dccg->funcs->set_dpstreamclk_root_clock_gating(
			hws->ctx->dc->res_pool->dccg, dp_hpo_inst, clock_on);
	}
}

void dcn35_physymclk_root_clock_control(struct dce_hwseq *hws, unsigned int phy_inst, bool clock_on)
{
	if (!hws->ctx->dc->debug.root_clock_optimization.bits.physymclk)
		return;

	if (hws->ctx->dc->res_pool->dccg->funcs->set_physymclk_root_clock_gating) {
		hws->ctx->dc->res_pool->dccg->funcs->set_physymclk_root_clock_gating(
			hws->ctx->dc->res_pool->dccg, phy_inst, clock_on);
	}
}

void dcn35_dsc_pg_control(
		struct dce_hwseq *hws,
		unsigned int dsc_inst,
		bool power_on)
{
	uint32_t power_gate = power_on ? 0 : 1;
	uint32_t pwr_status = power_on ? 0 : 2;
	uint32_t org_ip_request_cntl = 0;

	if (hws->ctx->dc->debug.disable_dsc_power_gate)
		return;
	if (hws->ctx->dc->debug.ignore_pg)
		return;
	REG_GET(DC_IP_REQUEST_CNTL, IP_REQUEST_EN, &org_ip_request_cntl);
	if (org_ip_request_cntl == 0)
		REG_SET(DC_IP_REQUEST_CNTL, 0, IP_REQUEST_EN, 1);

	switch (dsc_inst) {
	case 0: /* DSC0 */
		REG_UPDATE(DOMAIN16_PG_CONFIG,
				DOMAIN_POWER_GATE, power_gate);

		REG_WAIT(DOMAIN16_PG_STATUS,
				DOMAIN_PGFSM_PWR_STATUS, pwr_status,
				1, 1000);
		break;
	case 1: /* DSC1 */
		REG_UPDATE(DOMAIN17_PG_CONFIG,
				DOMAIN_POWER_GATE, power_gate);

		REG_WAIT(DOMAIN17_PG_STATUS,
				DOMAIN_PGFSM_PWR_STATUS, pwr_status,
				1, 1000);
		break;
	case 2: /* DSC2 */
		REG_UPDATE(DOMAIN18_PG_CONFIG,
				DOMAIN_POWER_GATE, power_gate);

		REG_WAIT(DOMAIN18_PG_STATUS,
				DOMAIN_PGFSM_PWR_STATUS, pwr_status,
				1, 1000);
		break;
	case 3: /* DSC3 */
		REG_UPDATE(DOMAIN19_PG_CONFIG,
				DOMAIN_POWER_GATE, power_gate);

		REG_WAIT(DOMAIN19_PG_STATUS,
				DOMAIN_PGFSM_PWR_STATUS, pwr_status,
				1, 1000);
		break;
	default:
		BREAK_TO_DEBUGGER();
		break;
	}

	if (org_ip_request_cntl == 0)
		REG_SET(DC_IP_REQUEST_CNTL, 0, IP_REQUEST_EN, 0);
}

void dcn35_enable_power_gating_plane(struct dce_hwseq *hws, bool enable)
{
	bool force_on = true; /* disable power gating */
	uint32_t org_ip_request_cntl = 0;

	if (hws->ctx->dc->debug.disable_hubp_power_gate)
		return;
	if (hws->ctx->dc->debug.ignore_pg)
		return;
	REG_GET(DC_IP_REQUEST_CNTL, IP_REQUEST_EN, &org_ip_request_cntl);
	if (org_ip_request_cntl == 0)
		REG_SET(DC_IP_REQUEST_CNTL, 0, IP_REQUEST_EN, 1);
	/* DCHUBP0/1/2/3/4/5 */
	REG_UPDATE(DOMAIN0_PG_CONFIG, DOMAIN_POWER_FORCEON, force_on);
	REG_UPDATE(DOMAIN2_PG_CONFIG, DOMAIN_POWER_FORCEON, force_on);
	/* DPP0/1/2/3/4/5 */
	REG_UPDATE(DOMAIN1_PG_CONFIG, DOMAIN_POWER_FORCEON, force_on);
	REG_UPDATE(DOMAIN3_PG_CONFIG, DOMAIN_POWER_FORCEON, force_on);

	force_on = true; /* disable power gating */
	if (enable && !hws->ctx->dc->debug.disable_dsc_power_gate)
		force_on = false;

	/* DCS0/1/2/3/4 */
	REG_UPDATE(DOMAIN16_PG_CONFIG, DOMAIN_POWER_FORCEON, force_on);
	REG_UPDATE(DOMAIN17_PG_CONFIG, DOMAIN_POWER_FORCEON, force_on);
	REG_UPDATE(DOMAIN18_PG_CONFIG, DOMAIN_POWER_FORCEON, force_on);
	REG_UPDATE(DOMAIN19_PG_CONFIG, DOMAIN_POWER_FORCEON, force_on);


}

/* In headless boot cases, DIG may be turned
 * on which causes HW/SW discrepancies.
 * To avoid this, power down hardware on boot
 * if DIG is turned on
 */
void dcn35_power_down_on_boot(struct dc *dc)
{
	struct dc_link *edp_links[MAX_NUM_EDP];
	struct dc_link *edp_link = NULL;
	int edp_num;
	int i = 0;

	dc_get_edp_links(dc, edp_links, &edp_num);
	if (edp_num)
		edp_link = edp_links[0];

	if (edp_link && edp_link->link_enc->funcs->is_dig_enabled &&
			edp_link->link_enc->funcs->is_dig_enabled(edp_link->link_enc) &&
			dc->hwseq->funcs.edp_backlight_control &&
			dc->hwseq->funcs.power_down &&
			dc->hwss.edp_power_control) {
		dc->hwseq->funcs.edp_backlight_control(edp_link, false);
		dc->hwseq->funcs.power_down(dc);
		dc->hwss.edp_power_control(edp_link, false);
	} else {
		for (i = 0; i < dc->link_count; i++) {
			struct dc_link *link = dc->links[i];

			if (link->link_enc && link->link_enc->funcs->is_dig_enabled &&
					link->link_enc->funcs->is_dig_enabled(link->link_enc) &&
					dc->hwseq->funcs.power_down) {
				dc->hwseq->funcs.power_down(dc);
				break;
			}

		}
	}

	/*
	 * Call update_clocks with empty context
	 * to send DISPLAY_OFF
	 * Otherwise DISPLAY_OFF may not be asserted
	 */
	if (dc->clk_mgr->funcs->set_low_power_state)
		dc->clk_mgr->funcs->set_low_power_state(dc->clk_mgr);

	if (dc->clk_mgr->clks.pwr_state == DCN_PWR_STATE_LOW_POWER)
		dc_allow_idle_optimizations(dc, true);
}

bool dcn35_apply_idle_power_optimizations(struct dc *dc, bool enable)
{
	if (dc->debug.dmcub_emulation)
		return true;

	if (enable) {
		uint32_t num_active_edp = 0;
		int i;

		for (i = 0; i < dc->current_state->stream_count; ++i) {
			struct dc_stream_state *stream = dc->current_state->streams[i];
			struct dc_link *link = stream->link;
			bool is_psr = link && !link->panel_config.psr.disable_psr &&
				      (link->psr_settings.psr_version == DC_PSR_VERSION_1 ||
				       link->psr_settings.psr_version == DC_PSR_VERSION_SU_1);
			bool is_replay = link && link->replay_settings.replay_feature_enabled;

			/* Ignore streams that disabled. */
			if (stream->dpms_off)
				continue;

			/* Active external displays block idle optimizations. */
			if (!dc_is_embedded_signal(stream->signal))
				return false;

			/* If not PWRSEQ0 can't enter idle optimizations */
			if (link && link->link_index != 0)
				return false;

			/* Check for panel power features required for idle optimizations. */
			if (!is_psr && !is_replay)
				return false;

			num_active_edp += 1;
		}

		/* If more than one active eDP then disallow. */
		if (num_active_edp > 1)
			return false;
	}

	// TODO: review other cases when idle optimization is allowed
	dc_dmub_srv_apply_idle_power_optimizations(dc, enable);

	return true;
}

void dcn35_z10_restore(const struct dc *dc)
{
	if (dc->debug.disable_z10)
		return;

	dc_dmub_srv_apply_idle_power_optimizations(dc, false);

	dcn31_z10_restore(dc);
}

void dcn35_init_pipes(struct dc *dc, struct dc_state *context)
{
	int i;
	struct dce_hwseq *hws = dc->hwseq;
	struct hubbub *hubbub = dc->res_pool->hubbub;
	struct pg_cntl *pg_cntl = dc->res_pool->pg_cntl;
	bool can_apply_seamless_boot = false;
	bool tg_enabled[MAX_PIPES] = {false};

	for (i = 0; i < context->stream_count; i++) {
		if (context->streams[i]->apply_seamless_boot_optimization) {
			can_apply_seamless_boot = true;
			break;
		}
	}

	for (i = 0; i < dc->res_pool->pipe_count; i++) {
		struct timing_generator *tg = dc->res_pool->timing_generators[i];
		struct pipe_ctx *pipe_ctx = &context->res_ctx.pipe_ctx[i];

		/* There is assumption that pipe_ctx is not mapping irregularly
		 * to non-preferred front end. If pipe_ctx->stream is not NULL,
		 * we will use the pipe, so don't disable
		 */
		if (pipe_ctx->stream != NULL && can_apply_seamless_boot)
			continue;

		/* Blank controller using driver code instead of
		 * command table.
		 */
		if (tg->funcs->is_tg_enabled(tg)) {
			if (hws->funcs.init_blank != NULL) {
				hws->funcs.init_blank(dc, tg);
				tg->funcs->lock(tg);
			} else {
				tg->funcs->lock(tg);
				tg->funcs->set_blank(tg, true);
				hwss_wait_for_blank_complete(tg);
			}
		}
	}

	/* Reset det size */
	for (i = 0; i < dc->res_pool->pipe_count; i++) {
		struct pipe_ctx *pipe_ctx = &context->res_ctx.pipe_ctx[i];
		struct hubp *hubp = dc->res_pool->hubps[i];

		/* Do not need to reset for seamless boot */
		if (pipe_ctx->stream != NULL && can_apply_seamless_boot)
			continue;

		if (hubbub && hubp) {
			if (hubbub->funcs->program_det_size)
				hubbub->funcs->program_det_size(hubbub, hubp->inst, 0);
			if (hubbub->funcs->program_det_segments)
				hubbub->funcs->program_det_segments(hubbub, hubp->inst, 0);
		}
	}

	/* num_opp will be equal to number of mpcc */
	for (i = 0; i < dc->res_pool->res_cap->num_opp; i++) {
		struct pipe_ctx *pipe_ctx = &context->res_ctx.pipe_ctx[i];

		/* Cannot reset the MPC mux if seamless boot */
		if (pipe_ctx->stream != NULL && can_apply_seamless_boot)
			continue;

		dc->res_pool->mpc->funcs->mpc_init_single_inst(
				dc->res_pool->mpc, i);
	}

	for (i = 0; i < dc->res_pool->pipe_count; i++) {
		struct timing_generator *tg = dc->res_pool->timing_generators[i];
		struct hubp *hubp = dc->res_pool->hubps[i];
		struct dpp *dpp = dc->res_pool->dpps[i];
		struct pipe_ctx *pipe_ctx = &context->res_ctx.pipe_ctx[i];

		/* There is assumption that pipe_ctx is not mapping irregularly
		 * to non-preferred front end. If pipe_ctx->stream is not NULL,
		 * we will use the pipe, so don't disable
		 */
		if (can_apply_seamless_boot &&
			pipe_ctx->stream != NULL &&
			pipe_ctx->stream_res.tg->funcs->is_tg_enabled(
				pipe_ctx->stream_res.tg)) {
			// Enable double buffering for OTG_BLANK no matter if
			// seamless boot is enabled or not to suppress global sync
			// signals when OTG blanked. This is to prevent pipe from
			// requesting data while in PSR.
			tg->funcs->tg_init(tg);
			hubp->power_gated = true;
			tg_enabled[i] = true;
			continue;
		}

		/* Disable on the current state so the new one isn't cleared. */
		pipe_ctx = &dc->current_state->res_ctx.pipe_ctx[i];

		dpp->funcs->dpp_reset(dpp);

		pipe_ctx->stream_res.tg = tg;
		pipe_ctx->pipe_idx = i;

		pipe_ctx->plane_res.hubp = hubp;
		pipe_ctx->plane_res.dpp = dpp;
		pipe_ctx->plane_res.mpcc_inst = dpp->inst;
		hubp->mpcc_id = dpp->inst;
		hubp->opp_id = OPP_ID_INVALID;
		hubp->power_gated = false;

		dc->res_pool->opps[i]->mpc_tree_params.opp_id = dc->res_pool->opps[i]->inst;
		dc->res_pool->opps[i]->mpc_tree_params.opp_list = NULL;
		dc->res_pool->opps[i]->mpcc_disconnect_pending[pipe_ctx->plane_res.mpcc_inst] = true;
		pipe_ctx->stream_res.opp = dc->res_pool->opps[i];

		hws->funcs.plane_atomic_disconnect(dc, context, pipe_ctx);

		if (tg->funcs->is_tg_enabled(tg))
			tg->funcs->unlock(tg);

		dc->hwss.disable_plane(dc, context, pipe_ctx);

		pipe_ctx->stream_res.tg = NULL;
		pipe_ctx->plane_res.hubp = NULL;

		if (tg->funcs->is_tg_enabled(tg)) {
			if (tg->funcs->init_odm)
				tg->funcs->init_odm(tg);
		}

		tg->funcs->tg_init(tg);
	}

	/* Clean up MPC tree */
	for (i = 0; i < dc->res_pool->pipe_count; i++) {
		if (tg_enabled[i]) {
			if (dc->res_pool->opps[i]->mpc_tree_params.opp_list) {
				if (dc->res_pool->opps[i]->mpc_tree_params.opp_list->mpcc_bot) {
					int bot_id = dc->res_pool->opps[i]->mpc_tree_params.opp_list->mpcc_bot->mpcc_id;

					if ((bot_id < MAX_MPCC) && (bot_id < MAX_PIPES) && (!tg_enabled[bot_id]))
						dc->res_pool->opps[i]->mpc_tree_params.opp_list = NULL;
				}
			}
		}
	}

	if (pg_cntl != NULL) {
		if (pg_cntl->funcs->dsc_pg_control != NULL) {
			uint32_t num_opps = 0;
			uint32_t opp_id_src0 = OPP_ID_INVALID;
			uint32_t opp_id_src1 = OPP_ID_INVALID;

			// Step 1: To find out which OPTC is running & OPTC DSC is ON
			// We can't use res_pool->res_cap->num_timing_generator to check
			// Because it records display pipes default setting built in driver,
			// not display pipes of the current chip.
			// Some ASICs would be fused display pipes less than the default setting.
			// In dcnxx_resource_construct function, driver would obatin real information.
			for (i = 0; i < dc->res_pool->timing_generator_count; i++) {
				uint32_t optc_dsc_state = 0;
				struct timing_generator *tg = dc->res_pool->timing_generators[i];

				if (tg->funcs->is_tg_enabled(tg)) {
					if (tg->funcs->get_dsc_status)
						tg->funcs->get_dsc_status(tg, &optc_dsc_state);
					// Only one OPTC with DSC is ON, so if we got one result,
					// we would exit this block. non-zero value is DSC enabled
					if (optc_dsc_state != 0) {
						tg->funcs->get_optc_source(tg, &num_opps, &opp_id_src0, &opp_id_src1);
						break;
					}
				}
			}

			// Step 2: To power down DSC but skip DSC  of running OPTC
			for (i = 0; i < dc->res_pool->res_cap->num_dsc; i++) {
				struct dcn_dsc_state s  = {0};

				dc->res_pool->dscs[i]->funcs->dsc_read_state(dc->res_pool->dscs[i], &s);

				if ((s.dsc_opp_source == opp_id_src0 || s.dsc_opp_source == opp_id_src1) &&
					s.dsc_clock_en && s.dsc_fw_en)
					continue;

				pg_cntl->funcs->dsc_pg_control(pg_cntl, dc->res_pool->dscs[i]->inst, false);
			}
		}
	}
}

void dcn35_enable_plane(struct dc *dc, struct pipe_ctx *pipe_ctx,
			       struct dc_state *context)
{
	/* enable DCFCLK current DCHUB */
	pipe_ctx->plane_res.hubp->funcs->hubp_clk_cntl(pipe_ctx->plane_res.hubp, true);

	/* initialize HUBP on power up */
	pipe_ctx->plane_res.hubp->funcs->hubp_init(pipe_ctx->plane_res.hubp);

	/* make sure OPP_PIPE_CLOCK_EN = 1 */
	pipe_ctx->stream_res.opp->funcs->opp_pipe_clock_control(
			pipe_ctx->stream_res.opp,
			true);
	/*to do: insert PG here*/
	if (dc->vm_pa_config.valid) {
		struct vm_system_aperture_param apt;

		apt.sys_default.quad_part = 0;

		apt.sys_low.quad_part = dc->vm_pa_config.system_aperture.start_addr;
		apt.sys_high.quad_part = dc->vm_pa_config.system_aperture.end_addr;

		// Program system aperture settings
		pipe_ctx->plane_res.hubp->funcs->hubp_set_vm_system_aperture_settings(pipe_ctx->plane_res.hubp, &apt);
	}

	if (!pipe_ctx->top_pipe
		&& pipe_ctx->plane_state
		&& pipe_ctx->plane_state->flip_int_enabled
		&& pipe_ctx->plane_res.hubp->funcs->hubp_set_flip_int)
		pipe_ctx->plane_res.hubp->funcs->hubp_set_flip_int(pipe_ctx->plane_res.hubp);
}

/* disable HW used by plane.
 * note:  cannot disable until disconnect is complete
 */
void dcn35_plane_atomic_disable(struct dc *dc, struct pipe_ctx *pipe_ctx)
{
	struct hubp *hubp = pipe_ctx->plane_res.hubp;
	struct dpp *dpp = pipe_ctx->plane_res.dpp;

	dc->hwss.wait_for_mpcc_disconnect(dc, dc->res_pool, pipe_ctx);

	/* In flip immediate with pipe splitting case GSL is used for
	 * synchronization so we must disable it when the plane is disabled.
	 */
	if (pipe_ctx->stream_res.gsl_group != 0)
		dcn20_setup_gsl_group_as_lock(dc, pipe_ctx, false);
/*
	if (hubp->funcs->hubp_update_mall_sel)
		hubp->funcs->hubp_update_mall_sel(hubp, 0, false);
*/
	dc->hwss.set_flip_control_gsl(pipe_ctx, false);

	hubp->funcs->hubp_clk_cntl(hubp, false);

	dpp->funcs->dpp_dppclk_control(dpp, false, false);
/*to do, need to support both case*/
	hubp->power_gated = true;

	dpp->funcs->dpp_reset(dpp);

	pipe_ctx->stream = NULL;
	memset(&pipe_ctx->stream_res, 0, sizeof(pipe_ctx->stream_res));
	memset(&pipe_ctx->plane_res, 0, sizeof(pipe_ctx->plane_res));
	pipe_ctx->top_pipe = NULL;
	pipe_ctx->bottom_pipe = NULL;
	pipe_ctx->plane_state = NULL;
}

void dcn35_disable_plane(struct dc *dc, struct dc_state *state, struct pipe_ctx *pipe_ctx)
{
	struct dce_hwseq *hws = dc->hwseq;
	bool is_phantom = dc_state_get_pipe_subvp_type(state, pipe_ctx) == SUBVP_PHANTOM;
	struct timing_generator *tg = is_phantom ? pipe_ctx->stream_res.tg : NULL;

	DC_LOGGER_INIT(dc->ctx->logger);

	if (!pipe_ctx->plane_res.hubp || pipe_ctx->plane_res.hubp->power_gated)
		return;

	if (hws->funcs.plane_atomic_disable)
		hws->funcs.plane_atomic_disable(dc, pipe_ctx);

	/* Turn back off the phantom OTG after the phantom plane is fully disabled
	 */
	if (is_phantom)
		if (tg && tg->funcs->disable_phantom_crtc)
			tg->funcs->disable_phantom_crtc(tg);

	DC_LOG_DC("Power down front end %d\n",
					pipe_ctx->pipe_idx);
}

void dcn35_calc_blocks_to_gate(struct dc *dc, struct dc_state *context,
	struct pg_block_update *update_state)
{
	bool hpo_frl_stream_enc_acquired = false;
	bool hpo_dp_stream_enc_acquired = false;
	int i = 0, j = 0;
	int edp_num = 0;
	struct dc_link *edp_links[MAX_NUM_EDP] = { NULL };

	memset(update_state, 0, sizeof(struct pg_block_update));

	for (i = 0; i < dc->res_pool->hpo_dp_stream_enc_count; i++) {
		if (context->res_ctx.is_hpo_dp_stream_enc_acquired[i] &&
				dc->res_pool->hpo_dp_stream_enc[i]) {
			hpo_dp_stream_enc_acquired = true;
			break;
		}
	}

	if (!hpo_frl_stream_enc_acquired && !hpo_dp_stream_enc_acquired)
		update_state->pg_res_update[PG_HPO] = true;

	update_state->pg_res_update[PG_DWB] = true;

	for (i = 0; i < dc->res_pool->pipe_count; i++) {
		struct pipe_ctx *pipe_ctx = &context->res_ctx.pipe_ctx[i];

		for (j = 0; j < PG_HW_PIPE_RESOURCES_NUM_ELEMENT; j++)
			update_state->pg_pipe_res_update[j][i] = true;

		if (!pipe_ctx)
			continue;

		if (pipe_ctx->plane_res.hubp)
			update_state->pg_pipe_res_update[PG_HUBP][pipe_ctx->plane_res.hubp->inst] = false;

		if (pipe_ctx->plane_res.dpp && pipe_ctx->plane_res.hubp)
			update_state->pg_pipe_res_update[PG_DPP][pipe_ctx->plane_res.hubp->inst] = false;

		if (pipe_ctx->plane_res.dpp || pipe_ctx->stream_res.opp)
			update_state->pg_pipe_res_update[PG_MPCC][pipe_ctx->plane_res.mpcc_inst] = false;

		if (pipe_ctx->stream_res.dsc)
			update_state->pg_pipe_res_update[PG_DSC][pipe_ctx->stream_res.dsc->inst] = false;

		if (pipe_ctx->stream_res.opp)
			update_state->pg_pipe_res_update[PG_OPP][pipe_ctx->stream_res.opp->inst] = false;

		if (pipe_ctx->stream_res.hpo_dp_stream_enc)
			update_state->pg_pipe_res_update[PG_DPSTREAM][pipe_ctx->stream_res.hpo_dp_stream_enc->inst] = false;
	}

	for (i = 0; i < dc->link_count; i++) {
		update_state->pg_pipe_res_update[PG_PHYSYMCLK][dc->links[i]->link_enc_hw_inst] = true;
		if (dc->links[i]->type != dc_connection_none)
			update_state->pg_pipe_res_update[PG_PHYSYMCLK][dc->links[i]->link_enc_hw_inst] = false;
	}

	/*domain24 controls all the otg, mpc, opp, as long as one otg is still up, avoid enabling OTG PG*/
	for (i = 0; i < dc->res_pool->timing_generator_count; i++) {
		struct timing_generator *tg = dc->res_pool->timing_generators[i];
		if (tg && tg->funcs->is_tg_enabled(tg)) {
			update_state->pg_pipe_res_update[PG_OPTC][i] = false;
			break;
		}
	}

	dc_get_edp_links(dc, edp_links, &edp_num);
	if (edp_num == 0 ||
		((!edp_links[0] || !edp_links[0]->edp_sink_present) &&
			(!edp_links[1] || !edp_links[1]->edp_sink_present))) {
		/*eDP not exist on this config, keep Domain24 power on, for S0i3, this will be handled in dmubfw*/
		update_state->pg_pipe_res_update[PG_OPTC][0] = false;
	}

	if (dc->caps.sequential_ono) {
		for (i = dc->res_pool->pipe_count - 1; i >= 0; i--) {
			if (!update_state->pg_pipe_res_update[PG_HUBP][i] &&
			    !update_state->pg_pipe_res_update[PG_DPP][i]) {
				for (j = i - 1; j >= 0; j--) {
					update_state->pg_pipe_res_update[PG_HUBP][j] = false;
					update_state->pg_pipe_res_update[PG_DPP][j] = false;
				}

				break;
			}
		}
	}
}

void dcn35_calc_blocks_to_ungate(struct dc *dc, struct dc_state *context,
	struct pg_block_update *update_state)
{
	bool hpo_frl_stream_enc_acquired = false;
	bool hpo_dp_stream_enc_acquired = false;
	int i = 0, j = 0;

	memset(update_state, 0, sizeof(struct pg_block_update));

	for (i = 0; i < dc->res_pool->pipe_count; i++) {
		struct pipe_ctx *cur_pipe = &dc->current_state->res_ctx.pipe_ctx[i];
		struct pipe_ctx *new_pipe = &context->res_ctx.pipe_ctx[i];

		if (cur_pipe == NULL || new_pipe == NULL)
			continue;

		if ((!cur_pipe->plane_state && new_pipe->plane_state) ||
			(!cur_pipe->stream && new_pipe->stream) ||
			(cur_pipe->stream != new_pipe->stream && new_pipe->stream)) {
			// New pipe addition
			for (j = 0; j < PG_HW_PIPE_RESOURCES_NUM_ELEMENT; j++) {
				if (j == PG_HUBP && new_pipe->plane_res.hubp)
					update_state->pg_pipe_res_update[j][new_pipe->plane_res.hubp->inst] = true;

				if (j == PG_DPP && new_pipe->plane_res.dpp)
					update_state->pg_pipe_res_update[j][new_pipe->plane_res.dpp->inst] = true;

				if (j == PG_MPCC && new_pipe->plane_res.dpp)
					update_state->pg_pipe_res_update[j][new_pipe->plane_res.mpcc_inst] = true;

				if (j == PG_DSC && new_pipe->stream_res.dsc)
					update_state->pg_pipe_res_update[j][new_pipe->stream_res.dsc->inst] = true;

				if (j == PG_OPP && new_pipe->stream_res.opp)
					update_state->pg_pipe_res_update[j][new_pipe->stream_res.opp->inst] = true;

				if (j == PG_OPTC && new_pipe->stream_res.tg)
					update_state->pg_pipe_res_update[j][new_pipe->stream_res.tg->inst] = true;

				if (j == PG_DPSTREAM && new_pipe->stream_res.hpo_dp_stream_enc)
					update_state->pg_pipe_res_update[j][new_pipe->stream_res.hpo_dp_stream_enc->inst] = true;
			}
		} else if (cur_pipe->plane_state == new_pipe->plane_state ||
				cur_pipe == new_pipe) {
			//unchanged pipes
			for (j = 0; j < PG_HW_PIPE_RESOURCES_NUM_ELEMENT; j++) {
				if (j == PG_HUBP &&
					cur_pipe->plane_res.hubp != new_pipe->plane_res.hubp &&
					new_pipe->plane_res.hubp)
					update_state->pg_pipe_res_update[j][new_pipe->plane_res.hubp->inst] = true;

				if (j == PG_DPP &&
					cur_pipe->plane_res.dpp != new_pipe->plane_res.dpp &&
					new_pipe->plane_res.dpp)
					update_state->pg_pipe_res_update[j][new_pipe->plane_res.dpp->inst] = true;

				if (j == PG_OPP &&
					cur_pipe->stream_res.opp != new_pipe->stream_res.opp &&
					new_pipe->stream_res.opp)
					update_state->pg_pipe_res_update[j][new_pipe->stream_res.opp->inst] = true;

				if (j == PG_DSC &&
					cur_pipe->stream_res.dsc != new_pipe->stream_res.dsc &&
					new_pipe->stream_res.dsc)
					update_state->pg_pipe_res_update[j][new_pipe->stream_res.dsc->inst] = true;

				if (j == PG_OPTC &&
					cur_pipe->stream_res.tg != new_pipe->stream_res.tg &&
					new_pipe->stream_res.tg)
					update_state->pg_pipe_res_update[j][new_pipe->stream_res.tg->inst] = true;

				if (j == PG_DPSTREAM &&
					cur_pipe->stream_res.hpo_dp_stream_enc != new_pipe->stream_res.hpo_dp_stream_enc &&
					new_pipe->stream_res.hpo_dp_stream_enc)
					update_state->pg_pipe_res_update[j][new_pipe->stream_res.hpo_dp_stream_enc->inst] = true;
			}
		}
	}

	for (i = 0; i < dc->link_count; i++)
		if (dc->links[i]->type != dc_connection_none)
			update_state->pg_pipe_res_update[PG_PHYSYMCLK][dc->links[i]->link_enc_hw_inst] = true;

	for (i = 0; i < dc->res_pool->hpo_dp_stream_enc_count; i++) {
		if (context->res_ctx.is_hpo_dp_stream_enc_acquired[i] &&
				dc->res_pool->hpo_dp_stream_enc[i]) {
			hpo_dp_stream_enc_acquired = true;
			break;
		}
	}

	if (hpo_frl_stream_enc_acquired || hpo_dp_stream_enc_acquired)
		update_state->pg_res_update[PG_HPO] = true;

	if (hpo_frl_stream_enc_acquired)
		update_state->pg_pipe_res_update[PG_HDMISTREAM][0] = true;

	if (dc->caps.sequential_ono) {
		for (i = dc->res_pool->pipe_count - 1; i >= 0; i--) {
			if (update_state->pg_pipe_res_update[PG_HUBP][i] &&
			    update_state->pg_pipe_res_update[PG_DPP][i]) {
				for (j = i - 1; j >= 0; j--) {
					update_state->pg_pipe_res_update[PG_HUBP][j] = true;
					update_state->pg_pipe_res_update[PG_DPP][j] = true;
				}

				break;
			}
		}
	}
}

/**
 * dcn35_hw_block_power_down() - power down sequence
 *
 * The following sequence describes the ON-OFF (ONO) for power down:
 *
 *	ONO Region 3, DCPG 25: hpo - SKIPPED
 *	ONO Region 4, DCPG 0: dchubp0, dpp0
 *	ONO Region 6, DCPG 1: dchubp1, dpp1
 *	ONO Region 8, DCPG 2: dchubp2, dpp2
 *	ONO Region 10, DCPG 3: dchubp3, dpp3
 *	ONO Region 1, DCPG 23: dchubbub dchvm dchubbubmem - SKIPPED. PMFW will pwr dwn at IPS2 entry
 *	ONO Region 5, DCPG 16: dsc0
 *	ONO Region 7, DCPG 17: dsc1
 *	ONO Region 9, DCPG 18: dsc2
 *	ONO Region 11, DCPG 19: dsc3
 *	ONO Region 2, DCPG 24: mpc opp optc dwb
 *	ONO Region 0, DCPG 22: dccg dio dcio - SKIPPED. will be pwr dwn after lono timer is armed
 *
 * If sequential ONO is specified the order is modified from ONO Region 11 -> ONO Region 0 descending.
 *
 * @dc: Current DC state
 * @update_state: update PG sequence states for HW block
 */
void dcn35_hw_block_power_down(struct dc *dc,
	struct pg_block_update *update_state)
{
	int i = 0;
	struct pg_cntl *pg_cntl = dc->res_pool->pg_cntl;

	if (!pg_cntl)
		return;
	if (dc->debug.ignore_pg)
		return;

	if (update_state->pg_res_update[PG_HPO]) {
		if (pg_cntl->funcs->hpo_pg_control)
			pg_cntl->funcs->hpo_pg_control(pg_cntl, false);
	}

	if (!dc->caps.sequential_ono) {
		for (i = 0; i < dc->res_pool->pipe_count; i++) {
			if (update_state->pg_pipe_res_update[PG_HUBP][i] &&
			    update_state->pg_pipe_res_update[PG_DPP][i]) {
				if (pg_cntl->funcs->hubp_dpp_pg_control)
					pg_cntl->funcs->hubp_dpp_pg_control(pg_cntl, i, false);
			}
		}

		for (i = 0; i < dc->res_pool->res_cap->num_dsc; i++) {
			if (update_state->pg_pipe_res_update[PG_DSC][i]) {
				if (pg_cntl->funcs->dsc_pg_control)
					pg_cntl->funcs->dsc_pg_control(pg_cntl, i, false);
			}
		}
	} else {
		for (i = dc->res_pool->pipe_count - 1; i >= 0; i--) {
			if (update_state->pg_pipe_res_update[PG_DSC][i]) {
				if (pg_cntl->funcs->dsc_pg_control)
					pg_cntl->funcs->dsc_pg_control(pg_cntl, i, false);
			}

			if (update_state->pg_pipe_res_update[PG_HUBP][i] &&
			    update_state->pg_pipe_res_update[PG_DPP][i]) {
				if (pg_cntl->funcs->hubp_dpp_pg_control)
					pg_cntl->funcs->hubp_dpp_pg_control(pg_cntl, i, false);
			}
		}
	}

	/*this will need all the clients to unregister optc interruts let dmubfw handle this*/
	if (pg_cntl->funcs->plane_otg_pg_control)
		pg_cntl->funcs->plane_otg_pg_control(pg_cntl, false);

	//domain22, 23, 25 currently always on.

}

/**
 * dcn35_hw_block_power_up() - power up sequence
 *
 * The following sequence describes the ON-OFF (ONO) for power up:
 *
 *	ONO Region 0, DCPG 22: dccg dio dcio - SKIPPED
 *	ONO Region 2, DCPG 24: mpc opp optc dwb
 *	ONO Region 5, DCPG 16: dsc0
 *	ONO Region 7, DCPG 17: dsc1
 *	ONO Region 9, DCPG 18: dsc2
 *	ONO Region 11, DCPG 19: dsc3
 *	ONO Region 1, DCPG 23: dchubbub dchvm dchubbubmem - SKIPPED. PMFW will power up at IPS2 exit
 *	ONO Region 4, DCPG 0: dchubp0, dpp0
 *	ONO Region 6, DCPG 1: dchubp1, dpp1
 *	ONO Region 8, DCPG 2: dchubp2, dpp2
 *	ONO Region 10, DCPG 3: dchubp3, dpp3
 *	ONO Region 3, DCPG 25: hpo - SKIPPED
 *
 * If sequential ONO is specified the order is modified from ONO Region 0 -> ONO Region 11 ascending.
 *
 * @dc: Current DC state
 * @update_state: update PG sequence states for HW block
 */
void dcn35_hw_block_power_up(struct dc *dc,
	struct pg_block_update *update_state)
{
	int i = 0;
	struct pg_cntl *pg_cntl = dc->res_pool->pg_cntl;

	if (!pg_cntl)
		return;
	if (dc->debug.ignore_pg)
		return;
	//domain22, 23, 25 currently always on.
	/*this will need all the clients to unregister optc interruts let dmubfw handle this*/
	if (pg_cntl->funcs->plane_otg_pg_control)
		pg_cntl->funcs->plane_otg_pg_control(pg_cntl, true);

	if (!dc->caps.sequential_ono) {
		for (i = 0; i < dc->res_pool->res_cap->num_dsc; i++)
			if (update_state->pg_pipe_res_update[PG_DSC][i]) {
				if (pg_cntl->funcs->dsc_pg_control)
					pg_cntl->funcs->dsc_pg_control(pg_cntl, i, true);
			}
	}

	for (i = 0; i < dc->res_pool->pipe_count; i++) {
		if (update_state->pg_pipe_res_update[PG_HUBP][i] &&
			update_state->pg_pipe_res_update[PG_DPP][i]) {
			if (pg_cntl->funcs->hubp_dpp_pg_control)
				pg_cntl->funcs->hubp_dpp_pg_control(pg_cntl, i, true);
		}

		if (dc->caps.sequential_ono) {
			if (update_state->pg_pipe_res_update[PG_DSC][i]) {
				if (pg_cntl->funcs->dsc_pg_control)
					pg_cntl->funcs->dsc_pg_control(pg_cntl, i, true);
			}
		}
	}
	if (update_state->pg_res_update[PG_HPO]) {
		if (pg_cntl->funcs->hpo_pg_control)
			pg_cntl->funcs->hpo_pg_control(pg_cntl, true);
	}
}
void dcn35_root_clock_control(struct dc *dc,
	struct pg_block_update *update_state, bool power_on)
{
	int i = 0;
	struct pg_cntl *pg_cntl = dc->res_pool->pg_cntl;

	if (!pg_cntl)
		return;
	/*enable root clock first when power up*/
	if (power_on) {
		for (i = 0; i < dc->res_pool->pipe_count; i++) {
			if (update_state->pg_pipe_res_update[PG_HUBP][i] &&
				update_state->pg_pipe_res_update[PG_DPP][i]) {
				if (dc->hwseq->funcs.dpp_root_clock_control)
					dc->hwseq->funcs.dpp_root_clock_control(dc->hwseq, i, power_on);
			}
			if (update_state->pg_pipe_res_update[PG_DPSTREAM][i])
				if (dc->hwseq->funcs.dpstream_root_clock_control)
					dc->hwseq->funcs.dpstream_root_clock_control(dc->hwseq, i, power_on);
		}

		for (i = 0; i < dc->res_pool->dig_link_enc_count; i++)
			if (update_state->pg_pipe_res_update[PG_PHYSYMCLK][i])
				if (dc->hwseq->funcs.physymclk_root_clock_control)
					dc->hwseq->funcs.physymclk_root_clock_control(dc->hwseq, i, power_on);

	}
	for (i = 0; i < dc->res_pool->res_cap->num_dsc; i++) {
		if (update_state->pg_pipe_res_update[PG_DSC][i]) {
			if (power_on) {
				if (dc->res_pool->dccg->funcs->enable_dsc)
					dc->res_pool->dccg->funcs->enable_dsc(dc->res_pool->dccg, i);
			} else {
				if (dc->res_pool->dccg->funcs->disable_dsc)
					dc->res_pool->dccg->funcs->disable_dsc(dc->res_pool->dccg, i);
			}
		}
	}
	/*disable root clock first when power down*/
	if (!power_on) {
		for (i = 0; i < dc->res_pool->pipe_count; i++) {
			if (update_state->pg_pipe_res_update[PG_HUBP][i] &&
				update_state->pg_pipe_res_update[PG_DPP][i]) {
				if (dc->hwseq->funcs.dpp_root_clock_control)
					dc->hwseq->funcs.dpp_root_clock_control(dc->hwseq, i, power_on);
			}
			if (update_state->pg_pipe_res_update[PG_DPSTREAM][i])
				if (dc->hwseq->funcs.dpstream_root_clock_control)
					dc->hwseq->funcs.dpstream_root_clock_control(dc->hwseq, i, power_on);
		}

		for (i = 0; i < dc->res_pool->dig_link_enc_count; i++)
			if (update_state->pg_pipe_res_update[PG_PHYSYMCLK][i])
				if (dc->hwseq->funcs.physymclk_root_clock_control)
					dc->hwseq->funcs.physymclk_root_clock_control(dc->hwseq, i, power_on);

	}
}

void dcn35_prepare_bandwidth(
		struct dc *dc,
		struct dc_state *context)
{
	struct pg_block_update pg_update_state;

	if (dc->hwss.calc_blocks_to_ungate) {
		dc->hwss.calc_blocks_to_ungate(dc, context, &pg_update_state);

		if (dc->hwss.root_clock_control)
			dc->hwss.root_clock_control(dc, &pg_update_state, true);
		/*power up required HW block*/
		if (dc->hwss.hw_block_power_up)
			dc->hwss.hw_block_power_up(dc, &pg_update_state);
	}

	dcn20_prepare_bandwidth(dc, context);
}

void dcn35_optimize_bandwidth(
		struct dc *dc,
		struct dc_state *context)
{
	struct pg_block_update pg_update_state;

	dcn20_optimize_bandwidth(dc, context);

	if (dc->hwss.calc_blocks_to_gate) {
		dc->hwss.calc_blocks_to_gate(dc, context, &pg_update_state);
		/*try to power down unused block*/
		if (dc->hwss.hw_block_power_down)
			dc->hwss.hw_block_power_down(dc, &pg_update_state);

		if (dc->hwss.root_clock_control)
			dc->hwss.root_clock_control(dc, &pg_update_state, false);
	}
}

void dcn35_set_drr(struct pipe_ctx **pipe_ctx,
		int num_pipes, struct dc_crtc_timing_adjust adjust)
{
	int i = 0;
	struct drr_params params = {0};
	// DRR set trigger event mapped to OTG_TRIG_A
	unsigned int event_triggers = 0x2;//Bit[1]: OTG_TRIG_A
	// Note DRR trigger events are generated regardless of whether num frames met.
	unsigned int num_frames = 2;

	params.vertical_total_max = adjust.v_total_max;
	params.vertical_total_min = adjust.v_total_min;
	params.vertical_total_mid = adjust.v_total_mid;
	params.vertical_total_mid_frame_num = adjust.v_total_mid_frame_num;

	for (i = 0; i < num_pipes; i++) {
		/* dc_state_destruct() might null the stream resources, so fetch tg
		 * here first to avoid a race condition. The lifetime of the pointee
		 * itself (the timing_generator object) is not a problem here.
		 */
		struct timing_generator *tg = pipe_ctx[i]->stream_res.tg;
<<<<<<< HEAD

		if ((tg != NULL) && tg->funcs) {
			struct dc_crtc_timing *timing = &pipe_ctx[i]->stream->timing;
			struct dc *dc = pipe_ctx[i]->stream->ctx->dc;
=======
>>>>>>> ae2c6d8b

		if ((tg != NULL) && tg->funcs) {
			if (pipe_ctx[i]->stream && pipe_ctx[i]->stream->ctx->dc->debug.static_screen_wait_frames) {
				struct dc_crtc_timing *timing = &pipe_ctx[i]->stream->timing;
				struct dc *dc = pipe_ctx[i]->stream->ctx->dc;
				unsigned int frame_rate = timing->pix_clk_100hz / (timing->h_total * timing->v_total);

				if (frame_rate >= 120 && dc->caps.ips_support &&
					dc->config.disable_ips != DMUB_IPS_DISABLE_ALL) {
					/*ips enable case*/
					num_frames = 2 * (frame_rate % 60);
				}
			}
			if (tg->funcs->set_drr)
				tg->funcs->set_drr(tg, &params);
			if (adjust.v_total_max != 0 && adjust.v_total_min != 0)
				if (tg->funcs->set_static_screen_control)
					tg->funcs->set_static_screen_control(
						tg, event_triggers, num_frames);
		}
	}
}
void dcn35_set_static_screen_control(struct pipe_ctx **pipe_ctx,
		int num_pipes, const struct dc_static_screen_params *params)
{
	unsigned int i;
	unsigned int triggers = 0;

	if (params->triggers.surface_update)
		triggers |= 0x200;/*bit 9  : 10 0000 0000*/
	if (params->triggers.cursor_update)
		triggers |= 0x8;/*bit3*/
	if (params->triggers.force_trigger)
		triggers |= 0x1;
	for (i = 0; i < num_pipes; i++)
		pipe_ctx[i]->stream_res.tg->funcs->
			set_static_screen_control(pipe_ctx[i]->stream_res.tg,
					triggers, params->num_frames);
}

void dcn35_set_long_vblank(struct pipe_ctx **pipe_ctx,
		int num_pipes, uint32_t v_total_min, uint32_t v_total_max)
{
	int i = 0;
	struct long_vtotal_params params = {0};

	params.vertical_total_max = v_total_max;
	params.vertical_total_min = v_total_min;

	for (i = 0; i < num_pipes; i++) {
		if (!pipe_ctx[i])
			continue;

		if (pipe_ctx[i]->stream) {
			struct dc_crtc_timing *timing = &pipe_ctx[i]->stream->timing;

			if (timing)
				params.vertical_blank_start = timing->v_total - timing->v_front_porch;
			else
				params.vertical_blank_start = 0;

			if ((pipe_ctx[i]->stream_res.tg != NULL) && pipe_ctx[i]->stream_res.tg->funcs &&
				pipe_ctx[i]->stream_res.tg->funcs->set_long_vtotal)
				pipe_ctx[i]->stream_res.tg->funcs->set_long_vtotal(pipe_ctx[i]->stream_res.tg, &params);
		}
	}
}

static bool should_avoid_empty_tu(struct pipe_ctx *pipe_ctx)
{
	/* Calculate average pixel count per TU, return false if under ~2.00 to
	 * avoid empty TUs. This is only required for DPIA tunneling as empty TUs
	 * are legal to generate for native DP links. Assume TU size 64 as there
	 * is currently no scenario where it's reprogrammed from HW default.
	 * MTPs have no such limitation, so this does not affect MST use cases.
	 */
	unsigned int pix_clk_mhz;
	unsigned int symclk_mhz;
	unsigned int avg_pix_per_tu_x1000;
	unsigned int tu_size_bytes = 64;
	struct dc_crtc_timing *timing = &pipe_ctx->stream->timing;
	struct dc_link_settings *link_settings = &pipe_ctx->link_config.dp_link_settings;
	const struct dc *dc = pipe_ctx->stream->link->dc;

	if (pipe_ctx->stream->link->ep_type != DISPLAY_ENDPOINT_USB4_DPIA)
		return false;

	// Not necessary for MST configurations
	if (pipe_ctx->stream->signal == SIGNAL_TYPE_DISPLAY_PORT_MST)
		return false;

	pix_clk_mhz = timing->pix_clk_100hz / 10000;

	// If this is true, can't block due to dynamic ODM
	if (pix_clk_mhz > dc->clk_mgr->bw_params->clk_table.entries[0].dispclk_mhz)
		return false;

	switch (link_settings->link_rate) {
	case LINK_RATE_LOW:
		symclk_mhz = 162;
		break;
	case LINK_RATE_HIGH:
		symclk_mhz = 270;
		break;
	case LINK_RATE_HIGH2:
		symclk_mhz = 540;
		break;
	case LINK_RATE_HIGH3:
		symclk_mhz = 810;
		break;
	default:
		// We shouldn't be tunneling any other rates, something is wrong
		ASSERT(0);
		return false;
	}

	avg_pix_per_tu_x1000 = (1000 * pix_clk_mhz * tu_size_bytes)
		/ (symclk_mhz * link_settings->lane_count);

	// Add small empirically-decided margin to account for potential jitter
	return (avg_pix_per_tu_x1000 < 2020);
}

bool dcn35_is_dp_dig_pixel_rate_div_policy(struct pipe_ctx *pipe_ctx)
{
	struct dc *dc = pipe_ctx->stream->ctx->dc;

	if (!is_h_timing_divisible_by_2(pipe_ctx->stream))
		return false;

	if (should_avoid_empty_tu(pipe_ctx))
		return false;

	if (dc_is_dp_signal(pipe_ctx->stream->signal) && !dc->link_srv->dp_is_128b_132b_signal(pipe_ctx) &&
		dc->debug.enable_dp_dig_pixel_rate_div_policy)
		return true;

	return false;
}<|MERGE_RESOLUTION|>--- conflicted
+++ resolved
@@ -1423,13 +1423,6 @@
 		 * itself (the timing_generator object) is not a problem here.
 		 */
 		struct timing_generator *tg = pipe_ctx[i]->stream_res.tg;
-<<<<<<< HEAD
-
-		if ((tg != NULL) && tg->funcs) {
-			struct dc_crtc_timing *timing = &pipe_ctx[i]->stream->timing;
-			struct dc *dc = pipe_ctx[i]->stream->ctx->dc;
-=======
->>>>>>> ae2c6d8b
 
 		if ((tg != NULL) && tg->funcs) {
 			if (pipe_ctx[i]->stream && pipe_ctx[i]->stream->ctx->dc->debug.static_screen_wait_frames) {
