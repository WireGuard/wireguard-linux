/*
 * Copyright 2012-15 Advanced Micro Devices, Inc.
 *
 * Permission is hereby granted, free of charge, to any person obtaining a
 * copy of this software and associated documentation files (the "Software"),
 * to deal in the Software without restriction, including without limitation
 * the rights to use, copy, modify, merge, publish, distribute, sublicense,
 * and/or sell copies of the Software, and to permit persons to whom the
 * Software is furnished to do so, subject to the following conditions:
 *
 * The above copyright notice and this permission notice shall be included in
 * all copies or substantial portions of the Software.
 *
 * THE SOFTWARE IS PROVIDED "AS IS", WITHOUT WARRANTY OF ANY KIND, EXPRESS OR
 * IMPLIED, INCLUDING BUT NOT LIMITED TO THE WARRANTIES OF MERCHANTABILITY,
 * FITNESS FOR A PARTICULAR PURPOSE AND NONINFRINGEMENT.  IN NO EVENT SHALL
 * THE COPYRIGHT HOLDER(S) OR AUTHOR(S) BE LIABLE FOR ANY CLAIM, DAMAGES OR
 * OTHER LIABILITY, WHETHER IN AN ACTION OF CONTRACT, TORT OR OTHERWISE,
 * ARISING FROM, OUT OF OR IN CONNECTION WITH THE SOFTWARE OR THE USE OR
 * OTHER DEALINGS IN THE SOFTWARE.
 *
 * Authors: AMD
 *
 */

#include "dm_services.h"
#include "atom.h"
#include "dm_helpers.h"
#include "dc.h"
#include "grph_object_id.h"
#include "gpio_service_interface.h"
#include "core_status.h"
#include "dc_link_dp.h"
#include "dc_link_ddc.h"
#include "link_hwss.h"
#include "opp.h"

#include "link_encoder.h"
#include "hw_sequencer.h"
#include "resource.h"
#include "abm.h"
#include "fixed31_32.h"
#include "dpcd_defs.h"
#include "dmcu.h"

#include "dce/dce_11_0_d.h"
#include "dce/dce_11_0_enum.h"
#include "dce/dce_11_0_sh_mask.h"

#define DC_LOGGER_INIT(logger)


#define LINK_INFO(...) \
	DC_LOG_HW_HOTPLUG(  \
		__VA_ARGS__)

#define RETIMER_REDRIVER_INFO(...) \
	DC_LOG_RETIMER_REDRIVER(  \
		__VA_ARGS__)
/*******************************************************************************
 * Private structures
 ******************************************************************************/

enum {
	LINK_RATE_REF_FREQ_IN_MHZ = 27,
	PEAK_FACTOR_X1000 = 1006,
	/*
	* Some receivers fail to train on first try and are good
	* on subsequent tries. 2 retries should be plenty. If we
	* don't have a successful training then we don't expect to
	* ever get one.
	*/
	LINK_TRAINING_MAX_VERIFY_RETRY = 2
};

/*******************************************************************************
 * Private functions
 ******************************************************************************/
static void destruct(struct dc_link *link)
{
	int i;

	if (link->ddc)
		dal_ddc_service_destroy(&link->ddc);

	if(link->link_enc)
		link->link_enc->funcs->destroy(&link->link_enc);

	if (link->local_sink)
		dc_sink_release(link->local_sink);

	for (i = 0; i < link->sink_count; ++i)
		dc_sink_release(link->remote_sinks[i]);
}

struct gpio *get_hpd_gpio(struct dc_bios *dcb,
		struct graphics_object_id link_id,
		struct gpio_service *gpio_service)
{
	enum bp_result bp_result;
	struct graphics_object_hpd_info hpd_info;
	struct gpio_pin_info pin_info;

	if (dcb->funcs->get_hpd_info(dcb, link_id, &hpd_info) != BP_RESULT_OK)
		return NULL;

	bp_result = dcb->funcs->get_gpio_pin_info(dcb,
		hpd_info.hpd_int_gpio_uid, &pin_info);

	if (bp_result != BP_RESULT_OK) {
		ASSERT(bp_result == BP_RESULT_NORECORD);
		return NULL;
	}

	return dal_gpio_service_create_irq(
		gpio_service,
		pin_info.offset,
		pin_info.mask);
}

/*
 *  Function: program_hpd_filter
 *
 *  @brief
 *     Programs HPD filter on associated HPD line
 *
 *  @param [in] delay_on_connect_in_ms: Connect filter timeout
 *  @param [in] delay_on_disconnect_in_ms: Disconnect filter timeout
 *
 *  @return
 *     true on success, false otherwise
 */
static bool program_hpd_filter(
	const struct dc_link *link)
{
	bool result = false;

	struct gpio *hpd;

	int delay_on_connect_in_ms = 0;
	int delay_on_disconnect_in_ms = 0;

	if (link->is_hpd_filter_disabled)
		return false;
	/* Verify feature is supported */
	switch (link->connector_signal) {
	case SIGNAL_TYPE_DVI_SINGLE_LINK:
	case SIGNAL_TYPE_DVI_DUAL_LINK:
	case SIGNAL_TYPE_HDMI_TYPE_A:
		/* Program hpd filter */
		delay_on_connect_in_ms = 500;
		delay_on_disconnect_in_ms = 100;
		break;
	case SIGNAL_TYPE_DISPLAY_PORT:
	case SIGNAL_TYPE_DISPLAY_PORT_MST:
		/* Program hpd filter to allow DP signal to settle */
		/* 500:	not able to detect MST <-> SST switch as HPD is low for
		 * 	only 100ms on DELL U2413
		 * 0:	some passive dongle still show aux mode instead of i2c
		 * 20-50:not enough to hide bouncing HPD with passive dongle.
		 * 	also see intermittent i2c read issues.
		 */
		delay_on_connect_in_ms = 80;
		delay_on_disconnect_in_ms = 0;
		break;
	case SIGNAL_TYPE_LVDS:
	case SIGNAL_TYPE_EDP:
	default:
		/* Don't program hpd filter */
		return false;
	}

	/* Obtain HPD handle */
	hpd = get_hpd_gpio(link->ctx->dc_bios, link->link_id, link->ctx->gpio_service);

	if (!hpd)
		return result;

	/* Setup HPD filtering */
	if (dal_gpio_open(hpd, GPIO_MODE_INTERRUPT) == GPIO_RESULT_OK) {
		struct gpio_hpd_config config;

		config.delay_on_connect = delay_on_connect_in_ms;
		config.delay_on_disconnect = delay_on_disconnect_in_ms;

		dal_irq_setup_hpd_filter(hpd, &config);

		dal_gpio_close(hpd);

		result = true;
	} else {
		ASSERT_CRITICAL(false);
	}

	/* Release HPD handle */
	dal_gpio_destroy_irq(&hpd);

	return result;
}

bool dc_link_detect_sink(struct dc_link *link, enum dc_connection_type *type)
{
	uint32_t is_hpd_high = 0;
	struct gpio *hpd_pin;

	if (link->connector_signal == SIGNAL_TYPE_LVDS) {
		*type = dc_connection_single;
		return true;
	}

	/* todo: may need to lock gpio access */
	hpd_pin = get_hpd_gpio(link->ctx->dc_bios, link->link_id, link->ctx->gpio_service);
	if (hpd_pin == NULL)
		goto hpd_gpio_failure;

	dal_gpio_open(hpd_pin, GPIO_MODE_INTERRUPT);
	dal_gpio_get_value(hpd_pin, &is_hpd_high);
	dal_gpio_close(hpd_pin);
	dal_gpio_destroy_irq(&hpd_pin);

	if (is_hpd_high) {
		*type = dc_connection_single;
		/* TODO: need to do the actual detection */
	} else {
		*type = dc_connection_none;
	}

	return true;

hpd_gpio_failure:
	return false;
}

static enum ddc_transaction_type get_ddc_transaction_type(
		enum signal_type sink_signal)
{
	enum ddc_transaction_type transaction_type = DDC_TRANSACTION_TYPE_NONE;

	switch (sink_signal) {
	case SIGNAL_TYPE_DVI_SINGLE_LINK:
	case SIGNAL_TYPE_DVI_DUAL_LINK:
	case SIGNAL_TYPE_HDMI_TYPE_A:
	case SIGNAL_TYPE_LVDS:
	case SIGNAL_TYPE_RGB:
		transaction_type = DDC_TRANSACTION_TYPE_I2C;
		break;

	case SIGNAL_TYPE_DISPLAY_PORT:
	case SIGNAL_TYPE_EDP:
		transaction_type = DDC_TRANSACTION_TYPE_I2C_OVER_AUX;
		break;

	case SIGNAL_TYPE_DISPLAY_PORT_MST:
		/* MST does not use I2COverAux, but there is the
		 * SPECIAL use case for "immediate dwnstrm device
		 * access" (EPR#370830). */
		transaction_type = DDC_TRANSACTION_TYPE_I2C_OVER_AUX;
		break;

	default:
		break;
	}

	return transaction_type;
}

static enum signal_type get_basic_signal_type(
	struct graphics_object_id encoder,
	struct graphics_object_id downstream)
{
	if (downstream.type == OBJECT_TYPE_CONNECTOR) {
		switch (downstream.id) {
		case CONNECTOR_ID_SINGLE_LINK_DVII:
			switch (encoder.id) {
			case ENCODER_ID_INTERNAL_DAC1:
			case ENCODER_ID_INTERNAL_KLDSCP_DAC1:
			case ENCODER_ID_INTERNAL_DAC2:
			case ENCODER_ID_INTERNAL_KLDSCP_DAC2:
				return SIGNAL_TYPE_RGB;
			default:
				return SIGNAL_TYPE_DVI_SINGLE_LINK;
			}
		break;
		case CONNECTOR_ID_DUAL_LINK_DVII:
		{
			switch (encoder.id) {
			case ENCODER_ID_INTERNAL_DAC1:
			case ENCODER_ID_INTERNAL_KLDSCP_DAC1:
			case ENCODER_ID_INTERNAL_DAC2:
			case ENCODER_ID_INTERNAL_KLDSCP_DAC2:
				return SIGNAL_TYPE_RGB;
			default:
				return SIGNAL_TYPE_DVI_DUAL_LINK;
			}
		}
		break;
		case CONNECTOR_ID_SINGLE_LINK_DVID:
			return SIGNAL_TYPE_DVI_SINGLE_LINK;
		case CONNECTOR_ID_DUAL_LINK_DVID:
			return SIGNAL_TYPE_DVI_DUAL_LINK;
		case CONNECTOR_ID_VGA:
			return SIGNAL_TYPE_RGB;
		case CONNECTOR_ID_HDMI_TYPE_A:
			return SIGNAL_TYPE_HDMI_TYPE_A;
		case CONNECTOR_ID_LVDS:
			return SIGNAL_TYPE_LVDS;
		case CONNECTOR_ID_DISPLAY_PORT:
			return SIGNAL_TYPE_DISPLAY_PORT;
		case CONNECTOR_ID_EDP:
			return SIGNAL_TYPE_EDP;
		default:
			return SIGNAL_TYPE_NONE;
		}
	} else if (downstream.type == OBJECT_TYPE_ENCODER) {
		switch (downstream.id) {
		case ENCODER_ID_EXTERNAL_NUTMEG:
		case ENCODER_ID_EXTERNAL_TRAVIS:
			return SIGNAL_TYPE_DISPLAY_PORT;
		default:
			return SIGNAL_TYPE_NONE;
		}
	}

	return SIGNAL_TYPE_NONE;
}

/*
 * @brief
 * Check whether there is a dongle on DP connector
 */
bool dc_link_is_dp_sink_present(struct dc_link *link)
{
	enum gpio_result gpio_result;
	uint32_t clock_pin = 0;

	struct ddc *ddc;

	enum connector_id connector_id =
		dal_graphics_object_id_get_connector_id(link->link_id);

	bool present =
		((connector_id == CONNECTOR_ID_DISPLAY_PORT) ||
		(connector_id == CONNECTOR_ID_EDP));

	ddc = dal_ddc_service_get_ddc_pin(link->ddc);

	if (!ddc) {
		BREAK_TO_DEBUGGER();
		return present;
	}

	/* Open GPIO and set it to I2C mode */
	/* Note: this GpioMode_Input will be converted
	 * to GpioConfigType_I2cAuxDualMode in GPIO component,
	 * which indicates we need additional delay */

	if (GPIO_RESULT_OK != dal_ddc_open(
		ddc, GPIO_MODE_INPUT, GPIO_DDC_CONFIG_TYPE_MODE_I2C)) {
		dal_gpio_destroy_ddc(&ddc);

		return present;
	}

	/* Read GPIO: DP sink is present if both clock and data pins are zero */
	/* [anaumov] in DAL2, there was no check for GPIO failure */

	gpio_result = dal_gpio_get_value(ddc->pin_clock, &clock_pin);
	ASSERT(gpio_result == GPIO_RESULT_OK);

	present = (gpio_result == GPIO_RESULT_OK) && !clock_pin;

	dal_ddc_close(ddc);

	return present;
}

/*
 * @brief
 * Detect output sink type
 */
static enum signal_type link_detect_sink(
	struct dc_link *link,
	enum dc_detect_reason reason)
{
	enum signal_type result = get_basic_signal_type(
		link->link_enc->id, link->link_id);

	/* Internal digital encoder will detect only dongles
	 * that require digital signal */

	/* Detection mechanism is different
	 * for different native connectors.
	 * LVDS connector supports only LVDS signal;
	 * PCIE is a bus slot, the actual connector needs to be detected first;
	 * eDP connector supports only eDP signal;
	 * HDMI should check straps for audio */

	/* PCIE detects the actual connector on add-on board */

	if (link->link_id.id == CONNECTOR_ID_PCIE) {
		/* ZAZTODO implement PCIE add-on card detection */
	}

	switch (link->link_id.id) {
	case CONNECTOR_ID_HDMI_TYPE_A: {
		/* check audio support:
		 * if native HDMI is not supported, switch to DVI */
		struct audio_support *aud_support = &link->dc->res_pool->audio_support;

		if (!aud_support->hdmi_audio_native)
			if (link->link_id.id == CONNECTOR_ID_HDMI_TYPE_A)
				result = SIGNAL_TYPE_DVI_SINGLE_LINK;
	}
	break;
	case CONNECTOR_ID_DISPLAY_PORT: {
		/* DP HPD short pulse. Passive DP dongle will not
		 * have short pulse
		 */
		if (reason != DETECT_REASON_HPDRX) {
			/* Check whether DP signal detected: if not -
			 * we assume signal is DVI; it could be corrected
			 * to HDMI after dongle detection
			 */
			if (!dm_helpers_is_dp_sink_present(link))
				result = SIGNAL_TYPE_DVI_SINGLE_LINK;
		}
	}
	break;
	default:
	break;
	}

	return result;
}

static enum signal_type decide_signal_from_strap_and_dongle_type(
		enum display_dongle_type dongle_type,
		struct audio_support *audio_support)
{
	enum signal_type signal = SIGNAL_TYPE_NONE;

	switch (dongle_type) {
	case DISPLAY_DONGLE_DP_HDMI_DONGLE:
		if (audio_support->hdmi_audio_on_dongle)
			signal =  SIGNAL_TYPE_HDMI_TYPE_A;
		else
			signal = SIGNAL_TYPE_DVI_SINGLE_LINK;
		break;
	case DISPLAY_DONGLE_DP_DVI_DONGLE:
		signal = SIGNAL_TYPE_DVI_SINGLE_LINK;
		break;
	case DISPLAY_DONGLE_DP_HDMI_MISMATCHED_DONGLE:
		if (audio_support->hdmi_audio_native)
			signal =  SIGNAL_TYPE_HDMI_TYPE_A;
		else
			signal = SIGNAL_TYPE_DVI_SINGLE_LINK;
		break;
	default:
		signal = SIGNAL_TYPE_NONE;
		break;
	}

	return signal;
}

static enum signal_type dp_passive_dongle_detection(
		struct ddc_service *ddc,
		struct display_sink_capability *sink_cap,
		struct audio_support *audio_support)
{
	dal_ddc_service_i2c_query_dp_dual_mode_adaptor(
						ddc, sink_cap);
	return decide_signal_from_strap_and_dongle_type(
			sink_cap->dongle_type,
			audio_support);
}

static void link_disconnect_sink(struct dc_link *link)
{
	if (link->local_sink) {
		dc_sink_release(link->local_sink);
		link->local_sink = NULL;
	}

	link->dpcd_sink_count = 0;
}

static void link_disconnect_remap(struct dc_sink *prev_sink, struct dc_link *link)
{
	dc_sink_release(link->local_sink);
	link->local_sink = prev_sink;
}


static bool detect_dp(
	struct dc_link *link,
	struct display_sink_capability *sink_caps,
	bool *converter_disable_audio,
	struct audio_support *audio_support,
	enum dc_detect_reason reason)
{
	bool boot = false;
	sink_caps->signal = link_detect_sink(link, reason);
	sink_caps->transaction_type =
		get_ddc_transaction_type(sink_caps->signal);

	if (sink_caps->transaction_type == DDC_TRANSACTION_TYPE_I2C_OVER_AUX) {
		sink_caps->signal = SIGNAL_TYPE_DISPLAY_PORT;
		if (!detect_dp_sink_caps(link))
			return false;

		if (is_mst_supported(link)) {
			sink_caps->signal = SIGNAL_TYPE_DISPLAY_PORT_MST;
			link->type = dc_connection_mst_branch;

			dal_ddc_service_set_transaction_type(
							link->ddc,
							sink_caps->transaction_type);

			/*
			 * This call will initiate MST topology discovery. Which
			 * will detect MST ports and add new DRM connector DRM
			 * framework. Then read EDID via remote i2c over aux. In
			 * the end, will notify DRM detect result and save EDID
			 * into DRM framework.
			 *
			 * .detect is called by .fill_modes.
			 * .fill_modes is called by user mode ioctl
			 * DRM_IOCTL_MODE_GETCONNECTOR.
			 *
			 * .get_modes is called by .fill_modes.
			 *
			 * call .get_modes, AMDGPU DM implementation will create
			 * new dc_sink and add to dc_link. For long HPD plug
			 * in/out, MST has its own handle.
			 *
			 * Therefore, just after dc_create, link->sink is not
			 * created for MST until user mode app calls
			 * DRM_IOCTL_MODE_GETCONNECTOR.
			 *
			 * Need check ->sink usages in case ->sink = NULL
			 * TODO: s3 resume check
			 */
			if (reason == DETECT_REASON_BOOT)
				boot = true;

			dm_helpers_dp_update_branch_info(
				link->ctx,
				link);

			if (!dm_helpers_dp_mst_start_top_mgr(
				link->ctx,
				link, boot)) {
				/* MST not supported */
				link->type = dc_connection_single;
				sink_caps->signal = SIGNAL_TYPE_DISPLAY_PORT;
			}
		}

		if (link->type != dc_connection_mst_branch &&
			is_dp_active_dongle(link)) {
			/* DP active dongles */
			link->type = dc_connection_active_dongle;
			if (!link->dpcd_caps.sink_count.bits.SINK_COUNT) {
				/*
				 * active dongle unplug processing for short irq
				 */
				link_disconnect_sink(link);
				return true;
			}

			if (link->dpcd_caps.dongle_type != DISPLAY_DONGLE_DP_HDMI_CONVERTER)
				*converter_disable_audio = true;
		}
	} else {
		/* DP passive dongles */
		sink_caps->signal = dp_passive_dongle_detection(link->ddc,
				sink_caps,
				audio_support);
	}

	return true;
}

static bool is_same_edid(struct dc_edid *old_edid, struct dc_edid *new_edid)
{
	if (old_edid->length != new_edid->length)
		return false;

	if (new_edid->length == 0)
		return false;

	return (memcmp(old_edid->raw_edid, new_edid->raw_edid, new_edid->length) == 0);
}

bool dc_link_detect(struct dc_link *link, enum dc_detect_reason reason)
{
	struct dc_sink_init_data sink_init_data = { 0 };
	struct display_sink_capability sink_caps = { 0 };
	uint8_t i;
	bool converter_disable_audio = false;
	struct audio_support *aud_support = &link->dc->res_pool->audio_support;
	bool same_edid = false;
	enum dc_edid_status edid_status;
	struct dc_context *dc_ctx = link->ctx;
	struct dc_sink *sink = NULL;
	struct dc_sink *prev_sink = NULL;
	struct dpcd_caps prev_dpcd_caps;
	bool same_dpcd = true;
	enum dc_connection_type new_connection_type = dc_connection_none;
	DC_LOGGER_INIT(link->ctx->logger);
	if (link->connector_signal == SIGNAL_TYPE_VIRTUAL)
		return false;

	if (false == dc_link_detect_sink(link, &new_connection_type)) {
		BREAK_TO_DEBUGGER();
		return false;
	}

	if (link->connector_signal == SIGNAL_TYPE_EDP &&
			link->local_sink)
		return true;

	if (link->connector_signal == SIGNAL_TYPE_LVDS &&
			link->local_sink)
		return true;

	prev_sink = link->local_sink;
	if (prev_sink != NULL) {
		dc_sink_retain(prev_sink);
		memcpy(&prev_dpcd_caps, &link->dpcd_caps, sizeof(struct dpcd_caps));
	}
	link_disconnect_sink(link);

	if (new_connection_type != dc_connection_none) {
		link->type = new_connection_type;

		/* From Disconnected-to-Connected. */
		switch (link->connector_signal) {
		case SIGNAL_TYPE_HDMI_TYPE_A: {
			sink_caps.transaction_type = DDC_TRANSACTION_TYPE_I2C;
			if (aud_support->hdmi_audio_native)
				sink_caps.signal = SIGNAL_TYPE_HDMI_TYPE_A;
			else
				sink_caps.signal = SIGNAL_TYPE_DVI_SINGLE_LINK;
			break;
		}

		case SIGNAL_TYPE_DVI_SINGLE_LINK: {
			sink_caps.transaction_type = DDC_TRANSACTION_TYPE_I2C;
			sink_caps.signal = SIGNAL_TYPE_DVI_SINGLE_LINK;
			break;
		}

		case SIGNAL_TYPE_DVI_DUAL_LINK: {
			sink_caps.transaction_type = DDC_TRANSACTION_TYPE_I2C;
			sink_caps.signal = SIGNAL_TYPE_DVI_DUAL_LINK;
			break;
		}

		case SIGNAL_TYPE_LVDS: {
			sink_caps.transaction_type = DDC_TRANSACTION_TYPE_I2C;
			sink_caps.signal = SIGNAL_TYPE_LVDS;
			break;
		}

		case SIGNAL_TYPE_EDP: {
			detect_edp_sink_caps(link);
			sink_caps.transaction_type =
				DDC_TRANSACTION_TYPE_I2C_OVER_AUX;
			sink_caps.signal = SIGNAL_TYPE_EDP;
			break;
		}

		case SIGNAL_TYPE_DISPLAY_PORT: {
			if (!detect_dp(
				link,
				&sink_caps,
				&converter_disable_audio,
				aud_support, reason)) {
				if (prev_sink != NULL)
					dc_sink_release(prev_sink);
				return false;
			}

			// Check if dpcp block is the same
			if (prev_sink != NULL) {
				if (memcmp(&link->dpcd_caps, &prev_dpcd_caps, sizeof(struct dpcd_caps)))
					same_dpcd = false;
			}
			/* Active dongle downstream unplug */
			if (link->type == dc_connection_active_dongle
					&& link->dpcd_caps.sink_count.
					bits.SINK_COUNT == 0) {
				if (prev_sink != NULL)
					dc_sink_release(prev_sink);
				return true;
			}

			if (link->type == dc_connection_mst_branch) {
				LINK_INFO("link=%d, mst branch is now Connected\n",
					link->link_index);
				/* Need to setup mst link_cap struct here
				 * otherwise dc_link_detect() will leave mst link_cap
				 * empty which leads to allocate_mst_payload() has "0"
				 * pbn_per_slot value leading to exception on dc_fixpt_div()
				 */
				link->verified_link_cap = link->reported_link_cap;
				if (prev_sink != NULL)
					dc_sink_release(prev_sink);
				return false;
			}

			break;
		}

		default:
			DC_ERROR("Invalid connector type! signal:%d\n",
				link->connector_signal);
			if (prev_sink != NULL)
				dc_sink_release(prev_sink);
			return false;
		} /* switch() */

		if (link->dpcd_caps.sink_count.bits.SINK_COUNT)
			link->dpcd_sink_count = link->dpcd_caps.sink_count.
					bits.SINK_COUNT;
		else
			link->dpcd_sink_count = 1;

		dal_ddc_service_set_transaction_type(
						link->ddc,
						sink_caps.transaction_type);

		link->aux_mode = dal_ddc_service_is_in_aux_transaction_mode(
				link->ddc);

		sink_init_data.link = link;
		sink_init_data.sink_signal = sink_caps.signal;

		sink = dc_sink_create(&sink_init_data);
		if (!sink) {
			DC_ERROR("Failed to create sink!\n");
			if (prev_sink != NULL)
				dc_sink_release(prev_sink);
			return false;
		}

		sink->dongle_max_pix_clk = sink_caps.max_hdmi_pixel_clock;
		sink->converter_disable_audio = converter_disable_audio;

		link->local_sink = sink;

		edid_status = dm_helpers_read_local_edid(
				link->ctx,
				link,
				sink);

		switch (edid_status) {
		case EDID_BAD_CHECKSUM:
			DC_LOG_ERROR("EDID checksum invalid.\n");
			break;
		case EDID_NO_RESPONSE:
			DC_LOG_ERROR("No EDID read.\n");

			/*
			 * Abort detection for non-DP connectors if we have
			 * no EDID
			 *
			 * DP needs to report as connected if HDP is high
			 * even if we have no EDID in order to go to
			 * fail-safe mode
			 */
			if (dc_is_hdmi_signal(link->connector_signal) ||
			    dc_is_dvi_signal(link->connector_signal)) {
				if (prev_sink != NULL)
					dc_sink_release(prev_sink);

				return false;
			}
		default:
			break;
		}

		// Check if edid is the same
		if ((prev_sink != NULL) && ((edid_status == EDID_THE_SAME) || (edid_status == EDID_OK)))
			same_edid = is_same_edid(&prev_sink->dc_edid, &sink->dc_edid);

		if (link->connector_signal == SIGNAL_TYPE_DISPLAY_PORT &&
			sink_caps.transaction_type == DDC_TRANSACTION_TYPE_I2C_OVER_AUX &&
			reason != DETECT_REASON_HPDRX) {
			/*
			 * TODO debug why Dell 2413 doesn't like
			 *  two link trainings
			 */

			/* deal with non-mst cases */
			for (i = 0; i < LINK_TRAINING_MAX_VERIFY_RETRY; i++) {
				int fail_count = 0;

				dp_verify_link_cap(link,
						  &link->reported_link_cap,
						  &fail_count);

				if (fail_count == 0)
					break;
			}

		} else {
			// If edid is the same, then discard new sink and revert back to original sink
			if (same_edid) {
				link_disconnect_remap(prev_sink, link);
				sink = prev_sink;
				prev_sink = NULL;

			}
		}

		/* HDMI-DVI Dongle */
		if (sink->sink_signal == SIGNAL_TYPE_HDMI_TYPE_A &&
				!sink->edid_caps.edid_hdmi)
			sink->sink_signal = SIGNAL_TYPE_DVI_SINGLE_LINK;

		/* Connectivity log: detection */
		for (i = 0; i < sink->dc_edid.length / EDID_BLOCK_SIZE; i++) {
			CONN_DATA_DETECT(link,
					&sink->dc_edid.raw_edid[i * EDID_BLOCK_SIZE],
					EDID_BLOCK_SIZE,
					"%s: [Block %d] ", sink->edid_caps.display_name, i);
		}

		DC_LOG_DETECTION_EDID_PARSER("%s: "
			"manufacturer_id = %X, "
			"product_id = %X, "
			"serial_number = %X, "
			"manufacture_week = %d, "
			"manufacture_year = %d, "
			"display_name = %s, "
			"speaker_flag = %d, "
			"audio_mode_count = %d\n",
			__func__,
			sink->edid_caps.manufacturer_id,
			sink->edid_caps.product_id,
			sink->edid_caps.serial_number,
			sink->edid_caps.manufacture_week,
			sink->edid_caps.manufacture_year,
			sink->edid_caps.display_name,
			sink->edid_caps.speaker_flags,
			sink->edid_caps.audio_mode_count);

		for (i = 0; i < sink->edid_caps.audio_mode_count; i++) {
			DC_LOG_DETECTION_EDID_PARSER("%s: mode number = %d, "
				"format_code = %d, "
				"channel_count = %d, "
				"sample_rate = %d, "
				"sample_size = %d\n",
				__func__,
				i,
				sink->edid_caps.audio_modes[i].format_code,
				sink->edid_caps.audio_modes[i].channel_count,
				sink->edid_caps.audio_modes[i].sample_rate,
				sink->edid_caps.audio_modes[i].sample_size);
		}

	} else {
		/* From Connected-to-Disconnected. */
		if (link->type == dc_connection_mst_branch) {
			LINK_INFO("link=%d, mst branch is now Disconnected\n",
				link->link_index);

			dm_helpers_dp_mst_stop_top_mgr(link->ctx, link);

			link->mst_stream_alloc_table.stream_count = 0;
			memset(link->mst_stream_alloc_table.stream_allocations, 0, sizeof(link->mst_stream_alloc_table.stream_allocations));
		}

		link->type = dc_connection_none;
		sink_caps.signal = SIGNAL_TYPE_NONE;
	}

	LINK_INFO("link=%d, dc_sink_in=%p is now %s prev_sink=%p dpcd same=%d edid same=%d\n",
		link->link_index, sink,
		(sink_caps.signal == SIGNAL_TYPE_NONE ?
			"Disconnected":"Connected"), prev_sink,
			same_dpcd, same_edid);

	if (prev_sink != NULL)
		dc_sink_release(prev_sink);

	return true;
}

bool dc_link_get_hpd_state(struct dc_link *dc_link)
{
	struct gpio *hpd_pin;
	uint32_t state;

	hpd_pin = get_hpd_gpio(dc_link->ctx->dc_bios,
					dc_link->link_id, dc_link->ctx->gpio_service);
	if (hpd_pin == NULL)
		ASSERT(false);

	dal_gpio_open(hpd_pin, GPIO_MODE_INTERRUPT);
	dal_gpio_get_value(hpd_pin, &state);
	dal_gpio_close(hpd_pin);
	dal_gpio_destroy_irq(&hpd_pin);

	return state;
}

static enum hpd_source_id get_hpd_line(
		struct dc_link *link)
{
	struct gpio *hpd;
	enum hpd_source_id hpd_id = HPD_SOURCEID_UNKNOWN;

	hpd = get_hpd_gpio(link->ctx->dc_bios, link->link_id, link->ctx->gpio_service);

	if (hpd) {
		switch (dal_irq_get_source(hpd)) {
		case DC_IRQ_SOURCE_HPD1:
			hpd_id = HPD_SOURCEID1;
		break;
		case DC_IRQ_SOURCE_HPD2:
			hpd_id = HPD_SOURCEID2;
		break;
		case DC_IRQ_SOURCE_HPD3:
			hpd_id = HPD_SOURCEID3;
		break;
		case DC_IRQ_SOURCE_HPD4:
			hpd_id = HPD_SOURCEID4;
		break;
		case DC_IRQ_SOURCE_HPD5:
			hpd_id = HPD_SOURCEID5;
		break;
		case DC_IRQ_SOURCE_HPD6:
			hpd_id = HPD_SOURCEID6;
		break;
		default:
			BREAK_TO_DEBUGGER();
		break;
		}

		dal_gpio_destroy_irq(&hpd);
	}

	return hpd_id;
}

static enum channel_id get_ddc_line(struct dc_link *link)
{
	struct ddc *ddc;
	enum channel_id channel = CHANNEL_ID_UNKNOWN;

	ddc = dal_ddc_service_get_ddc_pin(link->ddc);

	if (ddc) {
		switch (dal_ddc_get_line(ddc)) {
		case GPIO_DDC_LINE_DDC1:
			channel = CHANNEL_ID_DDC1;
			break;
		case GPIO_DDC_LINE_DDC2:
			channel = CHANNEL_ID_DDC2;
			break;
		case GPIO_DDC_LINE_DDC3:
			channel = CHANNEL_ID_DDC3;
			break;
		case GPIO_DDC_LINE_DDC4:
			channel = CHANNEL_ID_DDC4;
			break;
		case GPIO_DDC_LINE_DDC5:
			channel = CHANNEL_ID_DDC5;
			break;
		case GPIO_DDC_LINE_DDC6:
			channel = CHANNEL_ID_DDC6;
			break;
		case GPIO_DDC_LINE_DDC_VGA:
			channel = CHANNEL_ID_DDC_VGA;
			break;
		case GPIO_DDC_LINE_I2C_PAD:
			channel = CHANNEL_ID_I2C_PAD;
			break;
		default:
			BREAK_TO_DEBUGGER();
			break;
		}
	}

	return channel;
}

static enum transmitter translate_encoder_to_transmitter(
	struct graphics_object_id encoder)
{
	switch (encoder.id) {
	case ENCODER_ID_INTERNAL_UNIPHY:
		switch (encoder.enum_id) {
		case ENUM_ID_1:
			return TRANSMITTER_UNIPHY_A;
		case ENUM_ID_2:
			return TRANSMITTER_UNIPHY_B;
		default:
			return TRANSMITTER_UNKNOWN;
		}
	break;
	case ENCODER_ID_INTERNAL_UNIPHY1:
		switch (encoder.enum_id) {
		case ENUM_ID_1:
			return TRANSMITTER_UNIPHY_C;
		case ENUM_ID_2:
			return TRANSMITTER_UNIPHY_D;
		default:
			return TRANSMITTER_UNKNOWN;
		}
	break;
	case ENCODER_ID_INTERNAL_UNIPHY2:
		switch (encoder.enum_id) {
		case ENUM_ID_1:
			return TRANSMITTER_UNIPHY_E;
		case ENUM_ID_2:
			return TRANSMITTER_UNIPHY_F;
		default:
			return TRANSMITTER_UNKNOWN;
		}
	break;
	case ENCODER_ID_INTERNAL_UNIPHY3:
		switch (encoder.enum_id) {
		case ENUM_ID_1:
			return TRANSMITTER_UNIPHY_G;
		default:
			return TRANSMITTER_UNKNOWN;
		}
	break;
	case ENCODER_ID_EXTERNAL_NUTMEG:
		switch (encoder.enum_id) {
		case ENUM_ID_1:
			return TRANSMITTER_NUTMEG_CRT;
		default:
			return TRANSMITTER_UNKNOWN;
		}
	break;
	case ENCODER_ID_EXTERNAL_TRAVIS:
		switch (encoder.enum_id) {
		case ENUM_ID_1:
			return TRANSMITTER_TRAVIS_CRT;
		case ENUM_ID_2:
			return TRANSMITTER_TRAVIS_LCD;
		default:
			return TRANSMITTER_UNKNOWN;
		}
	break;
	default:
		return TRANSMITTER_UNKNOWN;
	}
}

static bool construct(
	struct dc_link *link,
	const struct link_init_data *init_params)
{
	uint8_t i;
	struct gpio *hpd_gpio = NULL;
	struct ddc_service_init_data ddc_service_init_data = { { 0 } };
	struct dc_context *dc_ctx = init_params->ctx;
	struct encoder_init_data enc_init_data = { 0 };
	struct integrated_info info = {{{ 0 }}};
	struct dc_bios *bios = init_params->dc->ctx->dc_bios;
	const struct dc_vbios_funcs *bp_funcs = bios->funcs;
	DC_LOGGER_INIT(dc_ctx->logger);

	link->irq_source_hpd = DC_IRQ_SOURCE_INVALID;
	link->irq_source_hpd_rx = DC_IRQ_SOURCE_INVALID;

	link->link_status.dpcd_caps = &link->dpcd_caps;

	link->dc = init_params->dc;
	link->ctx = dc_ctx;
	link->link_index = init_params->link_index;

	link->link_id = bios->funcs->get_connector_id(bios, init_params->connector_index);

	if (link->link_id.type != OBJECT_TYPE_CONNECTOR) {
		dm_error("%s: Invalid Connector ObjectID from Adapter Service for connector index:%d! type %d expected %d\n",
			 __func__, init_params->connector_index,
			 link->link_id.type, OBJECT_TYPE_CONNECTOR);
		goto create_fail;
	}

	if (link->dc->res_pool->funcs->link_init)
		link->dc->res_pool->funcs->link_init(link);

	hpd_gpio = get_hpd_gpio(link->ctx->dc_bios, link->link_id, link->ctx->gpio_service);

	if (hpd_gpio != NULL)
		link->irq_source_hpd = dal_irq_get_source(hpd_gpio);

	switch (link->link_id.id) {
	case CONNECTOR_ID_HDMI_TYPE_A:
		link->connector_signal = SIGNAL_TYPE_HDMI_TYPE_A;

		break;
	case CONNECTOR_ID_SINGLE_LINK_DVID:
	case CONNECTOR_ID_SINGLE_LINK_DVII:
		link->connector_signal = SIGNAL_TYPE_DVI_SINGLE_LINK;
		break;
	case CONNECTOR_ID_DUAL_LINK_DVID:
	case CONNECTOR_ID_DUAL_LINK_DVII:
		link->connector_signal = SIGNAL_TYPE_DVI_DUAL_LINK;
		break;
	case CONNECTOR_ID_DISPLAY_PORT:
		link->connector_signal =	SIGNAL_TYPE_DISPLAY_PORT;

		if (hpd_gpio != NULL)
			link->irq_source_hpd_rx =
					dal_irq_get_rx_source(hpd_gpio);

		break;
	case CONNECTOR_ID_EDP:
		link->connector_signal = SIGNAL_TYPE_EDP;

		if (hpd_gpio != NULL) {
			link->irq_source_hpd = DC_IRQ_SOURCE_INVALID;
			link->irq_source_hpd_rx =
					dal_irq_get_rx_source(hpd_gpio);
		}
		break;
	case CONNECTOR_ID_LVDS:
		link->connector_signal = SIGNAL_TYPE_LVDS;
		break;
	default:
		DC_LOG_WARNING("Unsupported Connector type:%d!\n", link->link_id.id);
		goto create_fail;
	}

	if (hpd_gpio != NULL) {
		dal_gpio_destroy_irq(&hpd_gpio);
		hpd_gpio = NULL;
	}

	/* TODO: #DAL3 Implement id to str function.*/
	LINK_INFO("Connector[%d] description:"
			"signal %d\n",
			init_params->connector_index,
			link->connector_signal);

	ddc_service_init_data.ctx = link->ctx;
	ddc_service_init_data.id = link->link_id;
	ddc_service_init_data.link = link;
	link->ddc = dal_ddc_service_create(&ddc_service_init_data);

	if (link->ddc == NULL) {
		DC_ERROR("Failed to create ddc_service!\n");
		goto ddc_create_fail;
	}

	link->ddc_hw_inst =
		dal_ddc_get_line(
			dal_ddc_service_get_ddc_pin(link->ddc));

	enc_init_data.ctx = dc_ctx;
	bp_funcs->get_src_obj(dc_ctx->dc_bios, link->link_id, 0, &enc_init_data.encoder);
	enc_init_data.connector = link->link_id;
	enc_init_data.channel = get_ddc_line(link);
	enc_init_data.hpd_source = get_hpd_line(link);

	link->hpd_src = enc_init_data.hpd_source;

	enc_init_data.transmitter =
			translate_encoder_to_transmitter(enc_init_data.encoder);
	link->link_enc = link->dc->res_pool->funcs->link_enc_create(
								&enc_init_data);

	if( link->link_enc == NULL) {
		DC_ERROR("Failed to create link encoder!\n");
		goto link_enc_create_fail;
	}

	link->link_enc_hw_inst = link->link_enc->transmitter;

	for (i = 0; i < 4; i++) {
		if (BP_RESULT_OK !=
				bp_funcs->get_device_tag(dc_ctx->dc_bios, link->link_id, i, &link->device_tag)) {
			DC_ERROR("Failed to find device tag!\n");
			goto device_tag_fail;
		}

		/* Look for device tag that matches connector signal,
		 * CRT for rgb, LCD for other supported signal tyes
		 */
		if (!bp_funcs->is_device_id_supported(dc_ctx->dc_bios, link->device_tag.dev_id))
			continue;
		if (link->device_tag.dev_id.device_type == DEVICE_TYPE_CRT
			&& link->connector_signal != SIGNAL_TYPE_RGB)
			continue;
		if (link->device_tag.dev_id.device_type == DEVICE_TYPE_LCD
			&& link->connector_signal == SIGNAL_TYPE_RGB)
			continue;
		break;
	}

	if (bios->integrated_info)
		info = *bios->integrated_info;

	/* Look for channel mapping corresponding to connector and device tag */
	for (i = 0; i < MAX_NUMBER_OF_EXT_DISPLAY_PATH; i++) {
		struct external_display_path *path =
			&info.ext_disp_conn_info.path[i];
		if (path->device_connector_id.enum_id == link->link_id.enum_id
			&& path->device_connector_id.id == link->link_id.id
			&& path->device_connector_id.type == link->link_id.type) {

			if (link->device_tag.acpi_device != 0
				&& path->device_acpi_enum == link->device_tag.acpi_device) {
				link->ddi_channel_mapping = path->channel_mapping;
				link->chip_caps = path->caps;
			} else if (path->device_tag ==
					link->device_tag.dev_id.raw_device_tag) {
				link->ddi_channel_mapping = path->channel_mapping;
				link->chip_caps = path->caps;
			}
			break;
		}
	}

	/*
	 * TODO check if GPIO programmed correctly
	 *
	 * If GPIO isn't programmed correctly HPD might not rise or drain
	 * fast enough, leading to bounces.
	 */
	program_hpd_filter(link);

	return true;
device_tag_fail:
	link->link_enc->funcs->destroy(&link->link_enc);
link_enc_create_fail:
	dal_ddc_service_destroy(&link->ddc);
ddc_create_fail:
create_fail:

	if (hpd_gpio != NULL) {
		dal_gpio_destroy_irq(&hpd_gpio);
	}

	return false;
}

/*******************************************************************************
 * Public functions
 ******************************************************************************/
struct dc_link *link_create(const struct link_init_data *init_params)
{
	struct dc_link *link =
			kzalloc(sizeof(*link), GFP_KERNEL);

	if (NULL == link)
		goto alloc_fail;

	if (false == construct(link, init_params))
		goto construct_fail;

	return link;

construct_fail:
	kfree(link);

alloc_fail:
	return NULL;
}

void link_destroy(struct dc_link **link)
{
	destruct(*link);
	kfree(*link);
	*link = NULL;
}

static void dpcd_configure_panel_mode(
	struct dc_link *link,
	enum dp_panel_mode panel_mode)
{
	union dpcd_edp_config edp_config_set;
	bool panel_mode_edp = false;
	DC_LOGGER_INIT(link->ctx->logger);

	memset(&edp_config_set, '\0', sizeof(union dpcd_edp_config));

	if (DP_PANEL_MODE_DEFAULT != panel_mode) {

		switch (panel_mode) {
		case DP_PANEL_MODE_EDP:
		case DP_PANEL_MODE_SPECIAL:
			panel_mode_edp = true;
			break;

		default:
			break;
		}

		/*set edp panel mode in receiver*/
		core_link_read_dpcd(
			link,
			DP_EDP_CONFIGURATION_SET,
			&edp_config_set.raw,
			sizeof(edp_config_set.raw));

		if (edp_config_set.bits.PANEL_MODE_EDP
			!= panel_mode_edp) {
			enum ddc_result result = DDC_RESULT_UNKNOWN;

			edp_config_set.bits.PANEL_MODE_EDP =
			panel_mode_edp;
			result = core_link_write_dpcd(
				link,
				DP_EDP_CONFIGURATION_SET,
				&edp_config_set.raw,
				sizeof(edp_config_set.raw));

			ASSERT(result == DDC_RESULT_SUCESSFULL);
		}
	}
	DC_LOG_DETECTION_DP_CAPS("Link: %d eDP panel mode supported: %d "
			"eDP panel mode enabled: %d \n",
			link->link_index,
			link->dpcd_caps.panel_mode_edp,
			panel_mode_edp);
}

static void enable_stream_features(struct pipe_ctx *pipe_ctx)
{
	struct dc_stream_state *stream = pipe_ctx->stream;
	struct dc_link *link = stream->sink->link;
	union down_spread_ctrl old_downspread;
	union down_spread_ctrl new_downspread;

	core_link_read_dpcd(link, DP_DOWNSPREAD_CTRL,
			&old_downspread.raw, sizeof(old_downspread));

	new_downspread.raw = old_downspread.raw;

	new_downspread.bits.IGNORE_MSA_TIMING_PARAM =
			(stream->ignore_msa_timing_param) ? 1 : 0;

	if (new_downspread.raw != old_downspread.raw) {
		core_link_write_dpcd(link, DP_DOWNSPREAD_CTRL,
			&new_downspread.raw, sizeof(new_downspread));
	}
}

static enum dc_status enable_link_dp(
		struct dc_state *state,
		struct pipe_ctx *pipe_ctx)
{
	struct dc_stream_state *stream = pipe_ctx->stream;
	enum dc_status status;
	bool skip_video_pattern;
	struct dc_link *link = stream->sink->link;
	struct dc_link_settings link_settings = {0};
	enum dp_panel_mode panel_mode;
	enum dc_link_rate max_link_rate = LINK_RATE_HIGH2;

	/* get link settings for video mode timing */
	decide_link_settings(stream, &link_settings);

	/* raise clock state for HBR3 if required. Confirmed with HW DCE/DPCS
	 * logic for HBR3 still needs Nominal (0.8V) on VDDC rail
	 */
	if (link->link_enc->features.flags.bits.IS_HBR3_CAPABLE)
		max_link_rate = LINK_RATE_HIGH3;

	if (link_settings.link_rate == max_link_rate) {
		struct dc_clocks clocks = state->bw.dcn.clk;

		/* dce/dcn compat, do not update dispclk */
		clocks.dispclk_khz = 0;
		/* 27mhz = 27000000hz= 27000khz */
		clocks.phyclk_khz = link_settings.link_rate * 27000;

		state->dis_clk->funcs->update_clocks(
				state->dis_clk, &clocks, false);
	}

	dp_enable_link_phy(
		link,
		pipe_ctx->stream->signal,
		pipe_ctx->clock_source->id,
		&link_settings);

	if (stream->sink->edid_caps.panel_patch.dppowerup_delay > 0) {
		int delay_dp_power_up_in_ms = stream->sink->edid_caps.panel_patch.dppowerup_delay;

		msleep(delay_dp_power_up_in_ms);
	}

	panel_mode = dp_get_panel_mode(link);
	dpcd_configure_panel_mode(link, panel_mode);

	skip_video_pattern = true;

	if (link_settings.link_rate == LINK_RATE_LOW)
			skip_video_pattern = false;

	if (perform_link_training_with_retries(
			link,
			&link_settings,
			skip_video_pattern,
			LINK_TRAINING_ATTEMPTS)) {
		link->cur_link_settings = link_settings;
		status = DC_OK;
	}
	else
		status = DC_FAIL_DP_LINK_TRAINING;

	enable_stream_features(pipe_ctx);

	return status;
}

static enum dc_status enable_link_edp(
		struct dc_state *state,
		struct pipe_ctx *pipe_ctx)
{
	enum dc_status status;
	struct dc_stream_state *stream = pipe_ctx->stream;
	struct dc_link *link = stream->sink->link;
	/*in case it is not on*/
	link->dc->hwss.edp_power_control(link, true);
	link->dc->hwss.edp_wait_for_hpd_ready(link, true);

	status = enable_link_dp(state, pipe_ctx);


	return status;
}

static enum dc_status enable_link_dp_mst(
		struct dc_state *state,
		struct pipe_ctx *pipe_ctx)
{
	struct dc_link *link = pipe_ctx->stream->sink->link;

	/* sink signal type after MST branch is MST. Multiple MST sinks
	 * share one link. Link DP PHY is enable or training only once.
	 */
	if (link->cur_link_settings.lane_count != LANE_COUNT_UNKNOWN)
		return DC_OK;

	/* clear payload table */
	dm_helpers_dp_mst_clear_payload_allocation_table(link->ctx, link);

	/* set the sink to MST mode before enabling the link */
	dp_enable_mst_on_sink(link, true);

	return enable_link_dp(state, pipe_ctx);
}

static bool get_ext_hdmi_settings(struct pipe_ctx *pipe_ctx,
		enum engine_id eng_id,
		struct ext_hdmi_settings *settings)
{
	bool result = false;
	int i = 0;
	struct integrated_info *integrated_info =
			pipe_ctx->stream->ctx->dc_bios->integrated_info;

	if (integrated_info == NULL)
		return false;

	/*
	 * Get retimer settings from sbios for passing SI eye test for DCE11
	 * The setting values are varied based on board revision and port id
	 * Therefore the setting values of each ports is passed by sbios.
	 */

	// Check if current bios contains ext Hdmi settings
	if (integrated_info->gpu_cap_info & 0x20) {
		switch (eng_id) {
		case ENGINE_ID_DIGA:
			settings->slv_addr = integrated_info->dp0_ext_hdmi_slv_addr;
			settings->reg_num = integrated_info->dp0_ext_hdmi_6g_reg_num;
			settings->reg_num_6g = integrated_info->dp0_ext_hdmi_6g_reg_num;
			memmove(settings->reg_settings,
					integrated_info->dp0_ext_hdmi_reg_settings,
					sizeof(integrated_info->dp0_ext_hdmi_reg_settings));
			memmove(settings->reg_settings_6g,
					integrated_info->dp0_ext_hdmi_6g_reg_settings,
					sizeof(integrated_info->dp0_ext_hdmi_6g_reg_settings));
			result = true;
			break;
		case ENGINE_ID_DIGB:
			settings->slv_addr = integrated_info->dp1_ext_hdmi_slv_addr;
			settings->reg_num = integrated_info->dp1_ext_hdmi_6g_reg_num;
			settings->reg_num_6g = integrated_info->dp1_ext_hdmi_6g_reg_num;
			memmove(settings->reg_settings,
					integrated_info->dp1_ext_hdmi_reg_settings,
					sizeof(integrated_info->dp1_ext_hdmi_reg_settings));
			memmove(settings->reg_settings_6g,
					integrated_info->dp1_ext_hdmi_6g_reg_settings,
					sizeof(integrated_info->dp1_ext_hdmi_6g_reg_settings));
			result = true;
			break;
		case ENGINE_ID_DIGC:
			settings->slv_addr = integrated_info->dp2_ext_hdmi_slv_addr;
			settings->reg_num = integrated_info->dp2_ext_hdmi_6g_reg_num;
			settings->reg_num_6g = integrated_info->dp2_ext_hdmi_6g_reg_num;
			memmove(settings->reg_settings,
					integrated_info->dp2_ext_hdmi_reg_settings,
					sizeof(integrated_info->dp2_ext_hdmi_reg_settings));
			memmove(settings->reg_settings_6g,
					integrated_info->dp2_ext_hdmi_6g_reg_settings,
					sizeof(integrated_info->dp2_ext_hdmi_6g_reg_settings));
			result = true;
			break;
		case ENGINE_ID_DIGD:
			settings->slv_addr = integrated_info->dp3_ext_hdmi_slv_addr;
			settings->reg_num = integrated_info->dp3_ext_hdmi_6g_reg_num;
			settings->reg_num_6g = integrated_info->dp3_ext_hdmi_6g_reg_num;
			memmove(settings->reg_settings,
					integrated_info->dp3_ext_hdmi_reg_settings,
					sizeof(integrated_info->dp3_ext_hdmi_reg_settings));
			memmove(settings->reg_settings_6g,
					integrated_info->dp3_ext_hdmi_6g_reg_settings,
					sizeof(integrated_info->dp3_ext_hdmi_6g_reg_settings));
			result = true;
			break;
		default:
			break;
		}

		if (result == true) {
			// Validate settings from bios integrated info table
			if (settings->slv_addr == 0)
				return false;
			if (settings->reg_num > 9)
				return false;
			if (settings->reg_num_6g > 3)
				return false;

			for (i = 0; i < settings->reg_num; i++) {
				if (settings->reg_settings[i].i2c_reg_index > 0x20)
					return false;
			}

			for (i = 0; i < settings->reg_num_6g; i++) {
				if (settings->reg_settings_6g[i].i2c_reg_index > 0x20)
					return false;
			}
		}
	}

	return result;
}

static bool i2c_write(struct pipe_ctx *pipe_ctx,
		uint8_t address, uint8_t *buffer, uint32_t length)
{
	struct i2c_command cmd = {0};
	struct i2c_payload payload = {0};

	memset(&payload, 0, sizeof(payload));
	memset(&cmd, 0, sizeof(cmd));

	cmd.number_of_payloads = 1;
	cmd.engine = I2C_COMMAND_ENGINE_DEFAULT;
	cmd.speed = pipe_ctx->stream->ctx->dc->caps.i2c_speed_in_khz;

	payload.address = address;
	payload.data = buffer;
	payload.length = length;
	payload.write = true;
	cmd.payloads = &payload;

	if (dm_helpers_submit_i2c(pipe_ctx->stream->ctx,
			pipe_ctx->stream->sink->link, &cmd))
		return true;

	return false;
}

static void write_i2c_retimer_setting(
		struct pipe_ctx *pipe_ctx,
		bool is_vga_mode,
		bool is_over_340mhz,
		struct ext_hdmi_settings *settings)
{
	uint8_t slave_address = (settings->slv_addr >> 1);
	uint8_t buffer[2];
	const uint8_t apply_rx_tx_change = 0x4;
	uint8_t offset = 0xA;
	uint8_t value = 0;
	int i = 0;
	bool i2c_success = false;
	DC_LOGGER_INIT(pipe_ctx->stream->ctx->logger);

	memset(&buffer, 0, sizeof(buffer));

	/* Start Ext-Hdmi programming*/

	for (i = 0; i < settings->reg_num; i++) {
		/* Apply 3G settings */
		if (settings->reg_settings[i].i2c_reg_index <= 0x20) {

			buffer[0] = settings->reg_settings[i].i2c_reg_index;
			buffer[1] = settings->reg_settings[i].i2c_reg_val;
			i2c_success = i2c_write(pipe_ctx, slave_address,
						buffer, sizeof(buffer));
			RETIMER_REDRIVER_INFO("retimer write to slave_address = 0x%x,\
				offset = 0x%x, reg_val= 0x%x, i2c_success = %d\n",
				slave_address, buffer[0], buffer[1], i2c_success?1:0);

			if (!i2c_success)
				/* Write failure */
				ASSERT(i2c_success);

			/* Based on DP159 specs, APPLY_RX_TX_CHANGE bit in 0x0A
			 * needs to be set to 1 on every 0xA-0xC write.
			 */
			if (settings->reg_settings[i].i2c_reg_index == 0xA ||
				settings->reg_settings[i].i2c_reg_index == 0xB ||
				settings->reg_settings[i].i2c_reg_index == 0xC) {

				/* Query current value from offset 0xA */
				if (settings->reg_settings[i].i2c_reg_index == 0xA)
					value = settings->reg_settings[i].i2c_reg_val;
				else {
					i2c_success =
						dal_ddc_service_query_ddc_data(
						pipe_ctx->stream->sink->link->ddc,
						slave_address, &offset, 1, &value, 1);
					if (!i2c_success)
						/* Write failure */
						ASSERT(i2c_success);
				}

				buffer[0] = offset;
				/* Set APPLY_RX_TX_CHANGE bit to 1 */
				buffer[1] = value | apply_rx_tx_change;
				i2c_success = i2c_write(pipe_ctx, slave_address,
						buffer, sizeof(buffer));
				RETIMER_REDRIVER_INFO("retimer write to slave_address = 0x%x,\
					offset = 0x%x, reg_val = 0x%x, i2c_success = %d\n",
					slave_address, buffer[0], buffer[1], i2c_success?1:0);
				if (!i2c_success)
					/* Write failure */
					ASSERT(i2c_success);
			}
		}
	}

	/* Apply 3G settings */
	if (is_over_340mhz) {
		for (i = 0; i < settings->reg_num_6g; i++) {
			/* Apply 3G settings */
			if (settings->reg_settings[i].i2c_reg_index <= 0x20) {

				buffer[0] = settings->reg_settings_6g[i].i2c_reg_index;
				buffer[1] = settings->reg_settings_6g[i].i2c_reg_val;
				i2c_success = i2c_write(pipe_ctx, slave_address,
							buffer, sizeof(buffer));
				RETIMER_REDRIVER_INFO("above 340Mhz: retimer write to slave_address = 0x%x,\
					offset = 0x%x, reg_val = 0x%x, i2c_success = %d\n",
					slave_address, buffer[0], buffer[1], i2c_success?1:0);

				if (!i2c_success)
					/* Write failure */
					ASSERT(i2c_success);

				/* Based on DP159 specs, APPLY_RX_TX_CHANGE bit in 0x0A
				 * needs to be set to 1 on every 0xA-0xC write.
				 */
				if (settings->reg_settings_6g[i].i2c_reg_index == 0xA ||
					settings->reg_settings_6g[i].i2c_reg_index == 0xB ||
					settings->reg_settings_6g[i].i2c_reg_index == 0xC) {

					/* Query current value from offset 0xA */
					if (settings->reg_settings_6g[i].i2c_reg_index == 0xA)
						value = settings->reg_settings_6g[i].i2c_reg_val;
					else {
						i2c_success =
								dal_ddc_service_query_ddc_data(
								pipe_ctx->stream->sink->link->ddc,
								slave_address, &offset, 1, &value, 1);
						if (!i2c_success)
							/* Write failure */
							ASSERT(i2c_success);
					}

					buffer[0] = offset;
					/* Set APPLY_RX_TX_CHANGE bit to 1 */
					buffer[1] = value | apply_rx_tx_change;
					i2c_success = i2c_write(pipe_ctx, slave_address,
							buffer, sizeof(buffer));
					RETIMER_REDRIVER_INFO("retimer write to slave_address = 0x%x,\
						offset = 0x%x, reg_val = 0x%x, i2c_success = %d\n",
						slave_address, buffer[0], buffer[1], i2c_success?1:0);
					if (!i2c_success)
						/* Write failure */
						ASSERT(i2c_success);
				}
			}
		}
	}

	if (is_vga_mode) {
		/* Program additional settings if using 640x480 resolution */

		/* Write offset 0xFF to 0x01 */
		buffer[0] = 0xff;
		buffer[1] = 0x01;
		i2c_success = i2c_write(pipe_ctx, slave_address,
				buffer, sizeof(buffer));
		RETIMER_REDRIVER_INFO("retimer write to slave_address = 0x%x,\
				offset = 0x%x, reg_val = 0x%x, i2c_success = %d\n",
				slave_address, buffer[0], buffer[1], i2c_success?1:0);
		if (!i2c_success)
			/* Write failure */
			ASSERT(i2c_success);

		/* Write offset 0x00 to 0x23 */
		buffer[0] = 0x00;
		buffer[1] = 0x23;
		i2c_success = i2c_write(pipe_ctx, slave_address,
				buffer, sizeof(buffer));
		RETIMER_REDRIVER_INFO("retimer write to slave_address = 0x%x,\
			offset = 0x%d, reg_val = 0x%d, i2c_success = %d\n",
			slave_address, buffer[0], buffer[1], i2c_success?1:0);
		if (!i2c_success)
			/* Write failure */
			ASSERT(i2c_success);

		/* Write offset 0xff to 0x00 */
		buffer[0] = 0xff;
		buffer[1] = 0x00;
		i2c_success = i2c_write(pipe_ctx, slave_address,
				buffer, sizeof(buffer));
		RETIMER_REDRIVER_INFO("retimer write to slave_address = 0x%x,\
			offset = 0x%d, reg_val = 0x%d, i2c_success = %d\n",
			slave_address, buffer[0], buffer[1], i2c_success?1:0);
		if (!i2c_success)
			/* Write failure */
			ASSERT(i2c_success);

	}
}

static void write_i2c_default_retimer_setting(
		struct pipe_ctx *pipe_ctx,
		bool is_vga_mode,
		bool is_over_340mhz)
{
	uint8_t slave_address = (0xBA >> 1);
	uint8_t buffer[2];
	bool i2c_success = false;
	DC_LOGGER_INIT(pipe_ctx->stream->ctx->logger);

	memset(&buffer, 0, sizeof(buffer));

	/* Program Slave Address for tuning single integrity */
	/* Write offset 0x0A to 0x13 */
	buffer[0] = 0x0A;
	buffer[1] = 0x13;
	i2c_success = i2c_write(pipe_ctx, slave_address,
			buffer, sizeof(buffer));
	RETIMER_REDRIVER_INFO("retimer writes default setting to slave_address = 0x%x,\
		offset = 0x%x, reg_val = 0x%x, i2c_success = %d\n",
		slave_address, buffer[0], buffer[1], i2c_success?1:0);
	if (!i2c_success)
		/* Write failure */
		ASSERT(i2c_success);

	/* Write offset 0x0A to 0x17 */
	buffer[0] = 0x0A;
	buffer[1] = 0x17;
	i2c_success = i2c_write(pipe_ctx, slave_address,
			buffer, sizeof(buffer));
	RETIMER_REDRIVER_INFO("retimer write to slave_addr = 0x%x,\
		offset = 0x%x, reg_val = 0x%x, i2c_success = %d\n",
		slave_address, buffer[0], buffer[1], i2c_success?1:0);
	if (!i2c_success)
		/* Write failure */
		ASSERT(i2c_success);

	/* Write offset 0x0B to 0xDA or 0xD8 */
	buffer[0] = 0x0B;
	buffer[1] = is_over_340mhz ? 0xDA : 0xD8;
	i2c_success = i2c_write(pipe_ctx, slave_address,
			buffer, sizeof(buffer));
	RETIMER_REDRIVER_INFO("retimer write to slave_addr = 0x%x,\
		offset = 0x%x, reg_val = 0x%x, i2c_success = %d\n",
		slave_address, buffer[0], buffer[1], i2c_success?1:0);
	if (!i2c_success)
		/* Write failure */
		ASSERT(i2c_success);

	/* Write offset 0x0A to 0x17 */
	buffer[0] = 0x0A;
	buffer[1] = 0x17;
	i2c_success = i2c_write(pipe_ctx, slave_address,
			buffer, sizeof(buffer));
	RETIMER_REDRIVER_INFO("retimer write to slave_addr = 0x%x,\
		offset = 0x%x, reg_val= 0x%x, i2c_success = %d\n",
		slave_address, buffer[0], buffer[1], i2c_success?1:0);
	if (!i2c_success)
		/* Write failure */
		ASSERT(i2c_success);

	/* Write offset 0x0C to 0x1D or 0x91 */
	buffer[0] = 0x0C;
	buffer[1] = is_over_340mhz ? 0x1D : 0x91;
	i2c_success = i2c_write(pipe_ctx, slave_address,
			buffer, sizeof(buffer));
	RETIMER_REDRIVER_INFO("retimer write to slave_addr = 0x%x,\
		offset = 0x%x, reg_val = 0x%x, i2c_success = %d\n",
		slave_address, buffer[0], buffer[1], i2c_success?1:0);
	if (!i2c_success)
		/* Write failure */
		ASSERT(i2c_success);

	/* Write offset 0x0A to 0x17 */
	buffer[0] = 0x0A;
	buffer[1] = 0x17;
	i2c_success = i2c_write(pipe_ctx, slave_address,
			buffer, sizeof(buffer));
	RETIMER_REDRIVER_INFO("retimer write to slave_addr = 0x%x,\
		offset = 0x%x, reg_val = 0x%x, i2c_success = %d\n",
		slave_address, buffer[0], buffer[1], i2c_success?1:0);
	if (!i2c_success)
		/* Write failure */
		ASSERT(i2c_success);


	if (is_vga_mode) {
		/* Program additional settings if using 640x480 resolution */

		/* Write offset 0xFF to 0x01 */
		buffer[0] = 0xff;
		buffer[1] = 0x01;
		i2c_success = i2c_write(pipe_ctx, slave_address,
				buffer, sizeof(buffer));
		RETIMER_REDRIVER_INFO("retimer write to slave_addr = 0x%x,\
			offset = 0x%x, reg_val = 0x%x, i2c_success = %d\n",
			slave_address, buffer[0], buffer[1], i2c_success?1:0);
		if (!i2c_success)
			/* Write failure */
			ASSERT(i2c_success);

		/* Write offset 0x00 to 0x23 */
		buffer[0] = 0x00;
		buffer[1] = 0x23;
		i2c_success = i2c_write(pipe_ctx, slave_address,
				buffer, sizeof(buffer));
		RETIMER_REDRIVER_INFO("retimer write to slave_addr = 0x%x,\
			offset = 0x%x, reg_val= 0x%x, i2c_success = %d\n",
			slave_address, buffer[0], buffer[1], i2c_success?1:0);
		if (!i2c_success)
			/* Write failure */
			ASSERT(i2c_success);

		/* Write offset 0xff to 0x00 */
		buffer[0] = 0xff;
		buffer[1] = 0x00;
		i2c_success = i2c_write(pipe_ctx, slave_address,
				buffer, sizeof(buffer));
		RETIMER_REDRIVER_INFO("retimer write default setting to slave_addr = 0x%x,\
			offset = 0x%x, reg_val= 0x%x, i2c_success = %d end here\n",
			slave_address, buffer[0], buffer[1], i2c_success?1:0);
		if (!i2c_success)
			/* Write failure */
			ASSERT(i2c_success);
	}
}

static void write_i2c_redriver_setting(
		struct pipe_ctx *pipe_ctx,
		bool is_over_340mhz)
{
	uint8_t slave_address = (0xF0 >> 1);
	uint8_t buffer[16];
	bool i2c_success = false;
	DC_LOGGER_INIT(pipe_ctx->stream->ctx->logger);

	memset(&buffer, 0, sizeof(buffer));

	// Program Slave Address for tuning single integrity
	buffer[3] = 0x4E;
	buffer[4] = 0x4E;
	buffer[5] = 0x4E;
	buffer[6] = is_over_340mhz ? 0x4E : 0x4A;

	i2c_success = i2c_write(pipe_ctx, slave_address,
					buffer, sizeof(buffer));
	RETIMER_REDRIVER_INFO("redriver write 0 to all 16 reg offset expect following:\n\
		\t slave_addr = 0x%x, offset[3] = 0x%x, offset[4] = 0x%x,\
		offset[5] = 0x%x,offset[6] is_over_340mhz = 0x%x,\
		i2c_success = %d\n",
		slave_address, buffer[3], buffer[4], buffer[5], buffer[6], i2c_success?1:0);

	if (!i2c_success)
		/* Write failure */
		ASSERT(i2c_success);
}

static void enable_link_hdmi(struct pipe_ctx *pipe_ctx)
{
	struct dc_stream_state *stream = pipe_ctx->stream;
	struct dc_link *link = stream->sink->link;
	enum dc_color_depth display_color_depth;
	enum engine_id eng_id;
	struct ext_hdmi_settings settings = {0};
	bool is_over_340mhz = false;
	bool is_vga_mode = (stream->timing.h_addressable == 640)
			&& (stream->timing.v_addressable == 480);

	if (stream->phy_pix_clk == 0)
		stream->phy_pix_clk = stream->timing.pix_clk_khz;
	if (stream->phy_pix_clk > 340000)
		is_over_340mhz = true;

	if (dc_is_hdmi_signal(pipe_ctx->stream->signal)) {
		unsigned short masked_chip_caps = pipe_ctx->stream->sink->link->chip_caps &
				EXT_DISPLAY_PATH_CAPS__EXT_CHIP_MASK;
		if (masked_chip_caps == EXT_DISPLAY_PATH_CAPS__HDMI20_TISN65DP159RSBT) {
			/* DP159, Retimer settings */
			eng_id = pipe_ctx->stream_res.stream_enc->id;

			if (get_ext_hdmi_settings(pipe_ctx, eng_id, &settings)) {
				write_i2c_retimer_setting(pipe_ctx,
						is_vga_mode, is_over_340mhz, &settings);
			} else {
				write_i2c_default_retimer_setting(pipe_ctx,
						is_vga_mode, is_over_340mhz);
			}
		} else if (masked_chip_caps == EXT_DISPLAY_PATH_CAPS__HDMI20_PI3EQX1204) {
			/* PI3EQX1204, Redriver settings */
			write_i2c_redriver_setting(pipe_ctx, is_over_340mhz);
		}
	}

	if (dc_is_hdmi_signal(pipe_ctx->stream->signal))
		dal_ddc_service_write_scdc_data(
			stream->sink->link->ddc,
			stream->phy_pix_clk,
			stream->timing.flags.LTE_340MCSC_SCRAMBLE);

	memset(&stream->sink->link->cur_link_settings, 0,
			sizeof(struct dc_link_settings));

	display_color_depth = stream->timing.display_color_depth;
	if (stream->timing.pixel_encoding == PIXEL_ENCODING_YCBCR422)
		display_color_depth = COLOR_DEPTH_888;

	link->link_enc->funcs->enable_tmds_output(
			link->link_enc,
			pipe_ctx->clock_source->id,
			display_color_depth,
			pipe_ctx->stream->signal,
			stream->phy_pix_clk);

	if (pipe_ctx->stream->signal == SIGNAL_TYPE_HDMI_TYPE_A)
		dal_ddc_service_read_scdc_data(link->ddc);
}

static void enable_link_lvds(struct pipe_ctx *pipe_ctx)
{
	struct dc_stream_state *stream = pipe_ctx->stream;
	struct dc_link *link = stream->sink->link;

	if (stream->phy_pix_clk == 0)
		stream->phy_pix_clk = stream->timing.pix_clk_khz;

	memset(&stream->sink->link->cur_link_settings, 0,
			sizeof(struct dc_link_settings));

	link->link_enc->funcs->enable_lvds_output(
			link->link_enc,
			pipe_ctx->clock_source->id,
			stream->phy_pix_clk);

}

/****************************enable_link***********************************/
static enum dc_status enable_link(
		struct dc_state *state,
		struct pipe_ctx *pipe_ctx)
{
	enum dc_status status = DC_ERROR_UNEXPECTED;
	switch (pipe_ctx->stream->signal) {
	case SIGNAL_TYPE_DISPLAY_PORT:
		status = enable_link_dp(state, pipe_ctx);
		break;
	case SIGNAL_TYPE_EDP:
		status = enable_link_edp(state, pipe_ctx);
		break;
	case SIGNAL_TYPE_DISPLAY_PORT_MST:
		status = enable_link_dp_mst(state, pipe_ctx);
		msleep(200);
		break;
	case SIGNAL_TYPE_DVI_SINGLE_LINK:
	case SIGNAL_TYPE_DVI_DUAL_LINK:
	case SIGNAL_TYPE_HDMI_TYPE_A:
		enable_link_hdmi(pipe_ctx);
		status = DC_OK;
		break;
	case SIGNAL_TYPE_LVDS:
		enable_link_lvds(pipe_ctx);
		status = DC_OK;
		break;
	case SIGNAL_TYPE_VIRTUAL:
		status = DC_OK;
		break;
	default:
		break;
	}

	return status;
}

static void disable_link(struct dc_link *link, enum signal_type signal)
{
	/*
	 * TODO: implement call for dp_set_hw_test_pattern
	 * it is needed for compliance testing
	 */

	/* here we need to specify that encoder output settings
	 * need to be calculated as for the set mode,
	 * it will lead to querying dynamic link capabilities
	 * which should be done before enable output */

	if (dc_is_dp_signal(signal)) {
		/* SST DP, eDP */
		if (dc_is_dp_sst_signal(signal))
			dp_disable_link_phy(link, signal);
		else
			dp_disable_link_phy_mst(link, signal);
	} else
		link->link_enc->funcs->disable_output(link->link_enc, signal);
}

static bool dp_active_dongle_validate_timing(
		const struct dc_crtc_timing *timing,
		const struct dpcd_caps *dpcd_caps)
{
	unsigned int required_pix_clk = timing->pix_clk_khz;
	const struct dc_dongle_caps *dongle_caps = &dpcd_caps->dongle_caps;

	switch (dpcd_caps->dongle_type) {
	case DISPLAY_DONGLE_DP_VGA_CONVERTER:
	case DISPLAY_DONGLE_DP_DVI_CONVERTER:
	case DISPLAY_DONGLE_DP_DVI_DONGLE:
		if (timing->pixel_encoding == PIXEL_ENCODING_RGB)
			return true;
		else
			return false;
	default:
		break;
	}

	if (dongle_caps->dongle_type != DISPLAY_DONGLE_DP_HDMI_CONVERTER ||
		dongle_caps->extendedCapValid == false)
		return true;

	/* Check Pixel Encoding */
	switch (timing->pixel_encoding) {
	case PIXEL_ENCODING_RGB:
	case PIXEL_ENCODING_YCBCR444:
		break;
	case PIXEL_ENCODING_YCBCR422:
		if (!dongle_caps->is_dp_hdmi_ycbcr422_pass_through)
			return false;
		break;
	case PIXEL_ENCODING_YCBCR420:
		if (!dongle_caps->is_dp_hdmi_ycbcr420_pass_through)
			return false;
		break;
	default:
		/* Invalid Pixel Encoding*/
		return false;
	}


	/* Check Color Depth and Pixel Clock */
	if (timing->pixel_encoding == PIXEL_ENCODING_YCBCR420)
		required_pix_clk /= 2;
	else if (timing->pixel_encoding == PIXEL_ENCODING_YCBCR422)
		required_pix_clk = required_pix_clk * 2 / 3;

	switch (timing->display_color_depth) {
	case COLOR_DEPTH_666:
	case COLOR_DEPTH_888:
		/*888 and 666 should always be supported*/
		break;
	case COLOR_DEPTH_101010:
		if (dongle_caps->dp_hdmi_max_bpc < 10)
			return false;
		required_pix_clk = required_pix_clk * 10 / 8;
		break;
	case COLOR_DEPTH_121212:
		if (dongle_caps->dp_hdmi_max_bpc < 12)
			return false;
		required_pix_clk = required_pix_clk * 12 / 8;
		break;

	case COLOR_DEPTH_141414:
	case COLOR_DEPTH_161616:
	default:
		/* These color depths are currently not supported */
		return false;
	}

	if (required_pix_clk > dongle_caps->dp_hdmi_max_pixel_clk)
		return false;

	return true;
}

enum dc_status dc_link_validate_mode_timing(
		const struct dc_stream_state *stream,
		struct dc_link *link,
		const struct dc_crtc_timing *timing)
{
	uint32_t max_pix_clk = stream->sink->dongle_max_pix_clk;
	struct dpcd_caps *dpcd_caps = &link->dpcd_caps;

	/* A hack to avoid failing any modes for EDID override feature on
	 * topology change such as lower quality cable for DP or different dongle
	 */
	if (link->remote_sinks[0])
		return DC_OK;

	/* Passive Dongle */
	if (0 != max_pix_clk && timing->pix_clk_khz > max_pix_clk)
		return DC_EXCEED_DONGLE_CAP;

	/* Active Dongle*/
	if (!dp_active_dongle_validate_timing(timing, dpcd_caps))
		return DC_EXCEED_DONGLE_CAP;

	switch (stream->signal) {
	case SIGNAL_TYPE_EDP:
	case SIGNAL_TYPE_DISPLAY_PORT:
		if (!dp_validate_mode_timing(
				link,
				timing))
			return DC_NO_DP_LINK_BANDWIDTH;
		break;

	default:
		break;
	}

	return DC_OK;
}

int dc_link_get_backlight_level(const struct dc_link *link)
{
	struct abm *abm = link->ctx->dc->res_pool->abm;

	if (abm == NULL || abm->funcs->get_current_backlight_8_bit == NULL)
		return DC_ERROR_UNEXPECTED;

	return (int) abm->funcs->get_current_backlight_8_bit(abm);
}

bool dc_link_set_backlight_level(const struct dc_link *link, uint32_t level,
		uint32_t frame_ramp, const struct dc_stream_state *stream)
{
	struct dc  *core_dc = link->ctx->dc;
	struct abm *abm = core_dc->res_pool->abm;
	struct dmcu *dmcu = core_dc->res_pool->dmcu;
	unsigned int controller_id = 0;
	bool use_smooth_brightness = true;
	int i;
	DC_LOGGER_INIT(link->ctx->logger);

	if ((dmcu == NULL) ||
		(abm == NULL) ||
		(abm->funcs->set_backlight_level == NULL))
		return false;

	if (stream) {
		if (stream->bl_pwm_level == EDP_BACKLIGHT_RAMP_DISABLE_LEVEL)
			frame_ramp = 0;

		((struct dc_stream_state *)stream)->bl_pwm_level = level;
	}

	use_smooth_brightness = dmcu->funcs->is_dmcu_initialized(dmcu);

	DC_LOG_BACKLIGHT("New Backlight level: %d (0x%X)\n", level, level);

	if (dc_is_embedded_signal(link->connector_signal)) {
		if (stream != NULL) {
			for (i = 0; i < MAX_PIPES; i++) {
				if (core_dc->current_state->res_ctx.
						pipe_ctx[i].stream
						== stream)
					/* DMCU -1 for all controller id values,
					 * therefore +1 here
					 */
					controller_id =
						core_dc->current_state->
						res_ctx.pipe_ctx[i].stream_res.tg->inst +
						1;
			}
		}
		abm->funcs->set_backlight_level(
				abm,
				level,
				frame_ramp,
				controller_id,
				use_smooth_brightness);
	}

	return true;
}

bool dc_link_set_abm_disable(const struct dc_link *link)
{
	struct dc  *core_dc = link->ctx->dc;
	struct abm *abm = core_dc->res_pool->abm;

	if ((abm == NULL) || (abm->funcs->set_backlight_level == NULL))
		return false;

	abm->funcs->set_abm_immediate_disable(abm);

	return true;
}

bool dc_link_set_psr_enable(const struct dc_link *link, bool enable, bool wait)
{
	struct dc  *core_dc = link->ctx->dc;
	struct dmcu *dmcu = core_dc->res_pool->dmcu;

	if (dmcu != NULL && link->psr_enabled)
		dmcu->funcs->set_psr_enable(dmcu, enable, wait);

	return true;
}

const struct dc_link_status *dc_link_get_status(const struct dc_link *link)
{
	return &link->link_status;
}

void core_link_resume(struct dc_link *link)
{
	if (link->connector_signal != SIGNAL_TYPE_VIRTUAL)
		program_hpd_filter(link);
}

static struct fixed31_32 get_pbn_per_slot(struct dc_stream_state *stream)
{
	struct dc_link_settings *link_settings =
			&stream->sink->link->cur_link_settings;
	uint32_t link_rate_in_mbps =
			link_settings->link_rate * LINK_RATE_REF_FREQ_IN_MHZ;
	struct fixed31_32 mbps = dc_fixpt_from_int(
			link_rate_in_mbps * link_settings->lane_count);

	return dc_fixpt_div_int(mbps, 54);
}

static int get_color_depth(enum dc_color_depth color_depth)
{
	switch (color_depth) {
	case COLOR_DEPTH_666: return 6;
	case COLOR_DEPTH_888: return 8;
	case COLOR_DEPTH_101010: return 10;
	case COLOR_DEPTH_121212: return 12;
	case COLOR_DEPTH_141414: return 14;
	case COLOR_DEPTH_161616: return 16;
	default: return 0;
	}
}

static struct fixed31_32 get_pbn_from_timing(struct pipe_ctx *pipe_ctx)
{
	uint32_t bpc;
	uint64_t kbps;
	struct fixed31_32 peak_kbps;
	uint32_t numerator;
	uint32_t denominator;

	bpc = get_color_depth(pipe_ctx->stream_res.pix_clk_params.color_depth);
	kbps = pipe_ctx->stream_res.pix_clk_params.requested_pix_clk * bpc * 3;

	/*
	 * margin 5300ppm + 300ppm ~ 0.6% as per spec, factor is 1.006
	 * The unit of 54/64Mbytes/sec is an arbitrary unit chosen based on
	 * common multiplier to render an integer PBN for all link rate/lane
	 * counts combinations
	 * calculate
	 * peak_kbps *= (1006/1000)
	 * peak_kbps *= (64/54)
	 * peak_kbps *= 8    convert to bytes
	 */

	numerator = 64 * PEAK_FACTOR_X1000;
	denominator = 54 * 8 * 1000 * 1000;
	kbps *= numerator;
	peak_kbps = dc_fixpt_from_fraction(kbps, denominator);

	return peak_kbps;
}

static void update_mst_stream_alloc_table(
	struct dc_link *link,
	struct stream_encoder *stream_enc,
	const struct dp_mst_stream_allocation_table *proposed_table)
{
	struct link_mst_stream_allocation work_table[MAX_CONTROLLER_NUM] = {
			{ 0 } };
	struct link_mst_stream_allocation *dc_alloc;

	int i;
	int j;

	/* if DRM proposed_table has more than one new payload */
	ASSERT(proposed_table->stream_count -
			link->mst_stream_alloc_table.stream_count < 2);

	/* copy proposed_table to link, add stream encoder */
	for (i = 0; i < proposed_table->stream_count; i++) {

		for (j = 0; j < link->mst_stream_alloc_table.stream_count; j++) {
			dc_alloc =
			&link->mst_stream_alloc_table.stream_allocations[j];

			if (dc_alloc->vcp_id ==
				proposed_table->stream_allocations[i].vcp_id) {

				work_table[i] = *dc_alloc;
				break; /* exit j loop */
			}
		}

		/* new vcp_id */
		if (j == link->mst_stream_alloc_table.stream_count) {
			work_table[i].vcp_id =
				proposed_table->stream_allocations[i].vcp_id;
			work_table[i].slot_count =
				proposed_table->stream_allocations[i].slot_count;
			work_table[i].stream_enc = stream_enc;
		}
	}

	/* update link->mst_stream_alloc_table with work_table */
	link->mst_stream_alloc_table.stream_count =
			proposed_table->stream_count;
	for (i = 0; i < MAX_CONTROLLER_NUM; i++)
		link->mst_stream_alloc_table.stream_allocations[i] =
				work_table[i];
}

/* convert link_mst_stream_alloc_table to dm dp_mst_stream_alloc_table
 * because stream_encoder is not exposed to dm
 */
static enum dc_status allocate_mst_payload(struct pipe_ctx *pipe_ctx)
{
	struct dc_stream_state *stream = pipe_ctx->stream;
	struct dc_link *link = stream->sink->link;
	struct link_encoder *link_encoder = link->link_enc;
	struct stream_encoder *stream_encoder = pipe_ctx->stream_res.stream_enc;
	struct dp_mst_stream_allocation_table proposed_table = {0};
	struct fixed31_32 avg_time_slots_per_mtp;
	struct fixed31_32 pbn;
	struct fixed31_32 pbn_per_slot;
	uint8_t i;
	DC_LOGGER_INIT(link->ctx->logger);

	/* enable_link_dp_mst already check link->enabled_stream_count
	 * and stream is in link->stream[]. This is called during set mode,
	 * stream_enc is available.
	 */

	/* get calculate VC payload for stream: stream_alloc */
	if (dm_helpers_dp_mst_write_payload_allocation_table(
		stream->ctx,
		stream,
		&proposed_table,
		true)) {
		update_mst_stream_alloc_table(
					link, pipe_ctx->stream_res.stream_enc, &proposed_table);
	}
	else
		DC_LOG_WARNING("Failed to update"
				"MST allocation table for"
				"pipe idx:%d\n",
				pipe_ctx->pipe_idx);

	DC_LOG_MST("%s  "
			"stream_count: %d: \n ",
			__func__,
			link->mst_stream_alloc_table.stream_count);

	for (i = 0; i < MAX_CONTROLLER_NUM; i++) {
		DC_LOG_MST("stream_enc[%d]: %p      "
		"stream[%d].vcp_id: %d      "
		"stream[%d].slot_count: %d\n",
		i,
		(void *) link->mst_stream_alloc_table.stream_allocations[i].stream_enc,
		i,
		link->mst_stream_alloc_table.stream_allocations[i].vcp_id,
		i,
		link->mst_stream_alloc_table.stream_allocations[i].slot_count);
	}

	ASSERT(proposed_table.stream_count > 0);

	/* program DP source TX for payload */
	link_encoder->funcs->update_mst_stream_allocation_table(
		link_encoder,
		&link->mst_stream_alloc_table);

	/* send down message */
	dm_helpers_dp_mst_poll_for_allocation_change_trigger(
			stream->ctx,
			stream);

	dm_helpers_dp_mst_send_payload_allocation(
			stream->ctx,
			stream,
			true);

	/* slot X.Y for only current stream */
	pbn_per_slot = get_pbn_per_slot(stream);
	pbn = get_pbn_from_timing(pipe_ctx);
	avg_time_slots_per_mtp = dc_fixpt_div(pbn, pbn_per_slot);

	stream_encoder->funcs->set_mst_bandwidth(
		stream_encoder,
		avg_time_slots_per_mtp);

	return DC_OK;

}

static enum dc_status deallocate_mst_payload(struct pipe_ctx *pipe_ctx)
{
	struct dc_stream_state *stream = pipe_ctx->stream;
	struct dc_link *link = stream->sink->link;
	struct link_encoder *link_encoder = link->link_enc;
	struct stream_encoder *stream_encoder = pipe_ctx->stream_res.stream_enc;
	struct dp_mst_stream_allocation_table proposed_table = {0};
	struct fixed31_32 avg_time_slots_per_mtp = dc_fixpt_from_int(0);
	uint8_t i;
	bool mst_mode = (link->type == dc_connection_mst_branch);
	DC_LOGGER_INIT(link->ctx->logger);

	/* deallocate_mst_payload is called before disable link. When mode or
	 * disable/enable monitor, new stream is created which is not in link
	 * stream[] yet. For this, payload is not allocated yet, so de-alloc
	 * should not done. For new mode set, map_resources will get engine
	 * for new stream, so stream_enc->id should be validated until here.
	 */

	/* slot X.Y */
	stream_encoder->funcs->set_mst_bandwidth(
		stream_encoder,
		avg_time_slots_per_mtp);

	/* TODO: which component is responsible for remove payload table? */
	if (mst_mode) {
		if (dm_helpers_dp_mst_write_payload_allocation_table(
				stream->ctx,
				stream,
				&proposed_table,
				false)) {

			update_mst_stream_alloc_table(
				link, pipe_ctx->stream_res.stream_enc, &proposed_table);
		}
		else {
				DC_LOG_WARNING("Failed to update"
						"MST allocation table for"
						"pipe idx:%d\n",
						pipe_ctx->pipe_idx);
		}
	}

	DC_LOG_MST("%s"
			"stream_count: %d: ",
			__func__,
			link->mst_stream_alloc_table.stream_count);

	for (i = 0; i < MAX_CONTROLLER_NUM; i++) {
		DC_LOG_MST("stream_enc[%d]: %p      "
		"stream[%d].vcp_id: %d      "
		"stream[%d].slot_count: %d\n",
		i,
		(void *) link->mst_stream_alloc_table.stream_allocations[i].stream_enc,
		i,
		link->mst_stream_alloc_table.stream_allocations[i].vcp_id,
		i,
		link->mst_stream_alloc_table.stream_allocations[i].slot_count);
	}

	link_encoder->funcs->update_mst_stream_allocation_table(
		link_encoder,
		&link->mst_stream_alloc_table);

	if (mst_mode) {
		dm_helpers_dp_mst_poll_for_allocation_change_trigger(
			stream->ctx,
			stream);

		dm_helpers_dp_mst_send_payload_allocation(
			stream->ctx,
			stream,
			false);
	}

	return DC_OK;
}

void core_link_enable_stream(
		struct dc_state *state,
		struct pipe_ctx *pipe_ctx)
{
	struct dc  *core_dc = pipe_ctx->stream->ctx->dc;
	struct dc_stream_state *stream = pipe_ctx->stream;
	enum dc_status status;
	DC_LOGGER_INIT(pipe_ctx->stream->ctx->logger);

	if (pipe_ctx->stream->signal != SIGNAL_TYPE_VIRTUAL) {
		stream->sink->link->link_enc->funcs->setup(
			stream->sink->link->link_enc,
			pipe_ctx->stream->signal);
		pipe_ctx->stream_res.stream_enc->funcs->setup_stereo_sync(
			pipe_ctx->stream_res.stream_enc,
			pipe_ctx->stream_res.tg->inst,
			stream->timing.timing_3d_format != TIMING_3D_FORMAT_NONE);
<<<<<<< HEAD
	}

	if (dc_is_dp_signal(pipe_ctx->stream->signal))
		pipe_ctx->stream_res.stream_enc->funcs->dp_set_stream_attribute(
			pipe_ctx->stream_res.stream_enc,
			&stream->timing,
			stream->output_color_space);

	if (dc_is_hdmi_signal(pipe_ctx->stream->signal))
		pipe_ctx->stream_res.stream_enc->funcs->hdmi_set_stream_attribute(
			pipe_ctx->stream_res.stream_enc,
			&stream->timing,
			stream->phy_pix_clk,
			pipe_ctx->stream_res.audio != NULL);

	if (dc_is_dvi_signal(pipe_ctx->stream->signal))
		pipe_ctx->stream_res.stream_enc->funcs->dvi_set_stream_attribute(
			pipe_ctx->stream_res.stream_enc,
			&stream->timing,
			(pipe_ctx->stream->signal == SIGNAL_TYPE_DVI_DUAL_LINK) ?
			true : false);

	if (dc_is_lvds_signal(pipe_ctx->stream->signal))
		pipe_ctx->stream_res.stream_enc->funcs->lvds_set_stream_attribute(
			pipe_ctx->stream_res.stream_enc,
			&stream->timing);

	resource_build_info_frame(pipe_ctx);
	core_dc->hwss.update_info_frame(pipe_ctx);

	/* eDP lit up by bios already, no need to enable again. */
	if (pipe_ctx->stream->signal == SIGNAL_TYPE_EDP &&
			pipe_ctx->stream->apply_edp_fast_boot_optimization) {
		pipe_ctx->stream->apply_edp_fast_boot_optimization = false;
		pipe_ctx->stream->dpms_off = false;
		return;
=======
>>>>>>> f9885ef8
	}

	if (dc_is_dp_signal(pipe_ctx->stream->signal))
		pipe_ctx->stream_res.stream_enc->funcs->dp_set_stream_attribute(
			pipe_ctx->stream_res.stream_enc,
			&stream->timing,
			stream->output_color_space);

	if (dc_is_hdmi_signal(pipe_ctx->stream->signal))
		pipe_ctx->stream_res.stream_enc->funcs->hdmi_set_stream_attribute(
			pipe_ctx->stream_res.stream_enc,
			&stream->timing,
			stream->phy_pix_clk,
			pipe_ctx->stream_res.audio != NULL);

	if (dc_is_dvi_signal(pipe_ctx->stream->signal))
		pipe_ctx->stream_res.stream_enc->funcs->dvi_set_stream_attribute(
			pipe_ctx->stream_res.stream_enc,
			&stream->timing,
			(pipe_ctx->stream->signal == SIGNAL_TYPE_DVI_DUAL_LINK) ?
			true : false);

	if (dc_is_lvds_signal(pipe_ctx->stream->signal))
		pipe_ctx->stream_res.stream_enc->funcs->lvds_set_stream_attribute(
			pipe_ctx->stream_res.stream_enc,
			&stream->timing);

	if (!IS_FPGA_MAXIMUS_DC(core_dc->ctx->dce_environment)) {
		resource_build_info_frame(pipe_ctx);
		core_dc->hwss.update_info_frame(pipe_ctx);

		/* eDP lit up by bios already, no need to enable again. */
		if (pipe_ctx->stream->signal == SIGNAL_TYPE_EDP &&
				pipe_ctx->stream->apply_edp_fast_boot_optimization) {
			pipe_ctx->stream->apply_edp_fast_boot_optimization = false;
			pipe_ctx->stream->dpms_off = false;
			return;
		}

		if (pipe_ctx->stream->dpms_off)
			return;

		status = enable_link(state, pipe_ctx);

		if (status != DC_OK) {
			DC_LOG_WARNING("enabling link %u failed: %d\n",
			pipe_ctx->stream->sink->link->link_index,
			status);

			/* Abort stream enable *unless* the failure was due to
			 * DP link training - some DP monitors will recover and
			 * show the stream anyway. But MST displays can't proceed
			 * without link training.
			 */
			if (status != DC_FAIL_DP_LINK_TRAINING ||
					pipe_ctx->stream->signal == SIGNAL_TYPE_DISPLAY_PORT_MST) {
				BREAK_TO_DEBUGGER();
				return;
			}
		}

		core_dc->hwss.enable_audio_stream(pipe_ctx);

		/* turn off otg test pattern if enable */
		if (pipe_ctx->stream_res.tg->funcs->set_test_pattern)
			pipe_ctx->stream_res.tg->funcs->set_test_pattern(pipe_ctx->stream_res.tg,
					CONTROLLER_DP_TEST_PATTERN_VIDEOMODE,
					COLOR_DEPTH_UNDEFINED);

		core_dc->hwss.enable_stream(pipe_ctx);

		if (pipe_ctx->stream->signal == SIGNAL_TYPE_DISPLAY_PORT_MST)
			allocate_mst_payload(pipe_ctx);

		core_dc->hwss.unblank_stream(pipe_ctx,
			&pipe_ctx->stream->sink->link->cur_link_settings);

	}

}

void core_link_disable_stream(struct pipe_ctx *pipe_ctx, int option)
{
	struct dc  *core_dc = pipe_ctx->stream->ctx->dc;

	if (pipe_ctx->stream->signal == SIGNAL_TYPE_DISPLAY_PORT_MST)
		deallocate_mst_payload(pipe_ctx);

	core_dc->hwss.blank_stream(pipe_ctx);

	core_dc->hwss.disable_stream(pipe_ctx, option);

	disable_link(pipe_ctx->stream->sink->link, pipe_ctx->stream->signal);
}

void core_link_set_avmute(struct pipe_ctx *pipe_ctx, bool enable)
{
	struct dc  *core_dc = pipe_ctx->stream->ctx->dc;

	if (pipe_ctx->stream->signal != SIGNAL_TYPE_HDMI_TYPE_A)
		return;

	core_dc->hwss.set_avmute(pipe_ctx, enable);
}

/**
 *****************************************************************************
 *  Function: dc_link_enable_hpd_filter
 *
 *  @brief
 *     If enable is true, programs HPD filter on associated HPD line using
 *     delay_on_disconnect/delay_on_connect values dependent on
 *     link->connector_signal
 *
 *     If enable is false, programs HPD filter on associated HPD line with no
 *     delays on connect or disconnect
 *
 *  @param [in] link: pointer to the dc link
 *  @param [in] enable: boolean specifying whether to enable hbd
 *****************************************************************************
 */
void dc_link_enable_hpd_filter(struct dc_link *link, bool enable)
{
	struct gpio *hpd;

	if (enable) {
		link->is_hpd_filter_disabled = false;
		program_hpd_filter(link);
	} else {
		link->is_hpd_filter_disabled = true;
		/* Obtain HPD handle */
		hpd = get_hpd_gpio(link->ctx->dc_bios, link->link_id, link->ctx->gpio_service);

		if (!hpd)
			return;

		/* Setup HPD filtering */
		if (dal_gpio_open(hpd, GPIO_MODE_INTERRUPT) == GPIO_RESULT_OK) {
			struct gpio_hpd_config config;

			config.delay_on_connect = 0;
			config.delay_on_disconnect = 0;

			dal_irq_setup_hpd_filter(hpd, &config);

			dal_gpio_close(hpd);
		} else {
			ASSERT_CRITICAL(false);
		}
		/* Release HPD handle */
		dal_gpio_destroy_irq(&hpd);
	}
}
<|MERGE_RESOLUTION|>--- conflicted
+++ resolved
@@ -2532,45 +2532,6 @@
 			pipe_ctx->stream_res.stream_enc,
 			pipe_ctx->stream_res.tg->inst,
 			stream->timing.timing_3d_format != TIMING_3D_FORMAT_NONE);
-<<<<<<< HEAD
-	}
-
-	if (dc_is_dp_signal(pipe_ctx->stream->signal))
-		pipe_ctx->stream_res.stream_enc->funcs->dp_set_stream_attribute(
-			pipe_ctx->stream_res.stream_enc,
-			&stream->timing,
-			stream->output_color_space);
-
-	if (dc_is_hdmi_signal(pipe_ctx->stream->signal))
-		pipe_ctx->stream_res.stream_enc->funcs->hdmi_set_stream_attribute(
-			pipe_ctx->stream_res.stream_enc,
-			&stream->timing,
-			stream->phy_pix_clk,
-			pipe_ctx->stream_res.audio != NULL);
-
-	if (dc_is_dvi_signal(pipe_ctx->stream->signal))
-		pipe_ctx->stream_res.stream_enc->funcs->dvi_set_stream_attribute(
-			pipe_ctx->stream_res.stream_enc,
-			&stream->timing,
-			(pipe_ctx->stream->signal == SIGNAL_TYPE_DVI_DUAL_LINK) ?
-			true : false);
-
-	if (dc_is_lvds_signal(pipe_ctx->stream->signal))
-		pipe_ctx->stream_res.stream_enc->funcs->lvds_set_stream_attribute(
-			pipe_ctx->stream_res.stream_enc,
-			&stream->timing);
-
-	resource_build_info_frame(pipe_ctx);
-	core_dc->hwss.update_info_frame(pipe_ctx);
-
-	/* eDP lit up by bios already, no need to enable again. */
-	if (pipe_ctx->stream->signal == SIGNAL_TYPE_EDP &&
-			pipe_ctx->stream->apply_edp_fast_boot_optimization) {
-		pipe_ctx->stream->apply_edp_fast_boot_optimization = false;
-		pipe_ctx->stream->dpms_off = false;
-		return;
-=======
->>>>>>> f9885ef8
 	}
 
 	if (dc_is_dp_signal(pipe_ctx->stream->signal))
