// SPDX-License-Identifier: MIT
/*
 * Copyright © 2020 Intel Corporation
 */

#include <drm/drm_atomic_helper.h>
#include <drm/drm_damage_helper.h>
#include <drm/drm_fourcc.h>
#include <drm/drm_plane_helper.h>

#include "i915_drv.h"
#include "intel_atomic_plane.h"
#include "intel_de.h"
#include "intel_display_types.h"
#include "intel_fb.h"
#include "intel_fbc.h"
#include "intel_pm.h"
#include "intel_psr.h"
#include "intel_sprite.h"
#include "skl_scaler.h"
#include "skl_universal_plane.h"
#include "pxp/intel_pxp.h"

static const u32 skl_plane_formats[] = {
	DRM_FORMAT_C8,
	DRM_FORMAT_RGB565,
	DRM_FORMAT_XRGB8888,
	DRM_FORMAT_XBGR8888,
	DRM_FORMAT_ARGB8888,
	DRM_FORMAT_ABGR8888,
	DRM_FORMAT_XRGB2101010,
	DRM_FORMAT_XBGR2101010,
	DRM_FORMAT_XRGB16161616F,
	DRM_FORMAT_XBGR16161616F,
	DRM_FORMAT_YUYV,
	DRM_FORMAT_YVYU,
	DRM_FORMAT_UYVY,
	DRM_FORMAT_VYUY,
	DRM_FORMAT_XYUV8888,
};

static const u32 skl_planar_formats[] = {
	DRM_FORMAT_C8,
	DRM_FORMAT_RGB565,
	DRM_FORMAT_XRGB8888,
	DRM_FORMAT_XBGR8888,
	DRM_FORMAT_ARGB8888,
	DRM_FORMAT_ABGR8888,
	DRM_FORMAT_XRGB2101010,
	DRM_FORMAT_XBGR2101010,
	DRM_FORMAT_XRGB16161616F,
	DRM_FORMAT_XBGR16161616F,
	DRM_FORMAT_YUYV,
	DRM_FORMAT_YVYU,
	DRM_FORMAT_UYVY,
	DRM_FORMAT_VYUY,
	DRM_FORMAT_NV12,
	DRM_FORMAT_XYUV8888,
};

static const u32 glk_planar_formats[] = {
	DRM_FORMAT_C8,
	DRM_FORMAT_RGB565,
	DRM_FORMAT_XRGB8888,
	DRM_FORMAT_XBGR8888,
	DRM_FORMAT_ARGB8888,
	DRM_FORMAT_ABGR8888,
	DRM_FORMAT_XRGB2101010,
	DRM_FORMAT_XBGR2101010,
	DRM_FORMAT_XRGB16161616F,
	DRM_FORMAT_XBGR16161616F,
	DRM_FORMAT_YUYV,
	DRM_FORMAT_YVYU,
	DRM_FORMAT_UYVY,
	DRM_FORMAT_VYUY,
	DRM_FORMAT_NV12,
	DRM_FORMAT_XYUV8888,
	DRM_FORMAT_P010,
	DRM_FORMAT_P012,
	DRM_FORMAT_P016,
};

static const u32 icl_sdr_y_plane_formats[] = {
	DRM_FORMAT_C8,
	DRM_FORMAT_RGB565,
	DRM_FORMAT_XRGB8888,
	DRM_FORMAT_XBGR8888,
	DRM_FORMAT_ARGB8888,
	DRM_FORMAT_ABGR8888,
	DRM_FORMAT_XRGB2101010,
	DRM_FORMAT_XBGR2101010,
	DRM_FORMAT_ARGB2101010,
	DRM_FORMAT_ABGR2101010,
	DRM_FORMAT_YUYV,
	DRM_FORMAT_YVYU,
	DRM_FORMAT_UYVY,
	DRM_FORMAT_VYUY,
	DRM_FORMAT_Y210,
	DRM_FORMAT_Y212,
	DRM_FORMAT_Y216,
	DRM_FORMAT_XYUV8888,
	DRM_FORMAT_XVYU2101010,
	DRM_FORMAT_XVYU12_16161616,
	DRM_FORMAT_XVYU16161616,
};

static const u32 icl_sdr_uv_plane_formats[] = {
	DRM_FORMAT_C8,
	DRM_FORMAT_RGB565,
	DRM_FORMAT_XRGB8888,
	DRM_FORMAT_XBGR8888,
	DRM_FORMAT_ARGB8888,
	DRM_FORMAT_ABGR8888,
	DRM_FORMAT_XRGB2101010,
	DRM_FORMAT_XBGR2101010,
	DRM_FORMAT_ARGB2101010,
	DRM_FORMAT_ABGR2101010,
	DRM_FORMAT_YUYV,
	DRM_FORMAT_YVYU,
	DRM_FORMAT_UYVY,
	DRM_FORMAT_VYUY,
	DRM_FORMAT_NV12,
	DRM_FORMAT_P010,
	DRM_FORMAT_P012,
	DRM_FORMAT_P016,
	DRM_FORMAT_Y210,
	DRM_FORMAT_Y212,
	DRM_FORMAT_Y216,
	DRM_FORMAT_XYUV8888,
	DRM_FORMAT_XVYU2101010,
	DRM_FORMAT_XVYU12_16161616,
	DRM_FORMAT_XVYU16161616,
};

static const u32 icl_hdr_plane_formats[] = {
	DRM_FORMAT_C8,
	DRM_FORMAT_RGB565,
	DRM_FORMAT_XRGB8888,
	DRM_FORMAT_XBGR8888,
	DRM_FORMAT_ARGB8888,
	DRM_FORMAT_ABGR8888,
	DRM_FORMAT_XRGB2101010,
	DRM_FORMAT_XBGR2101010,
	DRM_FORMAT_ARGB2101010,
	DRM_FORMAT_ABGR2101010,
	DRM_FORMAT_XRGB16161616F,
	DRM_FORMAT_XBGR16161616F,
	DRM_FORMAT_ARGB16161616F,
	DRM_FORMAT_ABGR16161616F,
	DRM_FORMAT_YUYV,
	DRM_FORMAT_YVYU,
	DRM_FORMAT_UYVY,
	DRM_FORMAT_VYUY,
	DRM_FORMAT_NV12,
	DRM_FORMAT_P010,
	DRM_FORMAT_P012,
	DRM_FORMAT_P016,
	DRM_FORMAT_Y210,
	DRM_FORMAT_Y212,
	DRM_FORMAT_Y216,
	DRM_FORMAT_XYUV8888,
	DRM_FORMAT_XVYU2101010,
	DRM_FORMAT_XVYU12_16161616,
	DRM_FORMAT_XVYU16161616,
};

int skl_format_to_fourcc(int format, bool rgb_order, bool alpha)
{
	switch (format) {
	case PLANE_CTL_FORMAT_RGB_565:
		return DRM_FORMAT_RGB565;
	case PLANE_CTL_FORMAT_NV12:
		return DRM_FORMAT_NV12;
	case PLANE_CTL_FORMAT_XYUV:
		return DRM_FORMAT_XYUV8888;
	case PLANE_CTL_FORMAT_P010:
		return DRM_FORMAT_P010;
	case PLANE_CTL_FORMAT_P012:
		return DRM_FORMAT_P012;
	case PLANE_CTL_FORMAT_P016:
		return DRM_FORMAT_P016;
	case PLANE_CTL_FORMAT_Y210:
		return DRM_FORMAT_Y210;
	case PLANE_CTL_FORMAT_Y212:
		return DRM_FORMAT_Y212;
	case PLANE_CTL_FORMAT_Y216:
		return DRM_FORMAT_Y216;
	case PLANE_CTL_FORMAT_Y410:
		return DRM_FORMAT_XVYU2101010;
	case PLANE_CTL_FORMAT_Y412:
		return DRM_FORMAT_XVYU12_16161616;
	case PLANE_CTL_FORMAT_Y416:
		return DRM_FORMAT_XVYU16161616;
	default:
	case PLANE_CTL_FORMAT_XRGB_8888:
		if (rgb_order) {
			if (alpha)
				return DRM_FORMAT_ABGR8888;
			else
				return DRM_FORMAT_XBGR8888;
		} else {
			if (alpha)
				return DRM_FORMAT_ARGB8888;
			else
				return DRM_FORMAT_XRGB8888;
		}
	case PLANE_CTL_FORMAT_XRGB_2101010:
		if (rgb_order) {
			if (alpha)
				return DRM_FORMAT_ABGR2101010;
			else
				return DRM_FORMAT_XBGR2101010;
		} else {
			if (alpha)
				return DRM_FORMAT_ARGB2101010;
			else
				return DRM_FORMAT_XRGB2101010;
		}
	case PLANE_CTL_FORMAT_XRGB_16161616F:
		if (rgb_order) {
			if (alpha)
				return DRM_FORMAT_ABGR16161616F;
			else
				return DRM_FORMAT_XBGR16161616F;
		} else {
			if (alpha)
				return DRM_FORMAT_ARGB16161616F;
			else
				return DRM_FORMAT_XRGB16161616F;
		}
	}
}

static u8 icl_nv12_y_plane_mask(struct drm_i915_private *i915)
{
	if (DISPLAY_VER(i915) >= 13 || HAS_D12_PLANE_MINIMIZATION(i915))
		return BIT(PLANE_SPRITE2) | BIT(PLANE_SPRITE3);
	else
		return BIT(PLANE_SPRITE4) | BIT(PLANE_SPRITE5);
}

bool icl_is_nv12_y_plane(struct drm_i915_private *dev_priv,
			 enum plane_id plane_id)
{
	return DISPLAY_VER(dev_priv) >= 11 &&
		icl_nv12_y_plane_mask(dev_priv) & BIT(plane_id);
}

bool icl_is_hdr_plane(struct drm_i915_private *dev_priv, enum plane_id plane_id)
{
	return DISPLAY_VER(dev_priv) >= 11 &&
		icl_hdr_plane_mask() & BIT(plane_id);
}

static int icl_plane_min_cdclk(const struct intel_crtc_state *crtc_state,
			       const struct intel_plane_state *plane_state)
{
	unsigned int pixel_rate = intel_plane_pixel_rate(crtc_state, plane_state);

	/* two pixels per clock */
	return DIV_ROUND_UP(pixel_rate, 2);
}

static void
glk_plane_ratio(const struct intel_plane_state *plane_state,
		unsigned int *num, unsigned int *den)
{
	const struct drm_framebuffer *fb = plane_state->hw.fb;

	if (fb->format->cpp[0] == 8) {
		*num = 10;
		*den = 8;
	} else {
		*num = 1;
		*den = 1;
	}
}

static int glk_plane_min_cdclk(const struct intel_crtc_state *crtc_state,
			       const struct intel_plane_state *plane_state)
{
	unsigned int pixel_rate = intel_plane_pixel_rate(crtc_state, plane_state);
	unsigned int num, den;

	glk_plane_ratio(plane_state, &num, &den);

	/* two pixels per clock */
	return DIV_ROUND_UP(pixel_rate * num, 2 * den);
}

static void
skl_plane_ratio(const struct intel_plane_state *plane_state,
		unsigned int *num, unsigned int *den)
{
	const struct drm_framebuffer *fb = plane_state->hw.fb;

	if (fb->format->cpp[0] == 8) {
		*num = 9;
		*den = 8;
	} else {
		*num = 1;
		*den = 1;
	}
}

static int skl_plane_min_cdclk(const struct intel_crtc_state *crtc_state,
			       const struct intel_plane_state *plane_state)
{
	unsigned int pixel_rate = intel_plane_pixel_rate(crtc_state, plane_state);
	unsigned int num, den;

	skl_plane_ratio(plane_state, &num, &den);

	return DIV_ROUND_UP(pixel_rate * num, den);
}

static int skl_plane_max_width(const struct drm_framebuffer *fb,
			       int color_plane,
			       unsigned int rotation)
{
	int cpp = fb->format->cpp[color_plane];

	switch (fb->modifier) {
	case DRM_FORMAT_MOD_LINEAR:
	case I915_FORMAT_MOD_X_TILED:
		/*
		 * Validated limit is 4k, but has 5k should
		 * work apart from the following features:
		 * - Ytile (already limited to 4k)
		 * - FP16 (already limited to 4k)
		 * - render compression (already limited to 4k)
		 * - KVMR sprite and cursor (don't care)
		 * - horizontal panning (TODO verify this)
		 * - pipe and plane scaling (TODO verify this)
		 */
		if (cpp == 8)
			return 4096;
		else
			return 5120;
	case I915_FORMAT_MOD_Y_TILED_CCS:
	case I915_FORMAT_MOD_Yf_TILED_CCS:
	case I915_FORMAT_MOD_Y_TILED_GEN12_MC_CCS:
		/* FIXME AUX plane? */
	case I915_FORMAT_MOD_Y_TILED:
	case I915_FORMAT_MOD_Yf_TILED:
		if (cpp == 8)
			return 2048;
		else
			return 4096;
	default:
		MISSING_CASE(fb->modifier);
		return 2048;
	}
}

static int glk_plane_max_width(const struct drm_framebuffer *fb,
			       int color_plane,
			       unsigned int rotation)
{
	int cpp = fb->format->cpp[color_plane];

	switch (fb->modifier) {
	case DRM_FORMAT_MOD_LINEAR:
	case I915_FORMAT_MOD_X_TILED:
		if (cpp == 8)
			return 4096;
		else
			return 5120;
	case I915_FORMAT_MOD_Y_TILED_CCS:
	case I915_FORMAT_MOD_Yf_TILED_CCS:
		/* FIXME AUX plane? */
	case I915_FORMAT_MOD_Y_TILED:
	case I915_FORMAT_MOD_Yf_TILED:
		if (cpp == 8)
			return 2048;
		else
			return 5120;
	default:
		MISSING_CASE(fb->modifier);
		return 2048;
	}
}

static int icl_plane_min_width(const struct drm_framebuffer *fb,
			       int color_plane,
			       unsigned int rotation)
{
	/* Wa_14011264657, Wa_14011050563: gen11+ */
	switch (fb->format->format) {
	case DRM_FORMAT_C8:
		return 18;
	case DRM_FORMAT_RGB565:
		return 10;
	case DRM_FORMAT_XRGB8888:
	case DRM_FORMAT_XBGR8888:
	case DRM_FORMAT_ARGB8888:
	case DRM_FORMAT_ABGR8888:
	case DRM_FORMAT_XRGB2101010:
	case DRM_FORMAT_XBGR2101010:
	case DRM_FORMAT_ARGB2101010:
	case DRM_FORMAT_ABGR2101010:
	case DRM_FORMAT_XVYU2101010:
	case DRM_FORMAT_Y212:
	case DRM_FORMAT_Y216:
		return 6;
	case DRM_FORMAT_NV12:
		return 20;
	case DRM_FORMAT_P010:
	case DRM_FORMAT_P012:
	case DRM_FORMAT_P016:
		return 12;
	case DRM_FORMAT_XRGB16161616F:
	case DRM_FORMAT_XBGR16161616F:
	case DRM_FORMAT_ARGB16161616F:
	case DRM_FORMAT_ABGR16161616F:
	case DRM_FORMAT_XVYU12_16161616:
	case DRM_FORMAT_XVYU16161616:
		return 4;
	default:
		return 1;
	}
}

static int icl_hdr_plane_max_width(const struct drm_framebuffer *fb,
				   int color_plane,
				   unsigned int rotation)
{
	if (intel_format_info_is_yuv_semiplanar(fb->format, fb->modifier))
		return 4096;
	else
		return 5120;
}

static int icl_sdr_plane_max_width(const struct drm_framebuffer *fb,
				   int color_plane,
				   unsigned int rotation)
{
	return 5120;
}

static int skl_plane_max_height(const struct drm_framebuffer *fb,
				int color_plane,
				unsigned int rotation)
{
	return 4096;
}

static int icl_plane_max_height(const struct drm_framebuffer *fb,
				int color_plane,
				unsigned int rotation)
{
	return 4320;
}

static unsigned int
skl_plane_max_stride(struct intel_plane *plane,
		     u32 pixel_format, u64 modifier,
		     unsigned int rotation)
{
	struct drm_i915_private *i915 = to_i915(plane->base.dev);
	const struct drm_format_info *info = drm_format_info(pixel_format);
	int cpp = info->cpp[0];
	int max_horizontal_pixels = 8192;
	int max_stride_bytes;

	if (DISPLAY_VER(i915) >= 13) {
		/*
		 * The stride in bytes must not exceed of the size
		 * of 128K bytes. For pixel formats of 64bpp will allow
		 * for a 16K pixel surface.
		 */
		max_stride_bytes = 131072;
		if (cpp == 8)
			max_horizontal_pixels = 16384;
		else
			max_horizontal_pixels = 65536;
	} else {
		/*
		 * "The stride in bytes must not exceed the
		 * of the size of 8K pixels and 32K bytes."
		 */
		max_stride_bytes = 32768;
	}

	if (drm_rotation_90_or_270(rotation))
		return min(max_horizontal_pixels, max_stride_bytes / cpp);
	else
		return min(max_horizontal_pixels * cpp, max_stride_bytes);
}


/* Preoffset values for YUV to RGB Conversion */
#define PREOFF_YUV_TO_RGB_HI		0x1800
#define PREOFF_YUV_TO_RGB_ME		0x0000
#define PREOFF_YUV_TO_RGB_LO		0x1800

#define  ROFF(x)          (((x) & 0xffff) << 16)
#define  GOFF(x)          (((x) & 0xffff) << 0)
#define  BOFF(x)          (((x) & 0xffff) << 16)

/*
 * Programs the input color space conversion stage for ICL HDR planes.
 * Note that it is assumed that this stage always happens after YUV
 * range correction. Thus, the input to this stage is assumed to be
 * in full-range YCbCr.
 */
static void
icl_program_input_csc(struct intel_plane *plane,
		      const struct intel_crtc_state *crtc_state,
		      const struct intel_plane_state *plane_state)
{
	struct drm_i915_private *dev_priv = to_i915(plane->base.dev);
	enum pipe pipe = plane->pipe;
	enum plane_id plane_id = plane->id;

	static const u16 input_csc_matrix[][9] = {
		/*
		 * BT.601 full range YCbCr -> full range RGB
		 * The matrix required is :
		 * [1.000, 0.000, 1.371,
		 *  1.000, -0.336, -0.698,
		 *  1.000, 1.732, 0.0000]
		 */
		[DRM_COLOR_YCBCR_BT601] = {
			0x7AF8, 0x7800, 0x0,
			0x8B28, 0x7800, 0x9AC0,
			0x0, 0x7800, 0x7DD8,
		},
		/*
		 * BT.709 full range YCbCr -> full range RGB
		 * The matrix required is :
		 * [1.000, 0.000, 1.574,
		 *  1.000, -0.187, -0.468,
		 *  1.000, 1.855, 0.0000]
		 */
		[DRM_COLOR_YCBCR_BT709] = {
			0x7C98, 0x7800, 0x0,
			0x9EF8, 0x7800, 0xAC00,
			0x0, 0x7800,  0x7ED8,
		},
		/*
		 * BT.2020 full range YCbCr -> full range RGB
		 * The matrix required is :
		 * [1.000, 0.000, 1.474,
		 *  1.000, -0.1645, -0.5713,
		 *  1.000, 1.8814, 0.0000]
		 */
		[DRM_COLOR_YCBCR_BT2020] = {
			0x7BC8, 0x7800, 0x0,
			0x8928, 0x7800, 0xAA88,
			0x0, 0x7800, 0x7F10,
		},
	};
	const u16 *csc = input_csc_matrix[plane_state->hw.color_encoding];

	intel_de_write_fw(dev_priv, PLANE_INPUT_CSC_COEFF(pipe, plane_id, 0),
			  ROFF(csc[0]) | GOFF(csc[1]));
	intel_de_write_fw(dev_priv, PLANE_INPUT_CSC_COEFF(pipe, plane_id, 1),
			  BOFF(csc[2]));
	intel_de_write_fw(dev_priv, PLANE_INPUT_CSC_COEFF(pipe, plane_id, 2),
			  ROFF(csc[3]) | GOFF(csc[4]));
	intel_de_write_fw(dev_priv, PLANE_INPUT_CSC_COEFF(pipe, plane_id, 3),
			  BOFF(csc[5]));
	intel_de_write_fw(dev_priv, PLANE_INPUT_CSC_COEFF(pipe, plane_id, 4),
			  ROFF(csc[6]) | GOFF(csc[7]));
	intel_de_write_fw(dev_priv, PLANE_INPUT_CSC_COEFF(pipe, plane_id, 5),
			  BOFF(csc[8]));

	intel_de_write_fw(dev_priv, PLANE_INPUT_CSC_PREOFF(pipe, plane_id, 0),
			  PREOFF_YUV_TO_RGB_HI);
	intel_de_write_fw(dev_priv, PLANE_INPUT_CSC_PREOFF(pipe, plane_id, 1),
			  PREOFF_YUV_TO_RGB_ME);
	intel_de_write_fw(dev_priv, PLANE_INPUT_CSC_PREOFF(pipe, plane_id, 2),
			  PREOFF_YUV_TO_RGB_LO);
	intel_de_write_fw(dev_priv,
			  PLANE_INPUT_CSC_POSTOFF(pipe, plane_id, 0), 0x0);
	intel_de_write_fw(dev_priv,
			  PLANE_INPUT_CSC_POSTOFF(pipe, plane_id, 1), 0x0);
	intel_de_write_fw(dev_priv,
			  PLANE_INPUT_CSC_POSTOFF(pipe, plane_id, 2), 0x0);
}

static unsigned int skl_plane_stride_mult(const struct drm_framebuffer *fb,
					  int color_plane, unsigned int rotation)
{
	/*
	 * The stride is either expressed as a multiple of 64 bytes chunks for
	 * linear buffers or in number of tiles for tiled buffers.
	 */
	if (is_surface_linear(fb, color_plane))
		return 64;
	else if (drm_rotation_90_or_270(rotation))
		return intel_tile_height(fb, color_plane);
	else
		return intel_tile_width_bytes(fb, color_plane);
}

static u32 skl_plane_stride(const struct intel_plane_state *plane_state,
			    int color_plane)
{
	const struct drm_framebuffer *fb = plane_state->hw.fb;
	unsigned int rotation = plane_state->hw.rotation;
	u32 stride = plane_state->view.color_plane[color_plane].scanout_stride;

	if (color_plane >= fb->format->num_planes)
		return 0;

	return stride / skl_plane_stride_mult(fb, color_plane, rotation);
}

static void
skl_plane_disable_arm(struct intel_plane *plane,
		      const struct intel_crtc_state *crtc_state)
{
	struct drm_i915_private *dev_priv = to_i915(plane->base.dev);
	enum plane_id plane_id = plane->id;
	enum pipe pipe = plane->pipe;

	skl_write_plane_wm(plane, crtc_state);

	intel_de_write_fw(dev_priv, PLANE_CTL(pipe, plane_id), 0);
	intel_de_write_fw(dev_priv, PLANE_SURF(pipe, plane_id), 0);
}

static void
icl_plane_disable_arm(struct intel_plane *plane,
		      const struct intel_crtc_state *crtc_state)
{
	struct drm_i915_private *dev_priv = to_i915(plane->base.dev);
	enum plane_id plane_id = plane->id;
	enum pipe pipe = plane->pipe;

	if (icl_is_hdr_plane(dev_priv, plane_id))
		intel_de_write_fw(dev_priv, PLANE_CUS_CTL(pipe, plane_id), 0);

	skl_write_plane_wm(plane, crtc_state);

	intel_psr2_disable_plane_sel_fetch(plane, crtc_state);
	intel_de_write_fw(dev_priv, PLANE_CTL(pipe, plane_id), 0);
	intel_de_write_fw(dev_priv, PLANE_SURF(pipe, plane_id), 0);
}

static bool
skl_plane_get_hw_state(struct intel_plane *plane,
		       enum pipe *pipe)
{
	struct drm_i915_private *dev_priv = to_i915(plane->base.dev);
	enum intel_display_power_domain power_domain;
	enum plane_id plane_id = plane->id;
	intel_wakeref_t wakeref;
	bool ret;

	power_domain = POWER_DOMAIN_PIPE(plane->pipe);
	wakeref = intel_display_power_get_if_enabled(dev_priv, power_domain);
	if (!wakeref)
		return false;

	ret = intel_de_read(dev_priv, PLANE_CTL(plane->pipe, plane_id)) & PLANE_CTL_ENABLE;

	*pipe = plane->pipe;

	intel_display_power_put(dev_priv, power_domain, wakeref);

	return ret;
}

static u32 skl_plane_ctl_format(u32 pixel_format)
{
	switch (pixel_format) {
	case DRM_FORMAT_C8:
		return PLANE_CTL_FORMAT_INDEXED;
	case DRM_FORMAT_RGB565:
		return PLANE_CTL_FORMAT_RGB_565;
	case DRM_FORMAT_XBGR8888:
	case DRM_FORMAT_ABGR8888:
		return PLANE_CTL_FORMAT_XRGB_8888 | PLANE_CTL_ORDER_RGBX;
	case DRM_FORMAT_XRGB8888:
	case DRM_FORMAT_ARGB8888:
		return PLANE_CTL_FORMAT_XRGB_8888;
	case DRM_FORMAT_XBGR2101010:
	case DRM_FORMAT_ABGR2101010:
		return PLANE_CTL_FORMAT_XRGB_2101010 | PLANE_CTL_ORDER_RGBX;
	case DRM_FORMAT_XRGB2101010:
	case DRM_FORMAT_ARGB2101010:
		return PLANE_CTL_FORMAT_XRGB_2101010;
	case DRM_FORMAT_XBGR16161616F:
	case DRM_FORMAT_ABGR16161616F:
		return PLANE_CTL_FORMAT_XRGB_16161616F | PLANE_CTL_ORDER_RGBX;
	case DRM_FORMAT_XRGB16161616F:
	case DRM_FORMAT_ARGB16161616F:
		return PLANE_CTL_FORMAT_XRGB_16161616F;
	case DRM_FORMAT_XYUV8888:
		return PLANE_CTL_FORMAT_XYUV;
	case DRM_FORMAT_YUYV:
		return PLANE_CTL_FORMAT_YUV422 | PLANE_CTL_YUV422_ORDER_YUYV;
	case DRM_FORMAT_YVYU:
		return PLANE_CTL_FORMAT_YUV422 | PLANE_CTL_YUV422_ORDER_YVYU;
	case DRM_FORMAT_UYVY:
		return PLANE_CTL_FORMAT_YUV422 | PLANE_CTL_YUV422_ORDER_UYVY;
	case DRM_FORMAT_VYUY:
		return PLANE_CTL_FORMAT_YUV422 | PLANE_CTL_YUV422_ORDER_VYUY;
	case DRM_FORMAT_NV12:
		return PLANE_CTL_FORMAT_NV12;
	case DRM_FORMAT_P010:
		return PLANE_CTL_FORMAT_P010;
	case DRM_FORMAT_P012:
		return PLANE_CTL_FORMAT_P012;
	case DRM_FORMAT_P016:
		return PLANE_CTL_FORMAT_P016;
	case DRM_FORMAT_Y210:
		return PLANE_CTL_FORMAT_Y210;
	case DRM_FORMAT_Y212:
		return PLANE_CTL_FORMAT_Y212;
	case DRM_FORMAT_Y216:
		return PLANE_CTL_FORMAT_Y216;
	case DRM_FORMAT_XVYU2101010:
		return PLANE_CTL_FORMAT_Y410;
	case DRM_FORMAT_XVYU12_16161616:
		return PLANE_CTL_FORMAT_Y412;
	case DRM_FORMAT_XVYU16161616:
		return PLANE_CTL_FORMAT_Y416;
	default:
		MISSING_CASE(pixel_format);
	}

	return 0;
}

static u32 skl_plane_ctl_alpha(const struct intel_plane_state *plane_state)
{
	if (!plane_state->hw.fb->format->has_alpha)
		return PLANE_CTL_ALPHA_DISABLE;

	switch (plane_state->hw.pixel_blend_mode) {
	case DRM_MODE_BLEND_PIXEL_NONE:
		return PLANE_CTL_ALPHA_DISABLE;
	case DRM_MODE_BLEND_PREMULTI:
		return PLANE_CTL_ALPHA_SW_PREMULTIPLY;
	case DRM_MODE_BLEND_COVERAGE:
		return PLANE_CTL_ALPHA_HW_PREMULTIPLY;
	default:
		MISSING_CASE(plane_state->hw.pixel_blend_mode);
		return PLANE_CTL_ALPHA_DISABLE;
	}
}

static u32 glk_plane_color_ctl_alpha(const struct intel_plane_state *plane_state)
{
	if (!plane_state->hw.fb->format->has_alpha)
		return PLANE_COLOR_ALPHA_DISABLE;

	switch (plane_state->hw.pixel_blend_mode) {
	case DRM_MODE_BLEND_PIXEL_NONE:
		return PLANE_COLOR_ALPHA_DISABLE;
	case DRM_MODE_BLEND_PREMULTI:
		return PLANE_COLOR_ALPHA_SW_PREMULTIPLY;
	case DRM_MODE_BLEND_COVERAGE:
		return PLANE_COLOR_ALPHA_HW_PREMULTIPLY;
	default:
		MISSING_CASE(plane_state->hw.pixel_blend_mode);
		return PLANE_COLOR_ALPHA_DISABLE;
	}
}

static u32 skl_plane_ctl_tiling(u64 fb_modifier)
{
	switch (fb_modifier) {
	case DRM_FORMAT_MOD_LINEAR:
		break;
	case I915_FORMAT_MOD_X_TILED:
		return PLANE_CTL_TILED_X;
	case I915_FORMAT_MOD_Y_TILED:
		return PLANE_CTL_TILED_Y;
	case I915_FORMAT_MOD_4_TILED:
		return PLANE_CTL_TILED_4;
	case I915_FORMAT_MOD_4_TILED_DG2_RC_CCS:
		return PLANE_CTL_TILED_4 |
			PLANE_CTL_RENDER_DECOMPRESSION_ENABLE |
			PLANE_CTL_CLEAR_COLOR_DISABLE;
	case I915_FORMAT_MOD_4_TILED_DG2_MC_CCS:
		return PLANE_CTL_TILED_4 |
			PLANE_CTL_MEDIA_DECOMPRESSION_ENABLE |
			PLANE_CTL_CLEAR_COLOR_DISABLE;
	case I915_FORMAT_MOD_4_TILED_DG2_RC_CCS_CC:
		return PLANE_CTL_TILED_4 | PLANE_CTL_RENDER_DECOMPRESSION_ENABLE;
	case I915_FORMAT_MOD_Y_TILED_CCS:
	case I915_FORMAT_MOD_Y_TILED_GEN12_RC_CCS_CC:
		return PLANE_CTL_TILED_Y | PLANE_CTL_RENDER_DECOMPRESSION_ENABLE;
	case I915_FORMAT_MOD_Y_TILED_GEN12_RC_CCS:
		return PLANE_CTL_TILED_Y |
		       PLANE_CTL_RENDER_DECOMPRESSION_ENABLE |
		       PLANE_CTL_CLEAR_COLOR_DISABLE;
	case I915_FORMAT_MOD_Y_TILED_GEN12_MC_CCS:
		return PLANE_CTL_TILED_Y | PLANE_CTL_MEDIA_DECOMPRESSION_ENABLE;
	case I915_FORMAT_MOD_Yf_TILED:
		return PLANE_CTL_TILED_YF;
	case I915_FORMAT_MOD_Yf_TILED_CCS:
		return PLANE_CTL_TILED_YF | PLANE_CTL_RENDER_DECOMPRESSION_ENABLE;
	default:
		MISSING_CASE(fb_modifier);
	}

	return 0;
}

static u32 skl_plane_ctl_rotate(unsigned int rotate)
{
	switch (rotate) {
	case DRM_MODE_ROTATE_0:
		break;
	/*
	 * DRM_MODE_ROTATE_ is counter clockwise to stay compatible with Xrandr
	 * while i915 HW rotation is clockwise, thats why this swapping.
	 */
	case DRM_MODE_ROTATE_90:
		return PLANE_CTL_ROTATE_270;
	case DRM_MODE_ROTATE_180:
		return PLANE_CTL_ROTATE_180;
	case DRM_MODE_ROTATE_270:
		return PLANE_CTL_ROTATE_90;
	default:
		MISSING_CASE(rotate);
	}

	return 0;
}

static u32 icl_plane_ctl_flip(unsigned int reflect)
{
	switch (reflect) {
	case 0:
		break;
	case DRM_MODE_REFLECT_X:
		return PLANE_CTL_FLIP_HORIZONTAL;
	case DRM_MODE_REFLECT_Y:
	default:
		MISSING_CASE(reflect);
	}

	return 0;
}

static u32 adlp_plane_ctl_arb_slots(const struct intel_plane_state *plane_state)
{
	const struct drm_framebuffer *fb = plane_state->hw.fb;

	if (intel_format_info_is_yuv_semiplanar(fb->format, fb->modifier)) {
		switch (fb->format->cpp[0]) {
		case 2:
			return PLANE_CTL_ARB_SLOTS(1);
		default:
			return PLANE_CTL_ARB_SLOTS(0);
		}
	} else {
		switch (fb->format->cpp[0]) {
		case 8:
			return PLANE_CTL_ARB_SLOTS(3);
		case 4:
			return PLANE_CTL_ARB_SLOTS(1);
		default:
			return PLANE_CTL_ARB_SLOTS(0);
		}
	}
}

static u32 skl_plane_ctl_crtc(const struct intel_crtc_state *crtc_state)
{
	struct drm_i915_private *dev_priv = to_i915(crtc_state->uapi.crtc->dev);
	u32 plane_ctl = 0;

	if (DISPLAY_VER(dev_priv) >= 10)
		return plane_ctl;

	if (crtc_state->gamma_enable)
		plane_ctl |= PLANE_CTL_PIPE_GAMMA_ENABLE;

	if (crtc_state->csc_enable)
		plane_ctl |= PLANE_CTL_PIPE_CSC_ENABLE;

	return plane_ctl;
}

static u32 skl_plane_ctl(const struct intel_crtc_state *crtc_state,
			 const struct intel_plane_state *plane_state)
{
	struct drm_i915_private *dev_priv =
		to_i915(plane_state->uapi.plane->dev);
	const struct drm_framebuffer *fb = plane_state->hw.fb;
	unsigned int rotation = plane_state->hw.rotation;
	const struct drm_intel_sprite_colorkey *key = &plane_state->ckey;
	u32 plane_ctl;

	plane_ctl = PLANE_CTL_ENABLE;

	if (DISPLAY_VER(dev_priv) < 10) {
		plane_ctl |= skl_plane_ctl_alpha(plane_state);
		plane_ctl |= PLANE_CTL_PLANE_GAMMA_DISABLE;

		if (plane_state->hw.color_encoding == DRM_COLOR_YCBCR_BT709)
			plane_ctl |= PLANE_CTL_YUV_TO_RGB_CSC_FORMAT_BT709;

		if (plane_state->hw.color_range == DRM_COLOR_YCBCR_FULL_RANGE)
			plane_ctl |= PLANE_CTL_YUV_RANGE_CORRECTION_DISABLE;
	}

	plane_ctl |= skl_plane_ctl_format(fb->format->format);
	plane_ctl |= skl_plane_ctl_tiling(fb->modifier);
	plane_ctl |= skl_plane_ctl_rotate(rotation & DRM_MODE_ROTATE_MASK);

	if (DISPLAY_VER(dev_priv) >= 11)
		plane_ctl |= icl_plane_ctl_flip(rotation &
						DRM_MODE_REFLECT_MASK);

	if (key->flags & I915_SET_COLORKEY_DESTINATION)
		plane_ctl |= PLANE_CTL_KEY_ENABLE_DESTINATION;
	else if (key->flags & I915_SET_COLORKEY_SOURCE)
		plane_ctl |= PLANE_CTL_KEY_ENABLE_SOURCE;

	/* Wa_22012358565:adl-p */
	if (DISPLAY_VER(dev_priv) == 13)
		plane_ctl |= adlp_plane_ctl_arb_slots(plane_state);

	return plane_ctl;
}

static u32 glk_plane_color_ctl_crtc(const struct intel_crtc_state *crtc_state)
{
	struct drm_i915_private *dev_priv = to_i915(crtc_state->uapi.crtc->dev);
	u32 plane_color_ctl = 0;

	if (DISPLAY_VER(dev_priv) >= 11)
		return plane_color_ctl;

	if (crtc_state->gamma_enable)
		plane_color_ctl |= PLANE_COLOR_PIPE_GAMMA_ENABLE;

	if (crtc_state->csc_enable)
		plane_color_ctl |= PLANE_COLOR_PIPE_CSC_ENABLE;

	return plane_color_ctl;
}

static u32 glk_plane_color_ctl(const struct intel_crtc_state *crtc_state,
			       const struct intel_plane_state *plane_state)
{
	struct drm_i915_private *dev_priv =
		to_i915(plane_state->uapi.plane->dev);
	const struct drm_framebuffer *fb = plane_state->hw.fb;
	struct intel_plane *plane = to_intel_plane(plane_state->uapi.plane);
	u32 plane_color_ctl = 0;

	plane_color_ctl |= PLANE_COLOR_PLANE_GAMMA_DISABLE;
	plane_color_ctl |= glk_plane_color_ctl_alpha(plane_state);

	if (fb->format->is_yuv && !icl_is_hdr_plane(dev_priv, plane->id)) {
		switch (plane_state->hw.color_encoding) {
		case DRM_COLOR_YCBCR_BT709:
			plane_color_ctl |= PLANE_COLOR_CSC_MODE_YUV709_TO_RGB709;
			break;
		case DRM_COLOR_YCBCR_BT2020:
			plane_color_ctl |=
				PLANE_COLOR_CSC_MODE_YUV2020_TO_RGB2020;
			break;
		default:
			plane_color_ctl |=
				PLANE_COLOR_CSC_MODE_YUV601_TO_RGB601;
		}
		if (plane_state->hw.color_range == DRM_COLOR_YCBCR_FULL_RANGE)
			plane_color_ctl |= PLANE_COLOR_YUV_RANGE_CORRECTION_DISABLE;
	} else if (fb->format->is_yuv) {
		plane_color_ctl |= PLANE_COLOR_INPUT_CSC_ENABLE;
		if (plane_state->hw.color_range == DRM_COLOR_YCBCR_FULL_RANGE)
			plane_color_ctl |= PLANE_COLOR_YUV_RANGE_CORRECTION_DISABLE;
	}

	if (plane_state->force_black)
		plane_color_ctl |= PLANE_COLOR_PLANE_CSC_ENABLE;

	return plane_color_ctl;
}

static u32 skl_surf_address(const struct intel_plane_state *plane_state,
			    int color_plane)
{
	struct drm_i915_private *i915 = to_i915(plane_state->uapi.plane->dev);
	const struct drm_framebuffer *fb = plane_state->hw.fb;
	u32 offset = plane_state->view.color_plane[color_plane].offset;

	if (intel_fb_uses_dpt(fb)) {
		/*
		 * The DPT object contains only one vma, so the VMA's offset
		 * within the DPT is always 0.
		 */
		drm_WARN_ON(&i915->drm, plane_state->dpt_vma->node.start);
		drm_WARN_ON(&i915->drm, offset & 0x1fffff);
		return offset >> 9;
	} else {
		drm_WARN_ON(&i915->drm, offset & 0xfff);
		return offset;
	}
}

static u32 skl_plane_surf(const struct intel_plane_state *plane_state,
			  int color_plane)
{
	u32 plane_surf;

	plane_surf = intel_plane_ggtt_offset(plane_state) +
		skl_surf_address(plane_state, color_plane);

	if (plane_state->decrypt)
		plane_surf |= PLANE_SURF_DECRYPT;

	return plane_surf;
}

static u32 skl_plane_aux_dist(const struct intel_plane_state *plane_state,
			      int color_plane)
{
	struct drm_i915_private *i915 = to_i915(plane_state->uapi.plane->dev);
	const struct drm_framebuffer *fb = plane_state->hw.fb;
	int aux_plane = skl_main_to_aux_plane(fb, color_plane);
	u32 aux_dist;

	if (!aux_plane)
		return 0;

	aux_dist = skl_surf_address(plane_state, aux_plane) -
		skl_surf_address(plane_state, color_plane);

	if (DISPLAY_VER(i915) < 12)
		aux_dist |= PLANE_AUX_STRIDE(skl_plane_stride(plane_state, aux_plane));

	return aux_dist;
}

static u32 skl_plane_keyval(const struct intel_plane_state *plane_state)
{
	const struct drm_intel_sprite_colorkey *key = &plane_state->ckey;

	return key->min_value;
}

static u32 skl_plane_keymax(const struct intel_plane_state *plane_state)
{
	const struct drm_intel_sprite_colorkey *key = &plane_state->ckey;
	u8 alpha = plane_state->hw.alpha >> 8;

	return (key->max_value & 0xffffff) | PLANE_KEYMAX_ALPHA(alpha);
}

static u32 skl_plane_keymsk(const struct intel_plane_state *plane_state)
{
	const struct drm_intel_sprite_colorkey *key = &plane_state->ckey;
	u8 alpha = plane_state->hw.alpha >> 8;
	u32 keymsk;

	keymsk = key->channel_mask & 0x7ffffff;
	if (alpha < 0xff)
		keymsk |= PLANE_KEYMSK_ALPHA_ENABLE;

	return keymsk;
}

static void icl_plane_csc_load_black(struct intel_plane *plane)
{
	struct drm_i915_private *i915 = to_i915(plane->base.dev);
	enum plane_id plane_id = plane->id;
	enum pipe pipe = plane->pipe;

	intel_de_write_fw(i915, PLANE_CSC_COEFF(pipe, plane_id, 0), 0);
	intel_de_write_fw(i915, PLANE_CSC_COEFF(pipe, plane_id, 1), 0);

	intel_de_write_fw(i915, PLANE_CSC_COEFF(pipe, plane_id, 2), 0);
	intel_de_write_fw(i915, PLANE_CSC_COEFF(pipe, plane_id, 3), 0);

	intel_de_write_fw(i915, PLANE_CSC_COEFF(pipe, plane_id, 4), 0);
	intel_de_write_fw(i915, PLANE_CSC_COEFF(pipe, plane_id, 5), 0);

	intel_de_write_fw(i915, PLANE_CSC_PREOFF(pipe, plane_id, 0), 0);
	intel_de_write_fw(i915, PLANE_CSC_PREOFF(pipe, plane_id, 1), 0);
	intel_de_write_fw(i915, PLANE_CSC_PREOFF(pipe, plane_id, 2), 0);

	intel_de_write_fw(i915, PLANE_CSC_POSTOFF(pipe, plane_id, 0), 0);
	intel_de_write_fw(i915, PLANE_CSC_POSTOFF(pipe, plane_id, 1), 0);
	intel_de_write_fw(i915, PLANE_CSC_POSTOFF(pipe, plane_id, 2), 0);
}

<<<<<<< HEAD
static int skl_plane_color_plane(const struct intel_plane_state *plane_state)
=======
static int icl_plane_color_plane(const struct intel_plane_state *plane_state)
>>>>>>> 88084a3d
{
	/* Program the UV plane on planar master */
	if (plane_state->planar_linked_plane && !plane_state->planar_slave)
		return 1;
	else
		return 0;
}

static void
skl_plane_update_noarm(struct intel_plane *plane,
		       const struct intel_crtc_state *crtc_state,
		       const struct intel_plane_state *plane_state)
{
	struct drm_i915_private *dev_priv = to_i915(plane->base.dev);
	enum plane_id plane_id = plane->id;
	enum pipe pipe = plane->pipe;
<<<<<<< HEAD
	int color_plane = skl_plane_color_plane(plane_state);
	u32 stride = skl_plane_stride(plane_state, color_plane);
	const struct drm_framebuffer *fb = plane_state->hw.fb;
=======
	u32 stride = skl_plane_stride(plane_state, 0);
>>>>>>> 88084a3d
	int crtc_x = plane_state->uapi.dst.x1;
	int crtc_y = plane_state->uapi.dst.y1;
	u32 src_w = drm_rect_width(&plane_state->uapi.src) >> 16;
	u32 src_h = drm_rect_height(&plane_state->uapi.src) >> 16;

	/* The scaler will handle the output position */
	if (plane_state->scaler_id >= 0) {
		crtc_x = 0;
		crtc_y = 0;
	}

	intel_de_write_fw(dev_priv, PLANE_STRIDE(pipe, plane_id),
			  PLANE_STRIDE_(stride));
	intel_de_write_fw(dev_priv, PLANE_POS(pipe, plane_id),
			  PLANE_POS_Y(crtc_y) | PLANE_POS_X(crtc_x));
	intel_de_write_fw(dev_priv, PLANE_SIZE(pipe, plane_id),
			  PLANE_HEIGHT(src_h - 1) | PLANE_WIDTH(src_w - 1));

	skl_write_plane_wm(plane, crtc_state);
}

static void
skl_plane_update_arm(struct intel_plane *plane,
		     const struct intel_crtc_state *crtc_state,
		     const struct intel_plane_state *plane_state)
{
	struct drm_i915_private *dev_priv = to_i915(plane->base.dev);
	enum plane_id plane_id = plane->id;
	enum pipe pipe = plane->pipe;
	u32 x = plane_state->view.color_plane[0].x;
	u32 y = plane_state->view.color_plane[0].y;
	u32 plane_ctl, plane_color_ctl = 0;

	plane_ctl = plane_state->ctl |
		skl_plane_ctl_crtc(crtc_state);

	if (DISPLAY_VER(dev_priv) >= 10)
		plane_color_ctl = plane_state->color_ctl |
			glk_plane_color_ctl_crtc(crtc_state);

	intel_de_write_fw(dev_priv, PLANE_KEYVAL(pipe, plane_id), skl_plane_keyval(plane_state));
	intel_de_write_fw(dev_priv, PLANE_KEYMSK(pipe, plane_id), skl_plane_keymsk(plane_state));
	intel_de_write_fw(dev_priv, PLANE_KEYMAX(pipe, plane_id), skl_plane_keymax(plane_state));

	intel_de_write_fw(dev_priv, PLANE_OFFSET(pipe, plane_id),
			  PLANE_OFFSET_Y(y) | PLANE_OFFSET_X(x));

	intel_de_write_fw(dev_priv, PLANE_AUX_DIST(pipe, plane_id),
			  skl_plane_aux_dist(plane_state, 0));

	intel_de_write_fw(dev_priv, PLANE_AUX_OFFSET(pipe, plane_id),
			  PLANE_OFFSET_Y(plane_state->view.color_plane[1].y) |
			  PLANE_OFFSET_X(plane_state->view.color_plane[1].x));

	if (DISPLAY_VER(dev_priv) >= 10)
		intel_de_write_fw(dev_priv, PLANE_COLOR_CTL(pipe, plane_id), plane_color_ctl);

	/*
	 * Enable the scaler before the plane so that we don't
	 * get a catastrophic underrun even if the two operations
	 * end up happening in two different frames.
	 *
	 * TODO: split into noarm+arm pair
	 */
	if (plane_state->scaler_id >= 0)
		skl_program_plane_scaler(plane, crtc_state, plane_state);

<<<<<<< HEAD
=======
	/*
	 * The control register self-arms if the plane was previously
	 * disabled. Try to make the plane enable atomic by writing
	 * the control register just before the surface register.
	 */
	intel_de_write_fw(dev_priv, PLANE_CTL(pipe, plane_id), plane_ctl);
	intel_de_write_fw(dev_priv, PLANE_SURF(pipe, plane_id),
			  skl_plane_surf(plane_state, 0));
}

static void
icl_plane_update_noarm(struct intel_plane *plane,
		       const struct intel_crtc_state *crtc_state,
		       const struct intel_plane_state *plane_state)
{
	struct drm_i915_private *dev_priv = to_i915(plane->base.dev);
	enum plane_id plane_id = plane->id;
	enum pipe pipe = plane->pipe;
	int color_plane = icl_plane_color_plane(plane_state);
	u32 stride = skl_plane_stride(plane_state, color_plane);
	const struct drm_framebuffer *fb = plane_state->hw.fb;
	int crtc_x = plane_state->uapi.dst.x1;
	int crtc_y = plane_state->uapi.dst.y1;
	int x = plane_state->view.color_plane[color_plane].x;
	int y = plane_state->view.color_plane[color_plane].y;
	int src_w = drm_rect_width(&plane_state->uapi.src) >> 16;
	int src_h = drm_rect_height(&plane_state->uapi.src) >> 16;
	u32 plane_color_ctl;

	plane_color_ctl = plane_state->color_ctl |
		glk_plane_color_ctl_crtc(crtc_state);

	/* The scaler will handle the output position */
	if (plane_state->scaler_id >= 0) {
		crtc_x = 0;
		crtc_y = 0;
	}

>>>>>>> 88084a3d
	intel_de_write_fw(dev_priv, PLANE_STRIDE(pipe, plane_id),
			  PLANE_STRIDE_(stride));
	intel_de_write_fw(dev_priv, PLANE_POS(pipe, plane_id),
			  PLANE_POS_Y(crtc_y) | PLANE_POS_X(crtc_x));
	intel_de_write_fw(dev_priv, PLANE_SIZE(pipe, plane_id),
			  PLANE_HEIGHT(src_h - 1) | PLANE_WIDTH(src_w - 1));
<<<<<<< HEAD
=======

	intel_de_write_fw(dev_priv, PLANE_KEYVAL(pipe, plane_id), skl_plane_keyval(plane_state));
	intel_de_write_fw(dev_priv, PLANE_KEYMSK(pipe, plane_id), skl_plane_keymsk(plane_state));
	intel_de_write_fw(dev_priv, PLANE_KEYMAX(pipe, plane_id), skl_plane_keymax(plane_state));

	intel_de_write_fw(dev_priv, PLANE_OFFSET(pipe, plane_id),
			  PLANE_OFFSET_Y(y) | PLANE_OFFSET_X(x));
>>>>>>> 88084a3d

	if (intel_fb_is_rc_ccs_cc_modifier(fb->modifier)) {
		intel_de_write_fw(dev_priv, PLANE_CC_VAL(pipe, plane_id, 0),
				  lower_32_bits(plane_state->ccval));
		intel_de_write_fw(dev_priv, PLANE_CC_VAL(pipe, plane_id, 1),
				  upper_32_bits(plane_state->ccval));
	}

	/* FLAT CCS doesn't need to program AUX_DIST */
	if (!HAS_FLAT_CCS(dev_priv))
		intel_de_write_fw(dev_priv, PLANE_AUX_DIST(pipe, plane_id),
				  skl_plane_aux_dist(plane_state, color_plane));

	if (icl_is_hdr_plane(dev_priv, plane_id))
		intel_de_write_fw(dev_priv, PLANE_CUS_CTL(pipe, plane_id),
				  plane_state->cus_ctl);

	intel_de_write_fw(dev_priv, PLANE_COLOR_CTL(pipe, plane_id), plane_color_ctl);

	if (fb->format->is_yuv && icl_is_hdr_plane(dev_priv, plane_id))
		icl_program_input_csc(plane, crtc_state, plane_state);

	skl_write_plane_wm(plane, crtc_state);

	/*
	 * FIXME: pxp session invalidation can hit any time even at time of commit
	 * or after the commit, display content will be garbage.
	 */
	if (plane_state->force_black)
		icl_plane_csc_load_black(plane);

	intel_psr2_program_plane_sel_fetch(plane, crtc_state, plane_state, color_plane);
}

static void
<<<<<<< HEAD
skl_plane_update_arm(struct intel_plane *plane,
=======
icl_plane_update_arm(struct intel_plane *plane,
>>>>>>> 88084a3d
		     const struct intel_crtc_state *crtc_state,
		     const struct intel_plane_state *plane_state)
{
	struct drm_i915_private *dev_priv = to_i915(plane->base.dev);
	enum plane_id plane_id = plane->id;
	enum pipe pipe = plane->pipe;
<<<<<<< HEAD
	int color_plane = skl_plane_color_plane(plane_state);
	u32 x = plane_state->view.color_plane[color_plane].x;
	u32 y = plane_state->view.color_plane[color_plane].y;
	u32 plane_color_ctl = 0;
	u32 plane_ctl = plane_state->ctl;
	unsigned long irqflags;

	plane_ctl |= skl_plane_ctl_crtc(crtc_state);

	if (DISPLAY_VER(dev_priv) >= 10)
		plane_color_ctl = plane_state->color_ctl |
			glk_plane_color_ctl_crtc(crtc_state);

	spin_lock_irqsave(&dev_priv->uncore.lock, irqflags);

	intel_de_write_fw(dev_priv, PLANE_KEYVAL(pipe, plane_id), skl_plane_keyval(plane_state));
	intel_de_write_fw(dev_priv, PLANE_KEYMSK(pipe, plane_id), skl_plane_keymsk(plane_state));
	intel_de_write_fw(dev_priv, PLANE_KEYMAX(pipe, plane_id), skl_plane_keymax(plane_state));

	intel_de_write_fw(dev_priv, PLANE_OFFSET(pipe, plane_id),
			  PLANE_OFFSET_Y(y) | PLANE_OFFSET_X(x));

	intel_de_write_fw(dev_priv, PLANE_AUX_DIST(pipe, plane_id),
			  skl_plane_aux_dist(plane_state, color_plane));

	if (DISPLAY_VER(dev_priv) < 11)
		intel_de_write_fw(dev_priv, PLANE_AUX_OFFSET(pipe, plane_id),
				  PLANE_OFFSET_Y(plane_state->view.color_plane[1].y) |
				  PLANE_OFFSET_X(plane_state->view.color_plane[1].x));
=======
	int color_plane = icl_plane_color_plane(plane_state);
	u32 plane_ctl;
>>>>>>> 88084a3d

	plane_ctl = plane_state->ctl |
		skl_plane_ctl_crtc(crtc_state);

	/*
	 * Enable the scaler before the plane so that we don't
	 * get a catastrophic underrun even if the two operations
	 * end up happening in two different frames.
	 *
	 * TODO: split into noarm+arm pair
	 */
	if (plane_state->scaler_id >= 0)
		skl_program_plane_scaler(plane, crtc_state, plane_state);

	/*
	 * The control register self-arms if the plane was previously
	 * disabled. Try to make the plane enable atomic by writing
	 * the control register just before the surface register.
	 */
	intel_de_write_fw(dev_priv, PLANE_CTL(pipe, plane_id), plane_ctl);
	intel_de_write_fw(dev_priv, PLANE_SURF(pipe, plane_id),
			  skl_plane_surf(plane_state, color_plane));
}

static void
skl_plane_async_flip(struct intel_plane *plane,
		     const struct intel_crtc_state *crtc_state,
		     const struct intel_plane_state *plane_state,
		     bool async_flip)
{
	struct drm_i915_private *dev_priv = to_i915(plane->base.dev);
	enum plane_id plane_id = plane->id;
	enum pipe pipe = plane->pipe;
	u32 plane_ctl = plane_state->ctl;

	plane_ctl |= skl_plane_ctl_crtc(crtc_state);

	if (async_flip)
		plane_ctl |= PLANE_CTL_ASYNC_FLIP;

	intel_de_write_fw(dev_priv, PLANE_CTL(pipe, plane_id), plane_ctl);
	intel_de_write_fw(dev_priv, PLANE_SURF(pipe, plane_id),
			  skl_plane_surf(plane_state, 0));
<<<<<<< HEAD

	spin_unlock_irqrestore(&dev_priv->uncore.lock, irqflags);
=======
>>>>>>> 88084a3d
}

static bool intel_format_is_p01x(u32 format)
{
	switch (format) {
	case DRM_FORMAT_P010:
	case DRM_FORMAT_P012:
	case DRM_FORMAT_P016:
		return true;
	default:
		return false;
	}
}

static int skl_plane_check_fb(const struct intel_crtc_state *crtc_state,
			      const struct intel_plane_state *plane_state)
{
	struct intel_plane *plane = to_intel_plane(plane_state->uapi.plane);
	struct drm_i915_private *dev_priv = to_i915(plane->base.dev);
	const struct drm_framebuffer *fb = plane_state->hw.fb;
	unsigned int rotation = plane_state->hw.rotation;

	if (!fb)
		return 0;

	if (rotation & ~(DRM_MODE_ROTATE_0 | DRM_MODE_ROTATE_180) &&
	    intel_fb_is_ccs_modifier(fb->modifier)) {
		drm_dbg_kms(&dev_priv->drm,
			    "RC support only with 0/180 degree rotation (%x)\n",
			    rotation);
		return -EINVAL;
	}

	if (rotation & DRM_MODE_REFLECT_X &&
	    fb->modifier == DRM_FORMAT_MOD_LINEAR) {
		drm_dbg_kms(&dev_priv->drm,
			    "horizontal flip is not supported with linear surface formats\n");
		return -EINVAL;
	}

	if (drm_rotation_90_or_270(rotation)) {
		if (!intel_fb_supports_90_270_rotation(to_intel_framebuffer(fb))) {
			drm_dbg_kms(&dev_priv->drm,
				    "Y/Yf tiling required for 90/270!\n");
			return -EINVAL;
		}

		/*
		 * 90/270 is not allowed with RGB64 16:16:16:16 and
		 * Indexed 8-bit. RGB 16-bit 5:6:5 is allowed gen11 onwards.
		 */
		switch (fb->format->format) {
		case DRM_FORMAT_RGB565:
			if (DISPLAY_VER(dev_priv) >= 11)
				break;
			fallthrough;
		case DRM_FORMAT_C8:
		case DRM_FORMAT_XRGB16161616F:
		case DRM_FORMAT_XBGR16161616F:
		case DRM_FORMAT_ARGB16161616F:
		case DRM_FORMAT_ABGR16161616F:
		case DRM_FORMAT_Y210:
		case DRM_FORMAT_Y212:
		case DRM_FORMAT_Y216:
		case DRM_FORMAT_XVYU12_16161616:
		case DRM_FORMAT_XVYU16161616:
			drm_dbg_kms(&dev_priv->drm,
				    "Unsupported pixel format %p4cc for 90/270!\n",
				    &fb->format->format);
			return -EINVAL;
		default:
			break;
		}
	}

	/* Y-tiling is not supported in IF-ID Interlace mode */
	if (crtc_state->hw.enable &&
	    crtc_state->hw.adjusted_mode.flags & DRM_MODE_FLAG_INTERLACE &&
	    fb->modifier != DRM_FORMAT_MOD_LINEAR &&
	    fb->modifier != I915_FORMAT_MOD_X_TILED) {
		drm_dbg_kms(&dev_priv->drm,
			    "Y/Yf tiling not supported in IF-ID mode\n");
		return -EINVAL;
	}

	/* Wa_1606054188:tgl,adl-s */
	if ((IS_ALDERLAKE_S(dev_priv) || IS_TIGERLAKE(dev_priv)) &&
	    plane_state->ckey.flags & I915_SET_COLORKEY_SOURCE &&
	    intel_format_is_p01x(fb->format->format)) {
		drm_dbg_kms(&dev_priv->drm,
			    "Source color keying not supported with P01x formats\n");
		return -EINVAL;
	}

	return 0;
}

static int skl_plane_check_dst_coordinates(const struct intel_crtc_state *crtc_state,
					   const struct intel_plane_state *plane_state)
{
	struct drm_i915_private *dev_priv =
		to_i915(plane_state->uapi.plane->dev);
	int crtc_x = plane_state->uapi.dst.x1;
	int crtc_w = drm_rect_width(&plane_state->uapi.dst);
	int pipe_src_w = drm_rect_width(&crtc_state->pipe_src);

	/*
	 * Display WA #1175: glk
	 * Planes other than the cursor may cause FIFO underflow and display
	 * corruption if starting less than 4 pixels from the right edge of
	 * the screen.
	 * Besides the above WA fix the similar problem, where planes other
	 * than the cursor ending less than 4 pixels from the left edge of the
	 * screen may cause FIFO underflow and display corruption.
	 */
	if (DISPLAY_VER(dev_priv) == 10 &&
	    (crtc_x + crtc_w < 4 || crtc_x > pipe_src_w - 4)) {
		drm_dbg_kms(&dev_priv->drm,
			    "requested plane X %s position %d invalid (valid range %d-%d)\n",
			    crtc_x + crtc_w < 4 ? "end" : "start",
			    crtc_x + crtc_w < 4 ? crtc_x + crtc_w : crtc_x,
			    4, pipe_src_w - 4);
		return -ERANGE;
	}

	return 0;
}

static int skl_plane_check_nv12_rotation(const struct intel_plane_state *plane_state)
{
	struct drm_i915_private *i915 = to_i915(plane_state->uapi.plane->dev);
	const struct drm_framebuffer *fb = plane_state->hw.fb;
	unsigned int rotation = plane_state->hw.rotation;
	int src_w = drm_rect_width(&plane_state->uapi.src) >> 16;

	/* Display WA #1106 */
	if (intel_format_info_is_yuv_semiplanar(fb->format, fb->modifier) &&
	    src_w & 3 &&
	    (rotation == DRM_MODE_ROTATE_270 ||
	     rotation == (DRM_MODE_REFLECT_X | DRM_MODE_ROTATE_90))) {
		drm_dbg_kms(&i915->drm, "src width must be multiple of 4 for rotated planar YUV\n");
		return -EINVAL;
	}

	return 0;
}

static int skl_plane_max_scale(struct drm_i915_private *dev_priv,
			       const struct drm_framebuffer *fb)
{
	/*
	 * We don't yet know the final source width nor
	 * whether we can use the HQ scaler mode. Assume
	 * the best case.
	 * FIXME need to properly check this later.
	 */
	if (DISPLAY_VER(dev_priv) >= 10 ||
	    !intel_format_info_is_yuv_semiplanar(fb->format, fb->modifier))
		return 0x30000 - 1;
	else
		return 0x20000 - 1;
}

static int intel_plane_min_width(struct intel_plane *plane,
				 const struct drm_framebuffer *fb,
				 int color_plane,
				 unsigned int rotation)
{
	if (plane->min_width)
		return plane->min_width(fb, color_plane, rotation);
	else
		return 1;
}

static int intel_plane_max_width(struct intel_plane *plane,
				 const struct drm_framebuffer *fb,
				 int color_plane,
				 unsigned int rotation)
{
	if (plane->max_width)
		return plane->max_width(fb, color_plane, rotation);
	else
		return INT_MAX;
}

static int intel_plane_max_height(struct intel_plane *plane,
				  const struct drm_framebuffer *fb,
				  int color_plane,
				  unsigned int rotation)
{
	if (plane->max_height)
		return plane->max_height(fb, color_plane, rotation);
	else
		return INT_MAX;
}

static bool
skl_check_main_ccs_coordinates(struct intel_plane_state *plane_state,
			       int main_x, int main_y, u32 main_offset,
			       int ccs_plane)
{
	const struct drm_framebuffer *fb = plane_state->hw.fb;
	int aux_x = plane_state->view.color_plane[ccs_plane].x;
	int aux_y = plane_state->view.color_plane[ccs_plane].y;
	u32 aux_offset = plane_state->view.color_plane[ccs_plane].offset;
	u32 alignment = intel_surf_alignment(fb, ccs_plane);
	int hsub;
	int vsub;

	intel_fb_plane_get_subsampling(&hsub, &vsub, fb, ccs_plane);
	while (aux_offset >= main_offset && aux_y <= main_y) {
		int x, y;

		if (aux_x == main_x && aux_y == main_y)
			break;

		if (aux_offset == 0)
			break;

		x = aux_x / hsub;
		y = aux_y / vsub;
		aux_offset = intel_plane_adjust_aligned_offset(&x, &y,
							       plane_state,
							       ccs_plane,
							       aux_offset,
							       aux_offset -
								alignment);
		aux_x = x * hsub + aux_x % hsub;
		aux_y = y * vsub + aux_y % vsub;
	}

	if (aux_x != main_x || aux_y != main_y)
		return false;

	plane_state->view.color_plane[ccs_plane].offset = aux_offset;
	plane_state->view.color_plane[ccs_plane].x = aux_x;
	plane_state->view.color_plane[ccs_plane].y = aux_y;

	return true;
}


int skl_calc_main_surface_offset(const struct intel_plane_state *plane_state,
				 int *x, int *y, u32 *offset)
{
	struct intel_plane *plane = to_intel_plane(plane_state->uapi.plane);
	struct drm_i915_private *dev_priv = to_i915(plane->base.dev);
	const struct drm_framebuffer *fb = plane_state->hw.fb;
	const int aux_plane = skl_main_to_aux_plane(fb, 0);
	const u32 aux_offset = plane_state->view.color_plane[aux_plane].offset;
	const u32 alignment = intel_surf_alignment(fb, 0);
	const int w = drm_rect_width(&plane_state->uapi.src) >> 16;

	intel_add_fb_offsets(x, y, plane_state, 0);
	*offset = intel_plane_compute_aligned_offset(x, y, plane_state, 0);
	if (drm_WARN_ON(&dev_priv->drm, alignment && !is_power_of_2(alignment)))
		return -EINVAL;

	/*
	 * AUX surface offset is specified as the distance from the
	 * main surface offset, and it must be non-negative. Make
	 * sure that is what we will get.
	 */
	if (aux_plane && *offset > aux_offset)
		*offset = intel_plane_adjust_aligned_offset(x, y, plane_state, 0,
							    *offset,
							    aux_offset & ~(alignment - 1));

	/*
	 * When using an X-tiled surface, the plane blows up
	 * if the x offset + width exceed the stride.
	 *
	 * TODO: linear and Y-tiled seem fine, Yf untested,
	 */
	if (fb->modifier == I915_FORMAT_MOD_X_TILED) {
		int cpp = fb->format->cpp[0];

		while ((*x + w) * cpp > plane_state->view.color_plane[0].mapping_stride) {
			if (*offset == 0) {
				drm_dbg_kms(&dev_priv->drm,
					    "Unable to find suitable display surface offset due to X-tiling\n");
				return -EINVAL;
			}

			*offset = intel_plane_adjust_aligned_offset(x, y, plane_state, 0,
								    *offset,
								    *offset - alignment);
		}
	}

	return 0;
}

static int skl_check_main_surface(struct intel_plane_state *plane_state)
{
	struct intel_plane *plane = to_intel_plane(plane_state->uapi.plane);
	struct drm_i915_private *dev_priv = to_i915(plane->base.dev);
	const struct drm_framebuffer *fb = plane_state->hw.fb;
	const unsigned int rotation = plane_state->hw.rotation;
	int x = plane_state->uapi.src.x1 >> 16;
	int y = plane_state->uapi.src.y1 >> 16;
	const int w = drm_rect_width(&plane_state->uapi.src) >> 16;
	const int h = drm_rect_height(&plane_state->uapi.src) >> 16;
	const int min_width = intel_plane_min_width(plane, fb, 0, rotation);
	const int max_width = intel_plane_max_width(plane, fb, 0, rotation);
	const int max_height = intel_plane_max_height(plane, fb, 0, rotation);
	const int aux_plane = skl_main_to_aux_plane(fb, 0);
	const u32 alignment = intel_surf_alignment(fb, 0);
	u32 offset;
	int ret;

	if (w > max_width || w < min_width || h > max_height) {
		drm_dbg_kms(&dev_priv->drm,
			    "requested Y/RGB source size %dx%d outside limits (min: %dx1 max: %dx%d)\n",
			    w, h, min_width, max_width, max_height);
		return -EINVAL;
	}

	ret = skl_calc_main_surface_offset(plane_state, &x, &y, &offset);
	if (ret)
		return ret;

	/*
	 * CCS AUX surface doesn't have its own x/y offsets, we must make sure
	 * they match with the main surface x/y offsets. On DG2
	 * there's no aux plane on fb so skip this checking.
	 */
	if (intel_fb_is_ccs_modifier(fb->modifier) && aux_plane) {
		while (!skl_check_main_ccs_coordinates(plane_state, x, y,
						       offset, aux_plane)) {
			if (offset == 0)
				break;

			offset = intel_plane_adjust_aligned_offset(&x, &y, plane_state, 0,
								   offset, offset - alignment);
		}

		if (x != plane_state->view.color_plane[aux_plane].x ||
		    y != plane_state->view.color_plane[aux_plane].y) {
			drm_dbg_kms(&dev_priv->drm,
				    "Unable to find suitable display surface offset due to CCS\n");
			return -EINVAL;
		}
	}

	if (DISPLAY_VER(dev_priv) >= 13)
		drm_WARN_ON(&dev_priv->drm, x > 65535 || y > 65535);
	else
		drm_WARN_ON(&dev_priv->drm, x > 8191 || y > 8191);

	plane_state->view.color_plane[0].offset = offset;
	plane_state->view.color_plane[0].x = x;
	plane_state->view.color_plane[0].y = y;

	/*
	 * Put the final coordinates back so that the src
	 * coordinate checks will see the right values.
	 */
	drm_rect_translate_to(&plane_state->uapi.src,
			      x << 16, y << 16);

	return 0;
}

static int skl_check_nv12_aux_surface(struct intel_plane_state *plane_state)
{
	struct intel_plane *plane = to_intel_plane(plane_state->uapi.plane);
	struct drm_i915_private *i915 = to_i915(plane->base.dev);
	const struct drm_framebuffer *fb = plane_state->hw.fb;
	unsigned int rotation = plane_state->hw.rotation;
	int uv_plane = 1;
	int ccs_plane = intel_fb_is_ccs_modifier(fb->modifier) ?
			skl_main_to_aux_plane(fb, uv_plane) : 0;
	int max_width = intel_plane_max_width(plane, fb, uv_plane, rotation);
	int max_height = intel_plane_max_height(plane, fb, uv_plane, rotation);
	int x = plane_state->uapi.src.x1 >> 17;
	int y = plane_state->uapi.src.y1 >> 17;
	int w = drm_rect_width(&plane_state->uapi.src) >> 17;
	int h = drm_rect_height(&plane_state->uapi.src) >> 17;
	u32 offset;

	/* FIXME not quite sure how/if these apply to the chroma plane */
	if (w > max_width || h > max_height) {
		drm_dbg_kms(&i915->drm,
			    "CbCr source size %dx%d too big (limit %dx%d)\n",
			    w, h, max_width, max_height);
		return -EINVAL;
	}

	intel_add_fb_offsets(&x, &y, plane_state, uv_plane);
	offset = intel_plane_compute_aligned_offset(&x, &y,
						    plane_state, uv_plane);

	if (ccs_plane) {
		u32 aux_offset = plane_state->view.color_plane[ccs_plane].offset;
		u32 alignment = intel_surf_alignment(fb, uv_plane);

		if (offset > aux_offset)
			offset = intel_plane_adjust_aligned_offset(&x, &y,
								   plane_state,
								   uv_plane,
								   offset,
								   aux_offset & ~(alignment - 1));

		while (!skl_check_main_ccs_coordinates(plane_state, x, y,
						       offset, ccs_plane)) {
			if (offset == 0)
				break;

			offset = intel_plane_adjust_aligned_offset(&x, &y,
								   plane_state,
								   uv_plane,
								   offset, offset - alignment);
		}

		if (x != plane_state->view.color_plane[ccs_plane].x ||
		    y != plane_state->view.color_plane[ccs_plane].y) {
			drm_dbg_kms(&i915->drm,
				    "Unable to find suitable display surface offset due to CCS\n");
			return -EINVAL;
		}
	}

	if (DISPLAY_VER(i915) >= 13)
		drm_WARN_ON(&i915->drm, x > 65535 || y > 65535);
	else
		drm_WARN_ON(&i915->drm, x > 8191 || y > 8191);

	plane_state->view.color_plane[uv_plane].offset = offset;
	plane_state->view.color_plane[uv_plane].x = x;
	plane_state->view.color_plane[uv_plane].y = y;

	return 0;
}

static int skl_check_ccs_aux_surface(struct intel_plane_state *plane_state)
{
	const struct drm_framebuffer *fb = plane_state->hw.fb;
	int src_x = plane_state->uapi.src.x1 >> 16;
	int src_y = plane_state->uapi.src.y1 >> 16;
	u32 offset;
	int ccs_plane;

	for (ccs_plane = 0; ccs_plane < fb->format->num_planes; ccs_plane++) {
		int main_hsub, main_vsub;
		int hsub, vsub;
		int x, y;

		if (!intel_fb_is_ccs_aux_plane(fb, ccs_plane))
			continue;

		intel_fb_plane_get_subsampling(&main_hsub, &main_vsub, fb,
					       skl_ccs_to_main_plane(fb, ccs_plane));
		intel_fb_plane_get_subsampling(&hsub, &vsub, fb, ccs_plane);

		hsub *= main_hsub;
		vsub *= main_vsub;
		x = src_x / hsub;
		y = src_y / vsub;

		intel_add_fb_offsets(&x, &y, plane_state, ccs_plane);

		offset = intel_plane_compute_aligned_offset(&x, &y,
							    plane_state,
							    ccs_plane);

		plane_state->view.color_plane[ccs_plane].offset = offset;
		plane_state->view.color_plane[ccs_plane].x = (x * hsub + src_x % hsub) / main_hsub;
		plane_state->view.color_plane[ccs_plane].y = (y * vsub + src_y % vsub) / main_vsub;
	}

	return 0;
}

static int skl_check_plane_surface(struct intel_plane_state *plane_state)
{
	const struct drm_framebuffer *fb = plane_state->hw.fb;
	int ret;

	ret = intel_plane_compute_gtt(plane_state);
	if (ret)
		return ret;

	if (!plane_state->uapi.visible)
		return 0;

	/*
	 * Handle the AUX surface first since the main surface setup depends on
	 * it.
	 */
	if (intel_fb_is_ccs_modifier(fb->modifier)) {
		ret = skl_check_ccs_aux_surface(plane_state);
		if (ret)
			return ret;
	}

	if (intel_format_info_is_yuv_semiplanar(fb->format,
						fb->modifier)) {
		ret = skl_check_nv12_aux_surface(plane_state);
		if (ret)
			return ret;
	}

	ret = skl_check_main_surface(plane_state);
	if (ret)
		return ret;

	return 0;
}

static bool skl_fb_scalable(const struct drm_framebuffer *fb)
{
	if (!fb)
		return false;

	switch (fb->format->format) {
	case DRM_FORMAT_C8:
		return false;
	case DRM_FORMAT_XRGB16161616F:
	case DRM_FORMAT_ARGB16161616F:
	case DRM_FORMAT_XBGR16161616F:
	case DRM_FORMAT_ABGR16161616F:
		return DISPLAY_VER(to_i915(fb->dev)) >= 11;
	default:
		return true;
	}
}

static bool bo_has_valid_encryption(struct drm_i915_gem_object *obj)
{
	struct drm_i915_private *i915 = to_i915(obj->base.dev);

	return intel_pxp_key_check(&to_gt(i915)->pxp, obj, false) == 0;
}

static bool pxp_is_borked(struct drm_i915_gem_object *obj)
{
	return i915_gem_object_is_protected(obj) && !bo_has_valid_encryption(obj);
}

static int skl_plane_check(struct intel_crtc_state *crtc_state,
			   struct intel_plane_state *plane_state)
{
	struct intel_plane *plane = to_intel_plane(plane_state->uapi.plane);
	struct drm_i915_private *dev_priv = to_i915(plane->base.dev);
	const struct drm_framebuffer *fb = plane_state->hw.fb;
	int min_scale = DRM_PLANE_HELPER_NO_SCALING;
	int max_scale = DRM_PLANE_HELPER_NO_SCALING;
	int ret;

	ret = skl_plane_check_fb(crtc_state, plane_state);
	if (ret)
		return ret;

	/* use scaler when colorkey is not required */
	if (!plane_state->ckey.flags && skl_fb_scalable(fb)) {
		min_scale = 1;
		max_scale = skl_plane_max_scale(dev_priv, fb);
	}

	ret = intel_atomic_plane_check_clipping(plane_state, crtc_state,
						min_scale, max_scale, true);
	if (ret)
		return ret;

	ret = skl_check_plane_surface(plane_state);
	if (ret)
		return ret;

	if (!plane_state->uapi.visible)
		return 0;

	ret = skl_plane_check_dst_coordinates(crtc_state, plane_state);
	if (ret)
		return ret;

	ret = intel_plane_check_src_coordinates(plane_state);
	if (ret)
		return ret;

	ret = skl_plane_check_nv12_rotation(plane_state);
	if (ret)
		return ret;

	if (DISPLAY_VER(dev_priv) >= 11) {
		plane_state->decrypt = bo_has_valid_encryption(intel_fb_obj(fb));
		plane_state->force_black = pxp_is_borked(intel_fb_obj(fb));
	}

	/* HW only has 8 bits pixel precision, disable plane if invisible */
	if (!(plane_state->hw.alpha >> 8))
		plane_state->uapi.visible = false;

	plane_state->ctl = skl_plane_ctl(crtc_state, plane_state);

	if (DISPLAY_VER(dev_priv) >= 10)
		plane_state->color_ctl = glk_plane_color_ctl(crtc_state,
							     plane_state);

	if (intel_format_info_is_yuv_semiplanar(fb->format, fb->modifier) &&
	    icl_is_hdr_plane(dev_priv, plane->id))
		/* Enable and use MPEG-2 chroma siting */
		plane_state->cus_ctl = PLANE_CUS_ENABLE |
			PLANE_CUS_HPHASE_0 |
			PLANE_CUS_VPHASE_SIGN_NEGATIVE | PLANE_CUS_VPHASE_0_25;
	else
		plane_state->cus_ctl = 0;

	return 0;
}

static enum intel_fbc_id skl_fbc_id_for_pipe(enum pipe pipe)
{
	return pipe - PIPE_A + INTEL_FBC_A;
}

static bool skl_plane_has_fbc(struct drm_i915_private *dev_priv,
			      enum intel_fbc_id fbc_id, enum plane_id plane_id)
{
	if ((INTEL_INFO(dev_priv)->display.fbc_mask & BIT(fbc_id)) == 0)
		return false;

	return plane_id == PLANE_PRIMARY;
}

static struct intel_fbc *skl_plane_fbc(struct drm_i915_private *dev_priv,
				       enum pipe pipe, enum plane_id plane_id)
{
	enum intel_fbc_id fbc_id = skl_fbc_id_for_pipe(pipe);

	if (skl_plane_has_fbc(dev_priv, fbc_id, plane_id))
		return dev_priv->fbc[fbc_id];
	else
		return NULL;
}

static bool skl_plane_has_planar(struct drm_i915_private *dev_priv,
				 enum pipe pipe, enum plane_id plane_id)
{
	/* Display WA #0870: skl, bxt */
	if (IS_SKYLAKE(dev_priv) || IS_BROXTON(dev_priv))
		return false;

	if (DISPLAY_VER(dev_priv) == 9 && pipe == PIPE_C)
		return false;

	if (plane_id != PLANE_PRIMARY && plane_id != PLANE_SPRITE0)
		return false;

	return true;
}

static const u32 *skl_get_plane_formats(struct drm_i915_private *dev_priv,
					enum pipe pipe, enum plane_id plane_id,
					int *num_formats)
{
	if (skl_plane_has_planar(dev_priv, pipe, plane_id)) {
		*num_formats = ARRAY_SIZE(skl_planar_formats);
		return skl_planar_formats;
	} else {
		*num_formats = ARRAY_SIZE(skl_plane_formats);
		return skl_plane_formats;
	}
}

static const u32 *glk_get_plane_formats(struct drm_i915_private *dev_priv,
					enum pipe pipe, enum plane_id plane_id,
					int *num_formats)
{
	if (skl_plane_has_planar(dev_priv, pipe, plane_id)) {
		*num_formats = ARRAY_SIZE(glk_planar_formats);
		return glk_planar_formats;
	} else {
		*num_formats = ARRAY_SIZE(skl_plane_formats);
		return skl_plane_formats;
	}
}

static const u32 *icl_get_plane_formats(struct drm_i915_private *dev_priv,
					enum pipe pipe, enum plane_id plane_id,
					int *num_formats)
{
	if (icl_is_hdr_plane(dev_priv, plane_id)) {
		*num_formats = ARRAY_SIZE(icl_hdr_plane_formats);
		return icl_hdr_plane_formats;
	} else if (icl_is_nv12_y_plane(dev_priv, plane_id)) {
		*num_formats = ARRAY_SIZE(icl_sdr_y_plane_formats);
		return icl_sdr_y_plane_formats;
	} else {
		*num_formats = ARRAY_SIZE(icl_sdr_uv_plane_formats);
		return icl_sdr_uv_plane_formats;
	}
}

static bool skl_plane_format_mod_supported(struct drm_plane *_plane,
					   u32 format, u64 modifier)
{
	struct intel_plane *plane = to_intel_plane(_plane);

	if (!intel_fb_plane_supports_modifier(plane, modifier))
		return false;

	switch (format) {
	case DRM_FORMAT_XRGB8888:
	case DRM_FORMAT_XBGR8888:
	case DRM_FORMAT_ARGB8888:
	case DRM_FORMAT_ABGR8888:
		if (intel_fb_is_ccs_modifier(modifier))
			return true;
		fallthrough;
	case DRM_FORMAT_RGB565:
	case DRM_FORMAT_XRGB2101010:
	case DRM_FORMAT_XBGR2101010:
	case DRM_FORMAT_ARGB2101010:
	case DRM_FORMAT_ABGR2101010:
	case DRM_FORMAT_YUYV:
	case DRM_FORMAT_YVYU:
	case DRM_FORMAT_UYVY:
	case DRM_FORMAT_VYUY:
	case DRM_FORMAT_NV12:
	case DRM_FORMAT_XYUV8888:
	case DRM_FORMAT_P010:
	case DRM_FORMAT_P012:
	case DRM_FORMAT_P016:
	case DRM_FORMAT_XVYU2101010:
		if (modifier == I915_FORMAT_MOD_Yf_TILED)
			return true;
		fallthrough;
	case DRM_FORMAT_C8:
	case DRM_FORMAT_XBGR16161616F:
	case DRM_FORMAT_ABGR16161616F:
	case DRM_FORMAT_XRGB16161616F:
	case DRM_FORMAT_ARGB16161616F:
	case DRM_FORMAT_Y210:
	case DRM_FORMAT_Y212:
	case DRM_FORMAT_Y216:
	case DRM_FORMAT_XVYU12_16161616:
	case DRM_FORMAT_XVYU16161616:
		if (modifier == DRM_FORMAT_MOD_LINEAR ||
		    modifier == I915_FORMAT_MOD_X_TILED ||
		    modifier == I915_FORMAT_MOD_Y_TILED)
			return true;
		fallthrough;
	default:
		return false;
	}
}

static bool gen12_plane_format_mod_supported(struct drm_plane *_plane,
					     u32 format, u64 modifier)
{
	struct intel_plane *plane = to_intel_plane(_plane);

	if (!intel_fb_plane_supports_modifier(plane, modifier))
		return false;

	switch (format) {
	case DRM_FORMAT_XRGB8888:
	case DRM_FORMAT_XBGR8888:
	case DRM_FORMAT_ARGB8888:
	case DRM_FORMAT_ABGR8888:
		if (intel_fb_is_ccs_modifier(modifier))
			return true;
		fallthrough;
	case DRM_FORMAT_YUYV:
	case DRM_FORMAT_YVYU:
	case DRM_FORMAT_UYVY:
	case DRM_FORMAT_VYUY:
	case DRM_FORMAT_NV12:
	case DRM_FORMAT_XYUV8888:
	case DRM_FORMAT_P010:
	case DRM_FORMAT_P012:
	case DRM_FORMAT_P016:
		if (intel_fb_is_mc_ccs_modifier(modifier))
			return true;
		fallthrough;
	case DRM_FORMAT_RGB565:
	case DRM_FORMAT_XRGB2101010:
	case DRM_FORMAT_XBGR2101010:
	case DRM_FORMAT_ARGB2101010:
	case DRM_FORMAT_ABGR2101010:
	case DRM_FORMAT_XVYU2101010:
	case DRM_FORMAT_C8:
	case DRM_FORMAT_XBGR16161616F:
	case DRM_FORMAT_ABGR16161616F:
	case DRM_FORMAT_XRGB16161616F:
	case DRM_FORMAT_ARGB16161616F:
	case DRM_FORMAT_Y210:
	case DRM_FORMAT_Y212:
	case DRM_FORMAT_Y216:
	case DRM_FORMAT_XVYU12_16161616:
	case DRM_FORMAT_XVYU16161616:
		if (!intel_fb_is_ccs_modifier(modifier))
			return true;
		fallthrough;
	default:
		return false;
	}
}

static const struct drm_plane_funcs skl_plane_funcs = {
	.update_plane = drm_atomic_helper_update_plane,
	.disable_plane = drm_atomic_helper_disable_plane,
	.destroy = intel_plane_destroy,
	.atomic_duplicate_state = intel_plane_duplicate_state,
	.atomic_destroy_state = intel_plane_destroy_state,
	.format_mod_supported = skl_plane_format_mod_supported,
};

static const struct drm_plane_funcs gen12_plane_funcs = {
	.update_plane = drm_atomic_helper_update_plane,
	.disable_plane = drm_atomic_helper_disable_plane,
	.destroy = intel_plane_destroy,
	.atomic_duplicate_state = intel_plane_duplicate_state,
	.atomic_destroy_state = intel_plane_destroy_state,
	.format_mod_supported = gen12_plane_format_mod_supported,
};

static void
skl_plane_enable_flip_done(struct intel_plane *plane)
{
	struct drm_i915_private *i915 = to_i915(plane->base.dev);
	enum pipe pipe = plane->pipe;

	spin_lock_irq(&i915->irq_lock);
	bdw_enable_pipe_irq(i915, pipe, GEN9_PIPE_PLANE_FLIP_DONE(plane->id));
	spin_unlock_irq(&i915->irq_lock);
}

static void
skl_plane_disable_flip_done(struct intel_plane *plane)
{
	struct drm_i915_private *i915 = to_i915(plane->base.dev);
	enum pipe pipe = plane->pipe;

	spin_lock_irq(&i915->irq_lock);
	bdw_disable_pipe_irq(i915, pipe, GEN9_PIPE_PLANE_FLIP_DONE(plane->id));
	spin_unlock_irq(&i915->irq_lock);
}

static bool skl_plane_has_rc_ccs(struct drm_i915_private *i915,
				 enum pipe pipe, enum plane_id plane_id)
{
	/* Wa_22011186057 */
	if (IS_ADLP_DISPLAY_STEP(i915, STEP_A0, STEP_B0))
		return false;

	if (DISPLAY_VER(i915) >= 11)
		return true;

	if (IS_GEMINILAKE(i915))
		return pipe != PIPE_C;

	return pipe != PIPE_C &&
		(plane_id == PLANE_PRIMARY ||
		 plane_id == PLANE_SPRITE0);
}

static bool gen12_plane_has_mc_ccs(struct drm_i915_private *i915,
				   enum plane_id plane_id)
{
	if (DISPLAY_VER(i915) < 12)
		return false;

	/* Wa_14010477008:tgl[a0..c0],rkl[all],dg1[all] */
	if (IS_DG1(i915) || IS_ROCKETLAKE(i915) ||
	    IS_TGL_DISPLAY_STEP(i915, STEP_A0, STEP_D0))
		return false;

	/* Wa_22011186057 */
	if (IS_ADLP_DISPLAY_STEP(i915, STEP_A0, STEP_B0))
		return false;

	/* Wa_14013215631 */
	if (IS_DG2_DISPLAY_STEP(i915, STEP_A0, STEP_C0))
		return false;

	return plane_id < PLANE_SPRITE4;
}

static u8 skl_get_plane_caps(struct drm_i915_private *i915,
			     enum pipe pipe, enum plane_id plane_id)
{
	u8 caps = INTEL_PLANE_CAP_TILING_X;

	if (DISPLAY_VER(i915) < 13 || IS_ALDERLAKE_P(i915))
		caps |= INTEL_PLANE_CAP_TILING_Y;
	if (DISPLAY_VER(i915) < 12)
		caps |= INTEL_PLANE_CAP_TILING_Yf;
	if (HAS_4TILE(i915))
		caps |= INTEL_PLANE_CAP_TILING_4;

	if (skl_plane_has_rc_ccs(i915, pipe, plane_id)) {
		caps |= INTEL_PLANE_CAP_CCS_RC;
		if (DISPLAY_VER(i915) >= 12)
			caps |= INTEL_PLANE_CAP_CCS_RC_CC;
	}

	if (gen12_plane_has_mc_ccs(i915, plane_id))
		caps |= INTEL_PLANE_CAP_CCS_MC;

	return caps;
}

struct intel_plane *
skl_universal_plane_create(struct drm_i915_private *dev_priv,
			   enum pipe pipe, enum plane_id plane_id)
{
	const struct drm_plane_funcs *plane_funcs;
	struct intel_plane *plane;
	enum drm_plane_type plane_type;
	unsigned int supported_rotations;
	unsigned int supported_csc;
	const u64 *modifiers;
	const u32 *formats;
	int num_formats;
	int ret;

	plane = intel_plane_alloc();
	if (IS_ERR(plane))
		return plane;

	plane->pipe = pipe;
	plane->id = plane_id;
	plane->frontbuffer_bit = INTEL_FRONTBUFFER(pipe, plane_id);

	intel_fbc_add_plane(skl_plane_fbc(dev_priv, pipe, plane_id), plane);

	if (DISPLAY_VER(dev_priv) >= 11) {
		plane->min_width = icl_plane_min_width;
		if (icl_is_hdr_plane(dev_priv, plane_id))
			plane->max_width = icl_hdr_plane_max_width;
		else
			plane->max_width = icl_sdr_plane_max_width;
		plane->max_height = icl_plane_max_height;
		plane->min_cdclk = icl_plane_min_cdclk;
	} else if (DISPLAY_VER(dev_priv) >= 10) {
		plane->max_width = glk_plane_max_width;
		plane->max_height = skl_plane_max_height;
		plane->min_cdclk = glk_plane_min_cdclk;
	} else {
		plane->max_width = skl_plane_max_width;
		plane->max_height = skl_plane_max_height;
		plane->min_cdclk = skl_plane_min_cdclk;
	}

	plane->max_stride = skl_plane_max_stride;
	if (DISPLAY_VER(dev_priv) >= 11) {
		plane->update_noarm = icl_plane_update_noarm;
		plane->update_arm = icl_plane_update_arm;
		plane->disable_arm = icl_plane_disable_arm;
	} else {
		plane->update_noarm = skl_plane_update_noarm;
		plane->update_arm = skl_plane_update_arm;
		plane->disable_arm = skl_plane_disable_arm;
	}
	plane->get_hw_state = skl_plane_get_hw_state;
	plane->check_plane = skl_plane_check;

	if (plane_id == PLANE_PRIMARY) {
		plane->need_async_flip_disable_wa = IS_DISPLAY_VER(dev_priv,
								   9, 10);
		plane->async_flip = skl_plane_async_flip;
		plane->enable_flip_done = skl_plane_enable_flip_done;
		plane->disable_flip_done = skl_plane_disable_flip_done;
	}

	if (DISPLAY_VER(dev_priv) >= 11)
		formats = icl_get_plane_formats(dev_priv, pipe,
						plane_id, &num_formats);
	else if (DISPLAY_VER(dev_priv) >= 10)
		formats = glk_get_plane_formats(dev_priv, pipe,
						plane_id, &num_formats);
	else
		formats = skl_get_plane_formats(dev_priv, pipe,
						plane_id, &num_formats);

	if (DISPLAY_VER(dev_priv) >= 12)
		plane_funcs = &gen12_plane_funcs;
	else
		plane_funcs = &skl_plane_funcs;

	if (plane_id == PLANE_PRIMARY)
		plane_type = DRM_PLANE_TYPE_PRIMARY;
	else
		plane_type = DRM_PLANE_TYPE_OVERLAY;

	modifiers = intel_fb_plane_get_modifiers(dev_priv,
						 skl_get_plane_caps(dev_priv, pipe, plane_id));

	ret = drm_universal_plane_init(&dev_priv->drm, &plane->base,
				       0, plane_funcs,
				       formats, num_formats, modifiers,
				       plane_type,
				       "plane %d%c", plane_id + 1,
				       pipe_name(pipe));

	kfree(modifiers);

	if (ret)
		goto fail;

	if (DISPLAY_VER(dev_priv) >= 13)
		supported_rotations = DRM_MODE_ROTATE_0 | DRM_MODE_ROTATE_180;
	else
		supported_rotations =
			DRM_MODE_ROTATE_0 | DRM_MODE_ROTATE_90 |
			DRM_MODE_ROTATE_180 | DRM_MODE_ROTATE_270;

	if (DISPLAY_VER(dev_priv) >= 11)
		supported_rotations |= DRM_MODE_REFLECT_X;

	drm_plane_create_rotation_property(&plane->base,
					   DRM_MODE_ROTATE_0,
					   supported_rotations);

	supported_csc = BIT(DRM_COLOR_YCBCR_BT601) | BIT(DRM_COLOR_YCBCR_BT709);

	if (DISPLAY_VER(dev_priv) >= 10)
		supported_csc |= BIT(DRM_COLOR_YCBCR_BT2020);

	drm_plane_create_color_properties(&plane->base,
					  supported_csc,
					  BIT(DRM_COLOR_YCBCR_LIMITED_RANGE) |
					  BIT(DRM_COLOR_YCBCR_FULL_RANGE),
					  DRM_COLOR_YCBCR_BT709,
					  DRM_COLOR_YCBCR_LIMITED_RANGE);

	drm_plane_create_alpha_property(&plane->base);
	drm_plane_create_blend_mode_property(&plane->base,
					     BIT(DRM_MODE_BLEND_PIXEL_NONE) |
					     BIT(DRM_MODE_BLEND_PREMULTI) |
					     BIT(DRM_MODE_BLEND_COVERAGE));

	drm_plane_create_zpos_immutable_property(&plane->base, plane_id);

	if (DISPLAY_VER(dev_priv) >= 12)
		drm_plane_enable_fb_damage_clips(&plane->base);

	if (DISPLAY_VER(dev_priv) >= 11)
		drm_plane_create_scaling_filter_property(&plane->base,
						BIT(DRM_SCALING_FILTER_DEFAULT) |
						BIT(DRM_SCALING_FILTER_NEAREST_NEIGHBOR));

	intel_plane_helper_add(plane);

	return plane;

fail:
	intel_plane_free(plane);

	return ERR_PTR(ret);
}

void
skl_get_initial_plane_config(struct intel_crtc *crtc,
			     struct intel_initial_plane_config *plane_config)
{
	struct intel_crtc_state *crtc_state = to_intel_crtc_state(crtc->base.state);
	struct drm_device *dev = crtc->base.dev;
	struct drm_i915_private *dev_priv = to_i915(dev);
	struct intel_plane *plane = to_intel_plane(crtc->base.primary);
	enum plane_id plane_id = plane->id;
	enum pipe pipe;
	u32 val, base, offset, stride_mult, tiling, alpha;
	int fourcc, pixel_format;
	unsigned int aligned_height;
	struct drm_framebuffer *fb;
	struct intel_framebuffer *intel_fb;
	static_assert(PLANE_CTL_TILED_YF == PLANE_CTL_TILED_4);

	if (!plane->get_hw_state(plane, &pipe))
		return;

	drm_WARN_ON(dev, pipe != crtc->pipe);

	if (crtc_state->bigjoiner_pipes) {
		drm_dbg_kms(&dev_priv->drm,
			    "Unsupported bigjoiner configuration for initial FB\n");
		return;
	}

	intel_fb = kzalloc(sizeof(*intel_fb), GFP_KERNEL);
	if (!intel_fb) {
		drm_dbg_kms(&dev_priv->drm, "failed to alloc fb\n");
		return;
	}

	fb = &intel_fb->base;

	fb->dev = dev;

	val = intel_de_read(dev_priv, PLANE_CTL(pipe, plane_id));

	if (DISPLAY_VER(dev_priv) >= 11)
		pixel_format = val & PLANE_CTL_FORMAT_MASK_ICL;
	else
		pixel_format = val & PLANE_CTL_FORMAT_MASK_SKL;

	if (DISPLAY_VER(dev_priv) >= 10) {
		u32 color_ctl;

		color_ctl = intel_de_read(dev_priv, PLANE_COLOR_CTL(pipe, plane_id));
		alpha = REG_FIELD_GET(PLANE_COLOR_ALPHA_MASK, color_ctl);
	} else {
		alpha = REG_FIELD_GET(PLANE_CTL_ALPHA_MASK, val);
	}

	fourcc = skl_format_to_fourcc(pixel_format,
				      val & PLANE_CTL_ORDER_RGBX, alpha);
	fb->format = drm_format_info(fourcc);

	tiling = val & PLANE_CTL_TILED_MASK;
	switch (tiling) {
	case PLANE_CTL_TILED_LINEAR:
		fb->modifier = DRM_FORMAT_MOD_LINEAR;
		break;
	case PLANE_CTL_TILED_X:
		plane_config->tiling = I915_TILING_X;
		fb->modifier = I915_FORMAT_MOD_X_TILED;
		break;
	case PLANE_CTL_TILED_Y:
		plane_config->tiling = I915_TILING_Y;
		if (val & PLANE_CTL_RENDER_DECOMPRESSION_ENABLE)
			if (DISPLAY_VER(dev_priv) >= 12)
				fb->modifier = I915_FORMAT_MOD_Y_TILED_GEN12_RC_CCS;
			else
				fb->modifier = I915_FORMAT_MOD_Y_TILED_CCS;
		else if (val & PLANE_CTL_MEDIA_DECOMPRESSION_ENABLE)
			fb->modifier = I915_FORMAT_MOD_Y_TILED_GEN12_MC_CCS;
		else
			fb->modifier = I915_FORMAT_MOD_Y_TILED;
		break;
	case PLANE_CTL_TILED_YF: /* aka PLANE_CTL_TILED_4 on XE_LPD+ */
		if (HAS_4TILE(dev_priv)) {
			u32 rc_mask = PLANE_CTL_RENDER_DECOMPRESSION_ENABLE |
				      PLANE_CTL_CLEAR_COLOR_DISABLE;

			if ((val & rc_mask) == rc_mask)
				fb->modifier = I915_FORMAT_MOD_4_TILED_DG2_RC_CCS;
			else if (val & PLANE_CTL_MEDIA_DECOMPRESSION_ENABLE)
				fb->modifier = I915_FORMAT_MOD_4_TILED_DG2_MC_CCS;
			else if (val & PLANE_CTL_RENDER_DECOMPRESSION_ENABLE)
				fb->modifier = I915_FORMAT_MOD_4_TILED_DG2_RC_CCS_CC;
			else
				fb->modifier = I915_FORMAT_MOD_4_TILED;
		} else {
			if (val & PLANE_CTL_RENDER_DECOMPRESSION_ENABLE)
				fb->modifier = I915_FORMAT_MOD_Yf_TILED_CCS;
			else
				fb->modifier = I915_FORMAT_MOD_Yf_TILED;
		}
		break;
	default:
		MISSING_CASE(tiling);
		goto error;
	}

	/*
	 * DRM_MODE_ROTATE_ is counter clockwise to stay compatible with Xrandr
	 * while i915 HW rotation is clockwise, thats why this swapping.
	 */
	switch (val & PLANE_CTL_ROTATE_MASK) {
	case PLANE_CTL_ROTATE_0:
		plane_config->rotation = DRM_MODE_ROTATE_0;
		break;
	case PLANE_CTL_ROTATE_90:
		plane_config->rotation = DRM_MODE_ROTATE_270;
		break;
	case PLANE_CTL_ROTATE_180:
		plane_config->rotation = DRM_MODE_ROTATE_180;
		break;
	case PLANE_CTL_ROTATE_270:
		plane_config->rotation = DRM_MODE_ROTATE_90;
		break;
	}

	if (DISPLAY_VER(dev_priv) >= 11 && val & PLANE_CTL_FLIP_HORIZONTAL)
		plane_config->rotation |= DRM_MODE_REFLECT_X;

	/* 90/270 degree rotation would require extra work */
	if (drm_rotation_90_or_270(plane_config->rotation))
		goto error;

	base = intel_de_read(dev_priv, PLANE_SURF(pipe, plane_id)) & PLANE_SURF_ADDR_MASK;
	plane_config->base = base;

	offset = intel_de_read(dev_priv, PLANE_OFFSET(pipe, plane_id));

	val = intel_de_read(dev_priv, PLANE_SIZE(pipe, plane_id));
	fb->height = REG_FIELD_GET(PLANE_HEIGHT_MASK, val) + 1;
	fb->width = REG_FIELD_GET(PLANE_WIDTH_MASK, val) + 1;

	val = intel_de_read(dev_priv, PLANE_STRIDE(pipe, plane_id));
	stride_mult = skl_plane_stride_mult(fb, 0, DRM_MODE_ROTATE_0);

	fb->pitches[0] = REG_FIELD_GET(PLANE_STRIDE__MASK, val) * stride_mult;

	aligned_height = intel_fb_align_height(fb, 0, fb->height);

	plane_config->size = fb->pitches[0] * aligned_height;

	drm_dbg_kms(&dev_priv->drm,
		    "%s/%s with fb: size=%dx%d@%d, offset=%x, pitch %d, size 0x%x\n",
		    crtc->base.name, plane->base.name, fb->width, fb->height,
		    fb->format->cpp[0] * 8, base, fb->pitches[0],
		    plane_config->size);

	plane_config->fb = intel_fb;
	return;

error:
	kfree(intel_fb);
}<|MERGE_RESOLUTION|>--- conflicted
+++ resolved
@@ -1086,11 +1086,7 @@
 	intel_de_write_fw(i915, PLANE_CSC_POSTOFF(pipe, plane_id, 2), 0);
 }
 
-<<<<<<< HEAD
-static int skl_plane_color_plane(const struct intel_plane_state *plane_state)
-=======
 static int icl_plane_color_plane(const struct intel_plane_state *plane_state)
->>>>>>> 88084a3d
 {
 	/* Program the UV plane on planar master */
 	if (plane_state->planar_linked_plane && !plane_state->planar_slave)
@@ -1107,13 +1103,7 @@
 	struct drm_i915_private *dev_priv = to_i915(plane->base.dev);
 	enum plane_id plane_id = plane->id;
 	enum pipe pipe = plane->pipe;
-<<<<<<< HEAD
-	int color_plane = skl_plane_color_plane(plane_state);
-	u32 stride = skl_plane_stride(plane_state, color_plane);
-	const struct drm_framebuffer *fb = plane_state->hw.fb;
-=======
 	u32 stride = skl_plane_stride(plane_state, 0);
->>>>>>> 88084a3d
 	int crtc_x = plane_state->uapi.dst.x1;
 	int crtc_y = plane_state->uapi.dst.y1;
 	u32 src_w = drm_rect_width(&plane_state->uapi.src) >> 16;
@@ -1181,8 +1171,6 @@
 	if (plane_state->scaler_id >= 0)
 		skl_program_plane_scaler(plane, crtc_state, plane_state);
 
-<<<<<<< HEAD
-=======
 	/*
 	 * The control register self-arms if the plane was previously
 	 * disabled. Try to make the plane enable atomic by writing
@@ -1221,15 +1209,12 @@
 		crtc_y = 0;
 	}
 
->>>>>>> 88084a3d
 	intel_de_write_fw(dev_priv, PLANE_STRIDE(pipe, plane_id),
 			  PLANE_STRIDE_(stride));
 	intel_de_write_fw(dev_priv, PLANE_POS(pipe, plane_id),
 			  PLANE_POS_Y(crtc_y) | PLANE_POS_X(crtc_x));
 	intel_de_write_fw(dev_priv, PLANE_SIZE(pipe, plane_id),
 			  PLANE_HEIGHT(src_h - 1) | PLANE_WIDTH(src_w - 1));
-<<<<<<< HEAD
-=======
 
 	intel_de_write_fw(dev_priv, PLANE_KEYVAL(pipe, plane_id), skl_plane_keyval(plane_state));
 	intel_de_write_fw(dev_priv, PLANE_KEYMSK(pipe, plane_id), skl_plane_keymsk(plane_state));
@@ -1237,7 +1222,6 @@
 
 	intel_de_write_fw(dev_priv, PLANE_OFFSET(pipe, plane_id),
 			  PLANE_OFFSET_Y(y) | PLANE_OFFSET_X(x));
->>>>>>> 88084a3d
 
 	if (intel_fb_is_rc_ccs_cc_modifier(fb->modifier)) {
 		intel_de_write_fw(dev_priv, PLANE_CC_VAL(pipe, plane_id, 0),
@@ -1273,51 +1257,15 @@
 }
 
 static void
-<<<<<<< HEAD
-skl_plane_update_arm(struct intel_plane *plane,
-=======
 icl_plane_update_arm(struct intel_plane *plane,
->>>>>>> 88084a3d
 		     const struct intel_crtc_state *crtc_state,
 		     const struct intel_plane_state *plane_state)
 {
 	struct drm_i915_private *dev_priv = to_i915(plane->base.dev);
 	enum plane_id plane_id = plane->id;
 	enum pipe pipe = plane->pipe;
-<<<<<<< HEAD
-	int color_plane = skl_plane_color_plane(plane_state);
-	u32 x = plane_state->view.color_plane[color_plane].x;
-	u32 y = plane_state->view.color_plane[color_plane].y;
-	u32 plane_color_ctl = 0;
-	u32 plane_ctl = plane_state->ctl;
-	unsigned long irqflags;
-
-	plane_ctl |= skl_plane_ctl_crtc(crtc_state);
-
-	if (DISPLAY_VER(dev_priv) >= 10)
-		plane_color_ctl = plane_state->color_ctl |
-			glk_plane_color_ctl_crtc(crtc_state);
-
-	spin_lock_irqsave(&dev_priv->uncore.lock, irqflags);
-
-	intel_de_write_fw(dev_priv, PLANE_KEYVAL(pipe, plane_id), skl_plane_keyval(plane_state));
-	intel_de_write_fw(dev_priv, PLANE_KEYMSK(pipe, plane_id), skl_plane_keymsk(plane_state));
-	intel_de_write_fw(dev_priv, PLANE_KEYMAX(pipe, plane_id), skl_plane_keymax(plane_state));
-
-	intel_de_write_fw(dev_priv, PLANE_OFFSET(pipe, plane_id),
-			  PLANE_OFFSET_Y(y) | PLANE_OFFSET_X(x));
-
-	intel_de_write_fw(dev_priv, PLANE_AUX_DIST(pipe, plane_id),
-			  skl_plane_aux_dist(plane_state, color_plane));
-
-	if (DISPLAY_VER(dev_priv) < 11)
-		intel_de_write_fw(dev_priv, PLANE_AUX_OFFSET(pipe, plane_id),
-				  PLANE_OFFSET_Y(plane_state->view.color_plane[1].y) |
-				  PLANE_OFFSET_X(plane_state->view.color_plane[1].x));
-=======
 	int color_plane = icl_plane_color_plane(plane_state);
 	u32 plane_ctl;
->>>>>>> 88084a3d
 
 	plane_ctl = plane_state->ctl |
 		skl_plane_ctl_crtc(crtc_state);
@@ -1361,11 +1309,6 @@
 	intel_de_write_fw(dev_priv, PLANE_CTL(pipe, plane_id), plane_ctl);
 	intel_de_write_fw(dev_priv, PLANE_SURF(pipe, plane_id),
 			  skl_plane_surf(plane_state, 0));
-<<<<<<< HEAD
-
-	spin_unlock_irqrestore(&dev_priv->uncore.lock, irqflags);
-=======
->>>>>>> 88084a3d
 }
 
 static bool intel_format_is_p01x(u32 format)
