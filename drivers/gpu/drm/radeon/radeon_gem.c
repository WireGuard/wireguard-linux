--- conflicted
+++ resolved
@@ -61,11 +61,7 @@
 		goto unlock_resv;
 
 	ret = ttm_bo_vm_fault_reserved(vmf, vmf->vma->vm_page_prot,
-<<<<<<< HEAD
-				       TTM_BO_VM_NUM_PREFAULT, 1);
-=======
 				       TTM_BO_VM_NUM_PREFAULT);
->>>>>>> df0cc57e
 	if (ret == VM_FAULT_RETRY && !(vmf->flags & FAULT_FLAG_RETRY_NOWAIT))
 		goto unlock_mclk;
 
