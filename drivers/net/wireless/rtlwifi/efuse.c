--- conflicted
+++ resolved
@@ -685,13 +685,7 @@
 static int efuse_pg_packet_read(struct ieee80211_hw *hw, u8 offset, u8 *data)
 {
 	u8 readstate = PG_STATE_HEADER;
-<<<<<<< HEAD
-
 	bool continual = true;
-
-=======
-	bool continual = true;
->>>>>>> eaef6a93
 	u8 efuse_data, word_cnts = 0;
 	u16 efuse_addr = 0;
 	u8 tmpdata[8];
@@ -818,14 +812,9 @@
 					*efuse_addr = efuse_get_current_size(hw);
 					target_pkt->offset = offset;
 					target_pkt->word_en = tmp_word_en;
-<<<<<<< HEAD
-				} else
-					*continual = false;
-=======
 				} else {
 					*continual = false;
 				}
->>>>>>> eaef6a93
 				*write_state = PG_STATE_HEADER;
 				*repeat_times += 1;
 				if (*repeat_times > EFUSE_REPEAT_THRESHOLD_) {
@@ -1093,12 +1082,8 @@
 	u8 tempval;
 	u16 tmpV16;
 
-<<<<<<< HEAD
-	if (pwrstate) {
-=======
 	if (pwrstate && (rtlhal->hw_type !=
 		HARDWARE_TYPE_RTL8192SE)) {
->>>>>>> eaef6a93
 		tmpV16 = rtl_read_word(rtlpriv,
 				       rtlpriv->cfg->maps[SYS_ISO_CTRL]);
 		if (!(tmpV16 & rtlpriv->cfg->maps[EFUSE_PWC_EV12V])) {
