--- conflicted
+++ resolved
@@ -179,11 +179,7 @@
 		bl	cache_on
 
 restart:	adr	r0, LC0
-<<<<<<< HEAD
-		ldmia	r0, {r1, r2, r3, r6, r9, r11, r12}
-=======
 		ldmia	r0, {r1, r2, r3, r6, r10, r11, r12}
->>>>>>> dc7ad3b3
 		ldr	sp, [r0, #28]
 
 		/*
