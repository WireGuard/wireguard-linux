--- conflicted
+++ resolved
@@ -26,11 +26,7 @@
 #include <linux/sched/task_stack.h>
 #include <linux/sched/mm.h>
 
-<<<<<<< HEAD
-#include <asm/cpufeature.h>
-=======
 #include <asm/cacheflush.h>
->>>>>>> 0c383648
 #include <asm/cpu_ops.h>
 #include <asm/irq.h>
 #include <asm/mmu_context.h>
@@ -228,11 +224,7 @@
 	riscv_ipi_enable();
 
 	numa_add_cpu(curr_cpuid);
-<<<<<<< HEAD
-	set_cpu_online(curr_cpuid, 1);
-=======
 	set_cpu_online(curr_cpuid, true);
->>>>>>> 0c383648
 
 	if (has_vector()) {
 		if (riscv_v_setup_vsize())
