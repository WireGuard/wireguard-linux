--- conflicted
+++ resolved
@@ -118,10 +118,7 @@
 	APICFUNC(get_apic_id)				\
 	.apic_id_mask = APIC_ID_MASK,			\
 	APICFUNC(cpu_mask_to_apicid)			\
-<<<<<<< HEAD
-=======
 	APICFUNC(cpu_mask_to_apicid_and)		\
->>>>>>> c3d80000
 	APICFUNC(vector_allocation_domain)		\
 	APICFUNC(acpi_madt_oem_check)			\
 	IPIFUNC(send_IPI_mask)				\
