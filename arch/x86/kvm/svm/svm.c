--- conflicted
+++ resolved
@@ -887,194 +887,6 @@
 	iopm_base = 0;
 }
 
-<<<<<<< HEAD
-static __init void svm_set_cpu_caps(void)
-{
-	kvm_set_cpu_caps();
-
-	supported_xss = 0;
-
-	/* CPUID 0x80000001 and 0x8000000A (SVM features) */
-	if (nested) {
-		kvm_cpu_cap_set(X86_FEATURE_SVM);
-
-		if (nrips)
-			kvm_cpu_cap_set(X86_FEATURE_NRIPS);
-
-		if (npt_enabled)
-			kvm_cpu_cap_set(X86_FEATURE_NPT);
-
-		if (tsc_scaling)
-			kvm_cpu_cap_set(X86_FEATURE_TSCRATEMSR);
-
-		/* Nested VM can receive #VMEXIT instead of triggering #GP */
-		kvm_cpu_cap_set(X86_FEATURE_SVME_ADDR_CHK);
-	}
-
-	/* CPUID 0x80000008 */
-	if (boot_cpu_has(X86_FEATURE_LS_CFG_SSBD) ||
-	    boot_cpu_has(X86_FEATURE_AMD_SSBD))
-		kvm_cpu_cap_set(X86_FEATURE_VIRT_SSBD);
-
-	/* CPUID 0x8000001F (SME/SEV features) */
-	sev_set_cpu_caps();
-}
-
-static __init int svm_hardware_setup(void)
-{
-	int cpu;
-	struct page *iopm_pages;
-	void *iopm_va;
-	int r;
-	unsigned int order = get_order(IOPM_SIZE);
-
-	/*
-	 * NX is required for shadow paging and for NPT if the NX huge pages
-	 * mitigation is enabled.
-	 */
-	if (!boot_cpu_has(X86_FEATURE_NX)) {
-		pr_err_ratelimited("NX (Execute Disable) not supported\n");
-		return -EOPNOTSUPP;
-	}
-	kvm_enable_efer_bits(EFER_NX);
-
-	iopm_pages = alloc_pages(GFP_KERNEL, order);
-
-	if (!iopm_pages)
-		return -ENOMEM;
-
-	iopm_va = page_address(iopm_pages);
-	memset(iopm_va, 0xff, PAGE_SIZE * (1 << order));
-	iopm_base = page_to_pfn(iopm_pages) << PAGE_SHIFT;
-
-	init_msrpm_offsets();
-
-	supported_xcr0 &= ~(XFEATURE_MASK_BNDREGS | XFEATURE_MASK_BNDCSR);
-
-	if (boot_cpu_has(X86_FEATURE_FXSR_OPT))
-		kvm_enable_efer_bits(EFER_FFXSR);
-
-	if (tsc_scaling) {
-		if (!boot_cpu_has(X86_FEATURE_TSCRATEMSR)) {
-			tsc_scaling = false;
-		} else {
-			pr_info("TSC scaling supported\n");
-			kvm_has_tsc_control = true;
-			kvm_max_tsc_scaling_ratio = TSC_RATIO_MAX;
-			kvm_tsc_scaling_ratio_frac_bits = 32;
-		}
-	}
-
-	tsc_aux_uret_slot = kvm_add_user_return_msr(MSR_TSC_AUX);
-
-	/* Check for pause filtering support */
-	if (!boot_cpu_has(X86_FEATURE_PAUSEFILTER)) {
-		pause_filter_count = 0;
-		pause_filter_thresh = 0;
-	} else if (!boot_cpu_has(X86_FEATURE_PFTHRESHOLD)) {
-		pause_filter_thresh = 0;
-	}
-
-	if (nested) {
-		printk(KERN_INFO "kvm: Nested Virtualization enabled\n");
-		kvm_enable_efer_bits(EFER_SVME | EFER_LMSLE);
-	}
-
-	/*
-	 * KVM's MMU doesn't support using 2-level paging for itself, and thus
-	 * NPT isn't supported if the host is using 2-level paging since host
-	 * CR4 is unchanged on VMRUN.
-	 */
-	if (!IS_ENABLED(CONFIG_X86_64) && !IS_ENABLED(CONFIG_X86_PAE))
-		npt_enabled = false;
-
-	if (!boot_cpu_has(X86_FEATURE_NPT))
-		npt_enabled = false;
-
-	/* Force VM NPT level equal to the host's max NPT level */
-	kvm_configure_mmu(npt_enabled, get_max_npt_level(),
-			  get_max_npt_level(), PG_LEVEL_1G);
-	pr_info("kvm: Nested Paging %sabled\n", npt_enabled ? "en" : "dis");
-
-	/* Note, SEV setup consumes npt_enabled. */
-	sev_hardware_setup();
-
-	svm_hv_hardware_setup();
-
-	svm_adjust_mmio_mask();
-
-	for_each_possible_cpu(cpu) {
-		r = svm_cpu_init(cpu);
-		if (r)
-			goto err;
-	}
-
-	if (nrips) {
-		if (!boot_cpu_has(X86_FEATURE_NRIPS))
-			nrips = false;
-	}
-
-	enable_apicv = avic = avic && npt_enabled && boot_cpu_has(X86_FEATURE_AVIC);
-
-	if (enable_apicv) {
-		pr_info("AVIC enabled\n");
-
-		amd_iommu_register_ga_log_notifier(&avic_ga_log_notifier);
-	}
-
-	if (vls) {
-		if (!npt_enabled ||
-		    !boot_cpu_has(X86_FEATURE_V_VMSAVE_VMLOAD) ||
-		    !IS_ENABLED(CONFIG_X86_64)) {
-			vls = false;
-		} else {
-			pr_info("Virtual VMLOAD VMSAVE supported\n");
-		}
-	}
-
-	if (boot_cpu_has(X86_FEATURE_SVME_ADDR_CHK))
-		svm_gp_erratum_intercept = false;
-
-	if (vgif) {
-		if (!boot_cpu_has(X86_FEATURE_VGIF))
-			vgif = false;
-		else
-			pr_info("Virtual GIF supported\n");
-	}
-
-	if (lbrv) {
-		if (!boot_cpu_has(X86_FEATURE_LBRV))
-			lbrv = false;
-		else
-			pr_info("LBR virtualization supported\n");
-	}
-
-	svm_set_cpu_caps();
-
-	/*
-	 * It seems that on AMD processors PTE's accessed bit is
-	 * being set by the CPU hardware before the NPF vmexit.
-	 * This is not expected behaviour and our tests fail because
-	 * of it.
-	 * A workaround here is to disable support for
-	 * GUEST_MAXPHYADDR < HOST_MAXPHYADDR if NPT is enabled.
-	 * In this case userspace can know if there is support using
-	 * KVM_CAP_SMALLER_MAXPHYADDR extension and decide how to handle
-	 * it
-	 * If future AMD CPU models change the behaviour described above,
-	 * this variable can be changed accordingly
-	 */
-	allow_smaller_maxphyaddr = !npt_enabled;
-
-	return 0;
-
-err:
-	svm_hardware_teardown();
-	return r;
-}
-
-=======
->>>>>>> 754e0b0e
 static void init_seg(struct vmcb_seg *seg)
 {
 	seg->selector = 0;
@@ -1329,19 +1141,11 @@
 
 	enable_gif(svm);
 }
-<<<<<<< HEAD
 
 static void __svm_vcpu_reset(struct kvm_vcpu *vcpu)
 {
 	struct vcpu_svm *svm = to_svm(vcpu);
 
-=======
-
-static void __svm_vcpu_reset(struct kvm_vcpu *vcpu)
-{
-	struct vcpu_svm *svm = to_svm(vcpu);
-
->>>>>>> 754e0b0e
 	svm_vcpu_init_msrpm(vcpu, svm->msrpm);
 
 	svm_init_osvw(vcpu);
