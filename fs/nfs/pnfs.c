/*
 *  pNFS functions to call and manage layout drivers.
 *
 *  Copyright (c) 2002 [year of first publication]
 *  The Regents of the University of Michigan
 *  All Rights Reserved
 *
 *  Dean Hildebrand <dhildebz@umich.edu>
 *
 *  Permission is granted to use, copy, create derivative works, and
 *  redistribute this software and such derivative works for any purpose,
 *  so long as the name of the University of Michigan is not used in
 *  any advertising or publicity pertaining to the use or distribution
 *  of this software without specific, written prior authorization. If
 *  the above copyright notice or any other identification of the
 *  University of Michigan is included in any copy of any portion of
 *  this software, then the disclaimer below must also be included.
 *
 *  This software is provided as is, without representation or warranty
 *  of any kind either express or implied, including without limitation
 *  the implied warranties of merchantability, fitness for a particular
 *  purpose, or noninfringement.  The Regents of the University of
 *  Michigan shall not be liable for any damages, including special,
 *  indirect, incidental, or consequential damages, with respect to any
 *  claim arising out of or in connection with the use of the software,
 *  even if it has been or is hereafter advised of the possibility of
 *  such damages.
 */

#include <linux/nfs_fs.h>
#include <linux/nfs_page.h>
#include <linux/module.h>
#include <linux/sort.h>
#include "internal.h"
#include "pnfs.h"
#include "iostat.h"
#include "nfs4trace.h"
#include "delegation.h"
#include "nfs42.h"

#define NFSDBG_FACILITY		NFSDBG_PNFS
#define PNFS_LAYOUTGET_RETRY_TIMEOUT (120*HZ)

/* Locking:
 *
 * pnfs_spinlock:
 *      protects pnfs_modules_tbl.
 */
static DEFINE_SPINLOCK(pnfs_spinlock);

/*
 * pnfs_modules_tbl holds all pnfs modules
 */
static LIST_HEAD(pnfs_modules_tbl);

static void pnfs_layoutreturn_before_put_layout_hdr(struct pnfs_layout_hdr *lo);

/* Return the registered pnfs layout driver module matching given id */
static struct pnfs_layoutdriver_type *
find_pnfs_driver_locked(u32 id)
{
	struct pnfs_layoutdriver_type *local;

	list_for_each_entry(local, &pnfs_modules_tbl, pnfs_tblid)
		if (local->id == id)
			goto out;
	local = NULL;
out:
	dprintk("%s: Searching for id %u, found %p\n", __func__, id, local);
	return local;
}

static struct pnfs_layoutdriver_type *
find_pnfs_driver(u32 id)
{
	struct pnfs_layoutdriver_type *local;

	spin_lock(&pnfs_spinlock);
	local = find_pnfs_driver_locked(id);
	if (local != NULL && !try_module_get(local->owner)) {
		dprintk("%s: Could not grab reference on module\n", __func__);
		local = NULL;
	}
	spin_unlock(&pnfs_spinlock);
	return local;
}

void
unset_pnfs_layoutdriver(struct nfs_server *nfss)
{
	if (nfss->pnfs_curr_ld) {
		if (nfss->pnfs_curr_ld->clear_layoutdriver)
			nfss->pnfs_curr_ld->clear_layoutdriver(nfss);
		/* Decrement the MDS count. Purge the deviceid cache if zero */
		if (atomic_dec_and_test(&nfss->nfs_client->cl_mds_count))
			nfs4_deviceid_purge_client(nfss->nfs_client);
		module_put(nfss->pnfs_curr_ld->owner);
	}
	nfss->pnfs_curr_ld = NULL;
}

/*
 * When the server sends a list of layout types, we choose one in the order
 * given in the list below.
 *
 * FIXME: should this list be configurable in some fashion? module param?
 * 	  mount option? something else?
 */
static const u32 ld_prefs[] = {
	LAYOUT_SCSI,
	LAYOUT_BLOCK_VOLUME,
	LAYOUT_OSD2_OBJECTS,
	LAYOUT_FLEX_FILES,
	LAYOUT_NFSV4_1_FILES,
	0
};

static int
ld_cmp(const void *e1, const void *e2)
{
	u32 ld1 = *((u32 *)e1);
	u32 ld2 = *((u32 *)e2);
	int i;

	for (i = 0; ld_prefs[i] != 0; i++) {
		if (ld1 == ld_prefs[i])
			return -1;

		if (ld2 == ld_prefs[i])
			return 1;
	}
	return 0;
}

/*
 * Try to set the server's pnfs module to the pnfs layout type specified by id.
 * Currently only one pNFS layout driver per filesystem is supported.
 *
 * @ids array of layout types supported by MDS.
 */
void
set_pnfs_layoutdriver(struct nfs_server *server, const struct nfs_fh *mntfh,
		      struct nfs_fsinfo *fsinfo)
{
	struct pnfs_layoutdriver_type *ld_type = NULL;
	u32 id;
	int i;

<<<<<<< HEAD
=======
	if (fsinfo->nlayouttypes == 0)
		goto out_no_driver;
>>>>>>> d06e622d
	if (!(server->nfs_client->cl_exchange_flags &
		 (EXCHGID4_FLAG_USE_NON_PNFS | EXCHGID4_FLAG_USE_PNFS_MDS))) {
		printk(KERN_ERR "NFS: %s: cl_exchange_flags 0x%x\n",
			__func__, server->nfs_client->cl_exchange_flags);
		goto out_no_driver;
	}

	sort(fsinfo->layouttype, fsinfo->nlayouttypes,
		sizeof(*fsinfo->layouttype), ld_cmp, NULL);

	for (i = 0; i < fsinfo->nlayouttypes; i++) {
		id = fsinfo->layouttype[i];
		ld_type = find_pnfs_driver(id);
		if (!ld_type) {
			request_module("%s-%u", LAYOUT_NFSV4_1_MODULE_PREFIX,
					id);
			ld_type = find_pnfs_driver(id);
		}
		if (ld_type)
			break;
<<<<<<< HEAD
	}

	if (!ld_type) {
		dprintk("%s: No pNFS module found!\n", __func__);
		goto out_no_driver;
	}

=======
	}

	if (!ld_type) {
		dprintk("%s: No pNFS module found!\n", __func__);
		goto out_no_driver;
	}

>>>>>>> d06e622d
	server->pnfs_curr_ld = ld_type;
	if (ld_type->set_layoutdriver
	    && ld_type->set_layoutdriver(server, mntfh)) {
		printk(KERN_ERR "NFS: %s: Error initializing pNFS layout "
			"driver %u.\n", __func__, id);
		module_put(ld_type->owner);
		goto out_no_driver;
	}
	/* Bump the MDS count */
	atomic_inc(&server->nfs_client->cl_mds_count);

	dprintk("%s: pNFS module for %u set\n", __func__, id);
	return;

out_no_driver:
	dprintk("%s: Using NFSv4 I/O\n", __func__);
	server->pnfs_curr_ld = NULL;
}

int
pnfs_register_layoutdriver(struct pnfs_layoutdriver_type *ld_type)
{
	int status = -EINVAL;
	struct pnfs_layoutdriver_type *tmp;

	if (ld_type->id == 0) {
		printk(KERN_ERR "NFS: %s id 0 is reserved\n", __func__);
		return status;
	}
	if (!ld_type->alloc_lseg || !ld_type->free_lseg) {
		printk(KERN_ERR "NFS: %s Layout driver must provide "
		       "alloc_lseg and free_lseg.\n", __func__);
		return status;
	}

	spin_lock(&pnfs_spinlock);
	tmp = find_pnfs_driver_locked(ld_type->id);
	if (!tmp) {
		list_add(&ld_type->pnfs_tblid, &pnfs_modules_tbl);
		status = 0;
		dprintk("%s Registering id:%u name:%s\n", __func__, ld_type->id,
			ld_type->name);
	} else {
		printk(KERN_ERR "NFS: %s Module with id %d already loaded!\n",
			__func__, ld_type->id);
	}
	spin_unlock(&pnfs_spinlock);

	return status;
}
EXPORT_SYMBOL_GPL(pnfs_register_layoutdriver);

void
pnfs_unregister_layoutdriver(struct pnfs_layoutdriver_type *ld_type)
{
	dprintk("%s Deregistering id:%u\n", __func__, ld_type->id);
	spin_lock(&pnfs_spinlock);
	list_del(&ld_type->pnfs_tblid);
	spin_unlock(&pnfs_spinlock);
}
EXPORT_SYMBOL_GPL(pnfs_unregister_layoutdriver);

/*
 * pNFS client layout cache
 */

/* Need to hold i_lock if caller does not already hold reference */
void
pnfs_get_layout_hdr(struct pnfs_layout_hdr *lo)
{
	atomic_inc(&lo->plh_refcount);
}

static struct pnfs_layout_hdr *
pnfs_alloc_layout_hdr(struct inode *ino, gfp_t gfp_flags)
{
	struct pnfs_layoutdriver_type *ld = NFS_SERVER(ino)->pnfs_curr_ld;
	return ld->alloc_layout_hdr(ino, gfp_flags);
}

static void
pnfs_free_layout_hdr(struct pnfs_layout_hdr *lo)
{
	struct nfs_server *server = NFS_SERVER(lo->plh_inode);
	struct pnfs_layoutdriver_type *ld = server->pnfs_curr_ld;

	if (!list_empty(&lo->plh_layouts)) {
		struct nfs_client *clp = server->nfs_client;

		spin_lock(&clp->cl_lock);
		list_del_init(&lo->plh_layouts);
		spin_unlock(&clp->cl_lock);
	}
	put_rpccred(lo->plh_lc_cred);
	return ld->free_layout_hdr(lo);
}

static void
pnfs_detach_layout_hdr(struct pnfs_layout_hdr *lo)
{
	struct nfs_inode *nfsi = NFS_I(lo->plh_inode);
	dprintk("%s: freeing layout cache %p\n", __func__, lo);
	nfsi->layout = NULL;
	/* Reset MDS Threshold I/O counters */
	nfsi->write_io = 0;
	nfsi->read_io = 0;
}

void
pnfs_put_layout_hdr(struct pnfs_layout_hdr *lo)
{
	struct inode *inode = lo->plh_inode;

	pnfs_layoutreturn_before_put_layout_hdr(lo);

	if (atomic_dec_and_lock(&lo->plh_refcount, &inode->i_lock)) {
		if (!list_empty(&lo->plh_segs))
			WARN_ONCE(1, "NFS: BUG unfreed layout segments.\n");
		pnfs_detach_layout_hdr(lo);
		spin_unlock(&inode->i_lock);
		pnfs_free_layout_hdr(lo);
	}
}

/*
 * Mark a pnfs_layout_hdr and all associated layout segments as invalid
 *
 * In order to continue using the pnfs_layout_hdr, a full recovery
 * is required.
 * Note that caller must hold inode->i_lock.
 */
int
pnfs_mark_layout_stateid_invalid(struct pnfs_layout_hdr *lo,
		struct list_head *lseg_list)
{
	struct pnfs_layout_range range = {
		.iomode = IOMODE_ANY,
		.offset = 0,
		.length = NFS4_MAX_UINT64,
	};

	set_bit(NFS_LAYOUT_INVALID_STID, &lo->plh_flags);
	return pnfs_mark_matching_lsegs_invalid(lo, lseg_list, &range, 0);
}

static int
pnfs_iomode_to_fail_bit(u32 iomode)
{
	return iomode == IOMODE_RW ?
		NFS_LAYOUT_RW_FAILED : NFS_LAYOUT_RO_FAILED;
}

static void
pnfs_layout_set_fail_bit(struct pnfs_layout_hdr *lo, int fail_bit)
{
	lo->plh_retry_timestamp = jiffies;
	if (!test_and_set_bit(fail_bit, &lo->plh_flags))
		atomic_inc(&lo->plh_refcount);
}

static void
pnfs_layout_clear_fail_bit(struct pnfs_layout_hdr *lo, int fail_bit)
{
	if (test_and_clear_bit(fail_bit, &lo->plh_flags))
		atomic_dec(&lo->plh_refcount);
}

static void
pnfs_layout_io_set_failed(struct pnfs_layout_hdr *lo, u32 iomode)
{
	struct inode *inode = lo->plh_inode;
	struct pnfs_layout_range range = {
		.iomode = iomode,
		.offset = 0,
		.length = NFS4_MAX_UINT64,
	};
	LIST_HEAD(head);

	spin_lock(&inode->i_lock);
	pnfs_layout_set_fail_bit(lo, pnfs_iomode_to_fail_bit(iomode));
	pnfs_mark_matching_lsegs_invalid(lo, &head, &range, 0);
	spin_unlock(&inode->i_lock);
	pnfs_free_lseg_list(&head);
	dprintk("%s Setting layout IOMODE_%s fail bit\n", __func__,
			iomode == IOMODE_RW ?  "RW" : "READ");
}

static bool
pnfs_layout_io_test_failed(struct pnfs_layout_hdr *lo, u32 iomode)
{
	unsigned long start, end;
	int fail_bit = pnfs_iomode_to_fail_bit(iomode);

	if (test_bit(fail_bit, &lo->plh_flags) == 0)
		return false;
	end = jiffies;
	start = end - PNFS_LAYOUTGET_RETRY_TIMEOUT;
	if (!time_in_range(lo->plh_retry_timestamp, start, end)) {
		/* It is time to retry the failed layoutgets */
		pnfs_layout_clear_fail_bit(lo, fail_bit);
		return false;
	}
	return true;
}

static void
pnfs_init_lseg(struct pnfs_layout_hdr *lo, struct pnfs_layout_segment *lseg,
		const struct pnfs_layout_range *range,
		const nfs4_stateid *stateid)
{
	INIT_LIST_HEAD(&lseg->pls_list);
	INIT_LIST_HEAD(&lseg->pls_lc_list);
	atomic_set(&lseg->pls_refcount, 1);
	set_bit(NFS_LSEG_VALID, &lseg->pls_flags);
	lseg->pls_layout = lo;
	lseg->pls_range = *range;
	lseg->pls_seq = be32_to_cpu(stateid->seqid);
}

static void pnfs_free_lseg(struct pnfs_layout_segment *lseg)
{
	struct inode *ino = lseg->pls_layout->plh_inode;

	NFS_SERVER(ino)->pnfs_curr_ld->free_lseg(lseg);
}

static void
pnfs_layout_remove_lseg(struct pnfs_layout_hdr *lo,
		struct pnfs_layout_segment *lseg)
{
	struct inode *inode = lo->plh_inode;

	WARN_ON(test_bit(NFS_LSEG_VALID, &lseg->pls_flags));
	list_del_init(&lseg->pls_list);
	/* Matched by pnfs_get_layout_hdr in pnfs_layout_insert_lseg */
	atomic_dec(&lo->plh_refcount);
	if (list_empty(&lo->plh_segs)) {
		if (atomic_read(&lo->plh_outstanding) == 0)
			set_bit(NFS_LAYOUT_INVALID_STID, &lo->plh_flags);
		clear_bit(NFS_LAYOUT_BULK_RECALL, &lo->plh_flags);
	}
	rpc_wake_up(&NFS_SERVER(inode)->roc_rpcwaitq);
}

void
pnfs_put_lseg(struct pnfs_layout_segment *lseg)
{
	struct pnfs_layout_hdr *lo;
	struct inode *inode;

	if (!lseg)
		return;

	dprintk("%s: lseg %p ref %d valid %d\n", __func__, lseg,
		atomic_read(&lseg->pls_refcount),
		test_bit(NFS_LSEG_VALID, &lseg->pls_flags));

	lo = lseg->pls_layout;
	inode = lo->plh_inode;

	if (atomic_dec_and_lock(&lseg->pls_refcount, &inode->i_lock)) {
		if (test_bit(NFS_LSEG_VALID, &lseg->pls_flags)) {
			spin_unlock(&inode->i_lock);
			return;
		}
		pnfs_get_layout_hdr(lo);
		pnfs_layout_remove_lseg(lo, lseg);
		spin_unlock(&inode->i_lock);
		pnfs_free_lseg(lseg);
		pnfs_put_layout_hdr(lo);
	}
}
EXPORT_SYMBOL_GPL(pnfs_put_lseg);

static void pnfs_free_lseg_async_work(struct work_struct *work)
{
	struct pnfs_layout_segment *lseg;
	struct pnfs_layout_hdr *lo;

	lseg = container_of(work, struct pnfs_layout_segment, pls_work);
	lo = lseg->pls_layout;

	pnfs_free_lseg(lseg);
	pnfs_put_layout_hdr(lo);
}

static void pnfs_free_lseg_async(struct pnfs_layout_segment *lseg)
{
	INIT_WORK(&lseg->pls_work, pnfs_free_lseg_async_work);
	schedule_work(&lseg->pls_work);
}

void
pnfs_put_lseg_locked(struct pnfs_layout_segment *lseg)
{
	if (!lseg)
		return;

	assert_spin_locked(&lseg->pls_layout->plh_inode->i_lock);

	dprintk("%s: lseg %p ref %d valid %d\n", __func__, lseg,
		atomic_read(&lseg->pls_refcount),
		test_bit(NFS_LSEG_VALID, &lseg->pls_flags));
	if (atomic_dec_and_test(&lseg->pls_refcount)) {
		struct pnfs_layout_hdr *lo = lseg->pls_layout;
		if (test_bit(NFS_LSEG_VALID, &lseg->pls_flags))
			return;
		pnfs_get_layout_hdr(lo);
		pnfs_layout_remove_lseg(lo, lseg);
		pnfs_free_lseg_async(lseg);
	}
}
EXPORT_SYMBOL_GPL(pnfs_put_lseg_locked);

static u64
end_offset(u64 start, u64 len)
{
	u64 end;

	end = start + len;
	return end >= start ? end : NFS4_MAX_UINT64;
}

/*
 * is l2 fully contained in l1?
 *   start1                             end1
 *   [----------------------------------)
 *           start2           end2
 *           [----------------)
 */
static bool
pnfs_lseg_range_contained(const struct pnfs_layout_range *l1,
		 const struct pnfs_layout_range *l2)
{
	u64 start1 = l1->offset;
	u64 end1 = end_offset(start1, l1->length);
	u64 start2 = l2->offset;
	u64 end2 = end_offset(start2, l2->length);

	return (start1 <= start2) && (end1 >= end2);
}

/*
 * is l1 and l2 intersecting?
 *   start1                             end1
 *   [----------------------------------)
 *                              start2           end2
 *                              [----------------)
 */
static bool
pnfs_lseg_range_intersecting(const struct pnfs_layout_range *l1,
		    const struct pnfs_layout_range *l2)
{
	u64 start1 = l1->offset;
	u64 end1 = end_offset(start1, l1->length);
	u64 start2 = l2->offset;
	u64 end2 = end_offset(start2, l2->length);

	return (end1 == NFS4_MAX_UINT64 || end1 > start2) &&
	       (end2 == NFS4_MAX_UINT64 || end2 > start1);
}

static bool pnfs_lseg_dec_and_remove_zero(struct pnfs_layout_segment *lseg,
		struct list_head *tmp_list)
{
	if (!atomic_dec_and_test(&lseg->pls_refcount))
		return false;
	pnfs_layout_remove_lseg(lseg->pls_layout, lseg);
	list_add(&lseg->pls_list, tmp_list);
	return true;
}

/* Returns 1 if lseg is removed from list, 0 otherwise */
static int mark_lseg_invalid(struct pnfs_layout_segment *lseg,
			     struct list_head *tmp_list)
{
	int rv = 0;

	if (test_and_clear_bit(NFS_LSEG_VALID, &lseg->pls_flags)) {
		/* Remove the reference keeping the lseg in the
		 * list.  It will now be removed when all
		 * outstanding io is finished.
		 */
		dprintk("%s: lseg %p ref %d\n", __func__, lseg,
			atomic_read(&lseg->pls_refcount));
		if (pnfs_lseg_dec_and_remove_zero(lseg, tmp_list))
			rv = 1;
	}
	return rv;
}

/*
 * Compare 2 layout stateid sequence ids, to see which is newer,
 * taking into account wraparound issues.
 */
static bool pnfs_seqid_is_newer(u32 s1, u32 s2)
{
	return (s32)(s1 - s2) > 0;
}

static bool
pnfs_should_free_range(const struct pnfs_layout_range *lseg_range,
		 const struct pnfs_layout_range *recall_range)
{
	return (recall_range->iomode == IOMODE_ANY ||
		lseg_range->iomode == recall_range->iomode) &&
	       pnfs_lseg_range_intersecting(lseg_range, recall_range);
}

static bool
pnfs_match_lseg_recall(const struct pnfs_layout_segment *lseg,
		const struct pnfs_layout_range *recall_range,
		u32 seq)
{
	if (seq != 0 && pnfs_seqid_is_newer(lseg->pls_seq, seq))
		return false;
	if (recall_range == NULL)
		return true;
	return pnfs_should_free_range(&lseg->pls_range, recall_range);
}

/**
 * pnfs_mark_matching_lsegs_invalid - tear down lsegs or mark them for later
 * @lo: layout header containing the lsegs
 * @tmp_list: list head where doomed lsegs should go
 * @recall_range: optional recall range argument to match (may be NULL)
 * @seq: only invalidate lsegs obtained prior to this sequence (may be 0)
 *
 * Walk the list of lsegs in the layout header, and tear down any that should
 * be destroyed. If "recall_range" is specified then the segment must match
 * that range. If "seq" is non-zero, then only match segments that were handed
 * out at or before that sequence.
 *
 * Returns number of matching invalid lsegs remaining in list after scanning
 * it and purging them.
 */
int
pnfs_mark_matching_lsegs_invalid(struct pnfs_layout_hdr *lo,
			    struct list_head *tmp_list,
			    const struct pnfs_layout_range *recall_range,
			    u32 seq)
{
	struct pnfs_layout_segment *lseg, *next;
	int remaining = 0;

	dprintk("%s:Begin lo %p\n", __func__, lo);

	if (list_empty(&lo->plh_segs))
		return 0;
	list_for_each_entry_safe(lseg, next, &lo->plh_segs, pls_list)
		if (pnfs_match_lseg_recall(lseg, recall_range, seq)) {
			dprintk("%s: freeing lseg %p iomode %d seq %u"
				"offset %llu length %llu\n", __func__,
				lseg, lseg->pls_range.iomode, lseg->pls_seq,
				lseg->pls_range.offset, lseg->pls_range.length);
			if (!mark_lseg_invalid(lseg, tmp_list))
				remaining++;
		}
	dprintk("%s:Return %i\n", __func__, remaining);
	return remaining;
}

/* note free_me must contain lsegs from a single layout_hdr */
void
pnfs_free_lseg_list(struct list_head *free_me)
{
	struct pnfs_layout_segment *lseg, *tmp;

	if (list_empty(free_me))
		return;

	list_for_each_entry_safe(lseg, tmp, free_me, pls_list) {
		list_del(&lseg->pls_list);
		pnfs_free_lseg(lseg);
	}
}

void
pnfs_destroy_layout(struct nfs_inode *nfsi)
{
	struct pnfs_layout_hdr *lo;
	LIST_HEAD(tmp_list);

	spin_lock(&nfsi->vfs_inode.i_lock);
	lo = nfsi->layout;
	if (lo) {
		pnfs_get_layout_hdr(lo);
		pnfs_mark_layout_stateid_invalid(lo, &tmp_list);
		pnfs_layout_clear_fail_bit(lo, NFS_LAYOUT_RO_FAILED);
		pnfs_layout_clear_fail_bit(lo, NFS_LAYOUT_RW_FAILED);
		spin_unlock(&nfsi->vfs_inode.i_lock);
		pnfs_free_lseg_list(&tmp_list);
		pnfs_put_layout_hdr(lo);
	} else
		spin_unlock(&nfsi->vfs_inode.i_lock);
}
EXPORT_SYMBOL_GPL(pnfs_destroy_layout);

static bool
pnfs_layout_add_bulk_destroy_list(struct inode *inode,
		struct list_head *layout_list)
{
	struct pnfs_layout_hdr *lo;
	bool ret = false;

	spin_lock(&inode->i_lock);
	lo = NFS_I(inode)->layout;
	if (lo != NULL && list_empty(&lo->plh_bulk_destroy)) {
		pnfs_get_layout_hdr(lo);
		list_add(&lo->plh_bulk_destroy, layout_list);
		ret = true;
	}
	spin_unlock(&inode->i_lock);
	return ret;
}

/* Caller must hold rcu_read_lock and clp->cl_lock */
static int
pnfs_layout_bulk_destroy_byserver_locked(struct nfs_client *clp,
		struct nfs_server *server,
		struct list_head *layout_list)
{
	struct pnfs_layout_hdr *lo, *next;
	struct inode *inode;

	list_for_each_entry_safe(lo, next, &server->layouts, plh_layouts) {
		inode = igrab(lo->plh_inode);
		if (inode == NULL)
			continue;
		list_del_init(&lo->plh_layouts);
		if (pnfs_layout_add_bulk_destroy_list(inode, layout_list))
			continue;
		rcu_read_unlock();
		spin_unlock(&clp->cl_lock);
		iput(inode);
		spin_lock(&clp->cl_lock);
		rcu_read_lock();
		return -EAGAIN;
	}
	return 0;
}

static int
pnfs_layout_free_bulk_destroy_list(struct list_head *layout_list,
		bool is_bulk_recall)
{
	struct pnfs_layout_hdr *lo;
	struct inode *inode;
	LIST_HEAD(lseg_list);
	int ret = 0;

	while (!list_empty(layout_list)) {
		lo = list_entry(layout_list->next, struct pnfs_layout_hdr,
				plh_bulk_destroy);
		dprintk("%s freeing layout for inode %lu\n", __func__,
			lo->plh_inode->i_ino);
		inode = lo->plh_inode;

		pnfs_layoutcommit_inode(inode, false);

		spin_lock(&inode->i_lock);
		list_del_init(&lo->plh_bulk_destroy);
		if (pnfs_mark_layout_stateid_invalid(lo, &lseg_list)) {
			if (is_bulk_recall)
				set_bit(NFS_LAYOUT_BULK_RECALL, &lo->plh_flags);
			ret = -EAGAIN;
		}
		spin_unlock(&inode->i_lock);
		pnfs_free_lseg_list(&lseg_list);
		/* Free all lsegs that are attached to commit buckets */
		nfs_commit_inode(inode, 0);
		pnfs_put_layout_hdr(lo);
		iput(inode);
	}
	return ret;
}

int
pnfs_destroy_layouts_byfsid(struct nfs_client *clp,
		struct nfs_fsid *fsid,
		bool is_recall)
{
	struct nfs_server *server;
	LIST_HEAD(layout_list);

	spin_lock(&clp->cl_lock);
	rcu_read_lock();
restart:
	list_for_each_entry_rcu(server, &clp->cl_superblocks, client_link) {
		if (memcmp(&server->fsid, fsid, sizeof(*fsid)) != 0)
			continue;
		if (pnfs_layout_bulk_destroy_byserver_locked(clp,
				server,
				&layout_list) != 0)
			goto restart;
	}
	rcu_read_unlock();
	spin_unlock(&clp->cl_lock);

	if (list_empty(&layout_list))
		return 0;
	return pnfs_layout_free_bulk_destroy_list(&layout_list, is_recall);
}

int
pnfs_destroy_layouts_byclid(struct nfs_client *clp,
		bool is_recall)
{
	struct nfs_server *server;
	LIST_HEAD(layout_list);

	spin_lock(&clp->cl_lock);
	rcu_read_lock();
restart:
	list_for_each_entry_rcu(server, &clp->cl_superblocks, client_link) {
		if (pnfs_layout_bulk_destroy_byserver_locked(clp,
					server,
					&layout_list) != 0)
			goto restart;
	}
	rcu_read_unlock();
	spin_unlock(&clp->cl_lock);

	if (list_empty(&layout_list))
		return 0;
	return pnfs_layout_free_bulk_destroy_list(&layout_list, is_recall);
}

/*
 * Called by the state manger to remove all layouts established under an
 * expired lease.
 */
void
pnfs_destroy_all_layouts(struct nfs_client *clp)
{
	nfs4_deviceid_mark_client_invalid(clp);
	nfs4_deviceid_purge_client(clp);

	pnfs_destroy_layouts_byclid(clp, false);
}

static void
pnfs_clear_layoutreturn_info(struct pnfs_layout_hdr *lo)
{
	lo->plh_return_iomode = 0;
	lo->plh_return_seq = 0;
	clear_bit(NFS_LAYOUT_RETURN_REQUESTED, &lo->plh_flags);
}

/* update lo->plh_stateid with new if is more recent */
void
pnfs_set_layout_stateid(struct pnfs_layout_hdr *lo, const nfs4_stateid *new,
			bool update_barrier)
{
	u32 oldseq, newseq, new_barrier = 0;

	oldseq = be32_to_cpu(lo->plh_stateid.seqid);
	newseq = be32_to_cpu(new->seqid);

	if (!pnfs_layout_is_valid(lo)) {
		nfs4_stateid_copy(&lo->plh_stateid, new);
		lo->plh_barrier = newseq;
		pnfs_clear_layoutreturn_info(lo);
		clear_bit(NFS_LAYOUT_INVALID_STID, &lo->plh_flags);
		return;
	}
	if (pnfs_seqid_is_newer(newseq, oldseq)) {
		nfs4_stateid_copy(&lo->plh_stateid, new);
		/*
		 * Because of wraparound, we want to keep the barrier
		 * "close" to the current seqids.
		 */
		new_barrier = newseq - atomic_read(&lo->plh_outstanding);
	}
	if (update_barrier)
		new_barrier = be32_to_cpu(new->seqid);
	else if (new_barrier == 0)
		return;
	if (pnfs_seqid_is_newer(new_barrier, lo->plh_barrier))
		lo->plh_barrier = new_barrier;
}

static bool
pnfs_layout_stateid_blocked(const struct pnfs_layout_hdr *lo,
		const nfs4_stateid *stateid)
{
	u32 seqid = be32_to_cpu(stateid->seqid);

	return !pnfs_seqid_is_newer(seqid, lo->plh_barrier);
}

/* lget is set to 1 if called from inside send_layoutget call chain */
static bool
pnfs_layoutgets_blocked(const struct pnfs_layout_hdr *lo)
{
	return lo->plh_block_lgets ||
		test_bit(NFS_LAYOUT_BULK_RECALL, &lo->plh_flags);
}

/*
 * Get layout from server.
 *    for now, assume that whole file layouts are requested.
 *    arg->offset: 0
 *    arg->length: all ones
 */
static struct pnfs_layout_segment *
send_layoutget(struct pnfs_layout_hdr *lo,
	   struct nfs_open_context *ctx,
	   nfs4_stateid *stateid,
	   const struct pnfs_layout_range *range,
	   long *timeout, gfp_t gfp_flags)
{
	struct inode *ino = lo->plh_inode;
	struct nfs_server *server = NFS_SERVER(ino);
	struct nfs4_layoutget *lgp;
	loff_t i_size;

	dprintk("--> %s\n", __func__);

	/*
	 * Synchronously retrieve layout information from server and
	 * store in lseg. If we race with a concurrent seqid morphing
	 * op, then re-send the LAYOUTGET.
	 */
	lgp = kzalloc(sizeof(*lgp), gfp_flags);
	if (lgp == NULL)
		return ERR_PTR(-ENOMEM);

	i_size = i_size_read(ino);

	lgp->args.minlength = PAGE_SIZE;
	if (lgp->args.minlength > range->length)
		lgp->args.minlength = range->length;
	if (range->iomode == IOMODE_READ) {
		if (range->offset >= i_size)
			lgp->args.minlength = 0;
		else if (i_size - range->offset < lgp->args.minlength)
			lgp->args.minlength = i_size - range->offset;
	}
	lgp->args.maxcount = PNFS_LAYOUT_MAXSIZE;
	pnfs_copy_range(&lgp->args.range, range);
	lgp->args.type = server->pnfs_curr_ld->id;
	lgp->args.inode = ino;
	lgp->args.ctx = get_nfs_open_context(ctx);
	nfs4_stateid_copy(&lgp->args.stateid, stateid);
	lgp->gfp_flags = gfp_flags;
	lgp->cred = lo->plh_lc_cred;

	return nfs4_proc_layoutget(lgp, timeout, gfp_flags);
}

static void pnfs_clear_layoutcommit(struct inode *inode,
		struct list_head *head)
{
	struct nfs_inode *nfsi = NFS_I(inode);
	struct pnfs_layout_segment *lseg, *tmp;

	if (!test_and_clear_bit(NFS_INO_LAYOUTCOMMIT, &nfsi->flags))
		return;
	list_for_each_entry_safe(lseg, tmp, &nfsi->layout->plh_segs, pls_list) {
		if (!test_and_clear_bit(NFS_LSEG_LAYOUTCOMMIT, &lseg->pls_flags))
			continue;
		pnfs_lseg_dec_and_remove_zero(lseg, head);
	}
}

void pnfs_clear_layoutreturn_waitbit(struct pnfs_layout_hdr *lo)
{
	clear_bit_unlock(NFS_LAYOUT_RETURN, &lo->plh_flags);
	smp_mb__after_atomic();
	wake_up_bit(&lo->plh_flags, NFS_LAYOUT_RETURN);
	rpc_wake_up(&NFS_SERVER(lo->plh_inode)->roc_rpcwaitq);
}

static bool
pnfs_prepare_layoutreturn(struct pnfs_layout_hdr *lo,
		nfs4_stateid *stateid,
		enum pnfs_iomode *iomode)
{
	/* Serialise LAYOUTGET/LAYOUTRETURN */
	if (atomic_read(&lo->plh_outstanding) != 0)
		return false;
	if (test_and_set_bit(NFS_LAYOUT_RETURN, &lo->plh_flags))
		return false;
	pnfs_get_layout_hdr(lo);
	if (test_bit(NFS_LAYOUT_RETURN_REQUESTED, &lo->plh_flags)) {
		if (stateid != NULL) {
			nfs4_stateid_copy(stateid, &lo->plh_stateid);
			if (lo->plh_return_seq != 0)
				stateid->seqid = cpu_to_be32(lo->plh_return_seq);
		}
		if (iomode != NULL)
			*iomode = lo->plh_return_iomode;
		pnfs_clear_layoutreturn_info(lo);
		return true;
	}
	if (stateid != NULL)
		nfs4_stateid_copy(stateid, &lo->plh_stateid);
	if (iomode != NULL)
		*iomode = IOMODE_ANY;
	return true;
}

static int
pnfs_send_layoutreturn(struct pnfs_layout_hdr *lo, const nfs4_stateid *stateid,
		       enum pnfs_iomode iomode, bool sync)
{
	struct inode *ino = lo->plh_inode;
	struct nfs4_layoutreturn *lrp;
	int status = 0;

	lrp = kzalloc(sizeof(*lrp), GFP_NOFS);
	if (unlikely(lrp == NULL)) {
		status = -ENOMEM;
		spin_lock(&ino->i_lock);
		pnfs_clear_layoutreturn_waitbit(lo);
		spin_unlock(&ino->i_lock);
		pnfs_put_layout_hdr(lo);
		goto out;
	}

	nfs4_stateid_copy(&lrp->args.stateid, stateid);
	lrp->args.layout_type = NFS_SERVER(ino)->pnfs_curr_ld->id;
	lrp->args.inode = ino;
	lrp->args.range.iomode = iomode;
	lrp->args.range.offset = 0;
	lrp->args.range.length = NFS4_MAX_UINT64;
	lrp->args.layout = lo;
	lrp->clp = NFS_SERVER(ino)->nfs_client;
	lrp->cred = lo->plh_lc_cred;

	status = nfs4_proc_layoutreturn(lrp, sync);
out:
	dprintk("<-- %s status: %d\n", __func__, status);
	return status;
}

/* Return true if layoutreturn is needed */
static bool
pnfs_layout_need_return(struct pnfs_layout_hdr *lo)
{
	struct pnfs_layout_segment *s;

	if (!test_bit(NFS_LAYOUT_RETURN_REQUESTED, &lo->plh_flags))
		return false;

	/* Defer layoutreturn until all lsegs are done */
	list_for_each_entry(s, &lo->plh_segs, pls_list) {
		if (test_bit(NFS_LSEG_LAYOUTRETURN, &s->pls_flags))
			return false;
	}

	return true;
}

static void pnfs_layoutreturn_before_put_layout_hdr(struct pnfs_layout_hdr *lo)
{
	struct inode *inode= lo->plh_inode;

	if (!test_bit(NFS_LAYOUT_RETURN_REQUESTED, &lo->plh_flags))
		return;
	spin_lock(&inode->i_lock);
	if (pnfs_layout_need_return(lo)) {
		nfs4_stateid stateid;
		enum pnfs_iomode iomode;
		bool send;

		send = pnfs_prepare_layoutreturn(lo, &stateid, &iomode);
		spin_unlock(&inode->i_lock);
		if (send) {
			/* Send an async layoutreturn so we dont deadlock */
			pnfs_send_layoutreturn(lo, &stateid, iomode, false);
		}
	} else
		spin_unlock(&inode->i_lock);
}

/*
 * Initiates a LAYOUTRETURN(FILE), and removes the pnfs_layout_hdr
 * when the layout segment list is empty.
 *
 * Note that a pnfs_layout_hdr can exist with an empty layout segment
 * list when LAYOUTGET has failed, or when LAYOUTGET succeeded, but the
 * deviceid is marked invalid.
 */
int
_pnfs_return_layout(struct inode *ino)
{
	struct pnfs_layout_hdr *lo = NULL;
	struct nfs_inode *nfsi = NFS_I(ino);
	LIST_HEAD(tmp_list);
	nfs4_stateid stateid;
	int status = 0, empty;
	bool send;

	dprintk("NFS: %s for inode %lu\n", __func__, ino->i_ino);

	spin_lock(&ino->i_lock);
	lo = nfsi->layout;
	if (!lo) {
		spin_unlock(&ino->i_lock);
		dprintk("NFS: %s no layout to return\n", __func__);
		goto out;
	}
	/* Reference matched in nfs4_layoutreturn_release */
	pnfs_get_layout_hdr(lo);
	empty = list_empty(&lo->plh_segs);
	pnfs_clear_layoutcommit(ino, &tmp_list);
	pnfs_mark_matching_lsegs_invalid(lo, &tmp_list, NULL, 0);

	if (NFS_SERVER(ino)->pnfs_curr_ld->return_range) {
		struct pnfs_layout_range range = {
			.iomode		= IOMODE_ANY,
			.offset		= 0,
			.length		= NFS4_MAX_UINT64,
		};
		NFS_SERVER(ino)->pnfs_curr_ld->return_range(lo, &range);
	}

	/* Don't send a LAYOUTRETURN if list was initially empty */
	if (empty) {
		spin_unlock(&ino->i_lock);
		dprintk("NFS: %s no layout segments to return\n", __func__);
		goto out_put_layout_hdr;
	}

	send = pnfs_prepare_layoutreturn(lo, &stateid, NULL);
	spin_unlock(&ino->i_lock);
	pnfs_free_lseg_list(&tmp_list);
	if (send)
		status = pnfs_send_layoutreturn(lo, &stateid, IOMODE_ANY, true);
out_put_layout_hdr:
	pnfs_put_layout_hdr(lo);
out:
	dprintk("<-- %s status: %d\n", __func__, status);
	return status;
}
EXPORT_SYMBOL_GPL(_pnfs_return_layout);

int
pnfs_commit_and_return_layout(struct inode *inode)
{
	struct pnfs_layout_hdr *lo;
	int ret;

	spin_lock(&inode->i_lock);
	lo = NFS_I(inode)->layout;
	if (lo == NULL) {
		spin_unlock(&inode->i_lock);
		return 0;
	}
	pnfs_get_layout_hdr(lo);
	/* Block new layoutgets and read/write to ds */
	lo->plh_block_lgets++;
	spin_unlock(&inode->i_lock);
	filemap_fdatawait(inode->i_mapping);
	ret = pnfs_layoutcommit_inode(inode, true);
	if (ret == 0)
		ret = _pnfs_return_layout(inode);
	spin_lock(&inode->i_lock);
	lo->plh_block_lgets--;
	spin_unlock(&inode->i_lock);
	pnfs_put_layout_hdr(lo);
	return ret;
}

bool pnfs_roc(struct inode *ino)
{
	struct nfs_inode *nfsi = NFS_I(ino);
	struct nfs_open_context *ctx;
	struct nfs4_state *state;
	struct pnfs_layout_hdr *lo;
	struct pnfs_layout_segment *lseg, *tmp;
	nfs4_stateid stateid;
	LIST_HEAD(tmp_list);
	bool found = false, layoutreturn = false, roc = false;

	spin_lock(&ino->i_lock);
	lo = nfsi->layout;
	if (!lo || test_bit(NFS_LAYOUT_BULK_RECALL, &lo->plh_flags))
		goto out_noroc;

	/* no roc if we hold a delegation */
	if (nfs4_check_delegation(ino, FMODE_READ))
		goto out_noroc;

	list_for_each_entry(ctx, &nfsi->open_files, list) {
		state = ctx->state;
		/* Don't return layout if there is open file state */
		if (state != NULL && state->state != 0)
			goto out_noroc;
	}

	/* always send layoutreturn if being marked so */
	if (test_bit(NFS_LAYOUT_RETURN_REQUESTED, &lo->plh_flags))
		layoutreturn = pnfs_prepare_layoutreturn(lo,
				&stateid, NULL);

	list_for_each_entry_safe(lseg, tmp, &lo->plh_segs, pls_list)
		/* If we are sending layoutreturn, invalidate all valid lsegs */
		if (layoutreturn || test_bit(NFS_LSEG_ROC, &lseg->pls_flags)) {
			mark_lseg_invalid(lseg, &tmp_list);
			found = true;
		}
	/* ROC in two conditions:
	 * 1. there are ROC lsegs
	 * 2. we don't send layoutreturn
	 */
	if (found && !layoutreturn) {
		/* lo ref dropped in pnfs_roc_release() */
		pnfs_get_layout_hdr(lo);
		roc = true;
	}

out_noroc:
	spin_unlock(&ino->i_lock);
	pnfs_free_lseg_list(&tmp_list);
	pnfs_layoutcommit_inode(ino, true);
	if (layoutreturn)
		pnfs_send_layoutreturn(lo, &stateid, IOMODE_ANY, true);
	return roc;
}

void pnfs_roc_release(struct inode *ino)
{
	struct pnfs_layout_hdr *lo;

	spin_lock(&ino->i_lock);
	lo = NFS_I(ino)->layout;
	pnfs_clear_layoutreturn_waitbit(lo);
	if (atomic_dec_and_test(&lo->plh_refcount)) {
		pnfs_detach_layout_hdr(lo);
		spin_unlock(&ino->i_lock);
		pnfs_free_layout_hdr(lo);
	} else
		spin_unlock(&ino->i_lock);
}

void pnfs_roc_set_barrier(struct inode *ino, u32 barrier)
{
	struct pnfs_layout_hdr *lo;

	spin_lock(&ino->i_lock);
	lo = NFS_I(ino)->layout;
	if (pnfs_seqid_is_newer(barrier, lo->plh_barrier))
		lo->plh_barrier = barrier;
	spin_unlock(&ino->i_lock);
	trace_nfs4_layoutreturn_on_close(ino, 0);
}

void pnfs_roc_get_barrier(struct inode *ino, u32 *barrier)
{
	struct nfs_inode *nfsi = NFS_I(ino);
	struct pnfs_layout_hdr *lo;
	u32 current_seqid;

	spin_lock(&ino->i_lock);
	lo = nfsi->layout;
	current_seqid = be32_to_cpu(lo->plh_stateid.seqid);

	/* Since close does not return a layout stateid for use as
	 * a barrier, we choose the worst-case barrier.
	 */
	*barrier = current_seqid + atomic_read(&lo->plh_outstanding);
	spin_unlock(&ino->i_lock);
}

bool pnfs_wait_on_layoutreturn(struct inode *ino, struct rpc_task *task)
{
	struct nfs_inode *nfsi = NFS_I(ino);
        struct pnfs_layout_hdr *lo;
        bool sleep = false;

	/* we might not have grabbed lo reference. so need to check under
	 * i_lock */
        spin_lock(&ino->i_lock);
        lo = nfsi->layout;
        if (lo && test_bit(NFS_LAYOUT_RETURN, &lo->plh_flags))
                sleep = true;
        spin_unlock(&ino->i_lock);

        if (sleep)
                rpc_sleep_on(&NFS_SERVER(ino)->roc_rpcwaitq, task, NULL);

        return sleep;
}

/*
 * Compare two layout segments for sorting into layout cache.
 * We want to preferentially return RW over RO layouts, so ensure those
 * are seen first.
 */
static s64
pnfs_lseg_range_cmp(const struct pnfs_layout_range *l1,
	   const struct pnfs_layout_range *l2)
{
	s64 d;

	/* high offset > low offset */
	d = l1->offset - l2->offset;
	if (d)
		return d;

	/* short length > long length */
	d = l2->length - l1->length;
	if (d)
		return d;

	/* read > read/write */
	return (int)(l1->iomode == IOMODE_READ) - (int)(l2->iomode == IOMODE_READ);
}

static bool
pnfs_lseg_range_is_after(const struct pnfs_layout_range *l1,
		const struct pnfs_layout_range *l2)
{
	return pnfs_lseg_range_cmp(l1, l2) > 0;
}

static bool
pnfs_lseg_no_merge(struct pnfs_layout_segment *lseg,
		struct pnfs_layout_segment *old)
{
	return false;
}

void
pnfs_generic_layout_insert_lseg(struct pnfs_layout_hdr *lo,
		   struct pnfs_layout_segment *lseg,
		   bool (*is_after)(const struct pnfs_layout_range *,
			   const struct pnfs_layout_range *),
		   bool (*do_merge)(struct pnfs_layout_segment *,
			   struct pnfs_layout_segment *),
		   struct list_head *free_me)
{
	struct pnfs_layout_segment *lp, *tmp;

	dprintk("%s:Begin\n", __func__);

	list_for_each_entry_safe(lp, tmp, &lo->plh_segs, pls_list) {
		if (test_bit(NFS_LSEG_VALID, &lp->pls_flags) == 0)
			continue;
		if (do_merge(lseg, lp)) {
			mark_lseg_invalid(lp, free_me);
			continue;
		}
		if (is_after(&lseg->pls_range, &lp->pls_range))
			continue;
		list_add_tail(&lseg->pls_list, &lp->pls_list);
		dprintk("%s: inserted lseg %p "
			"iomode %d offset %llu length %llu before "
			"lp %p iomode %d offset %llu length %llu\n",
			__func__, lseg, lseg->pls_range.iomode,
			lseg->pls_range.offset, lseg->pls_range.length,
			lp, lp->pls_range.iomode, lp->pls_range.offset,
			lp->pls_range.length);
		goto out;
	}
	list_add_tail(&lseg->pls_list, &lo->plh_segs);
	dprintk("%s: inserted lseg %p "
		"iomode %d offset %llu length %llu at tail\n",
		__func__, lseg, lseg->pls_range.iomode,
		lseg->pls_range.offset, lseg->pls_range.length);
out:
	pnfs_get_layout_hdr(lo);

	dprintk("%s:Return\n", __func__);
}
EXPORT_SYMBOL_GPL(pnfs_generic_layout_insert_lseg);

static void
pnfs_layout_insert_lseg(struct pnfs_layout_hdr *lo,
		   struct pnfs_layout_segment *lseg,
		   struct list_head *free_me)
{
	struct inode *inode = lo->plh_inode;
	struct pnfs_layoutdriver_type *ld = NFS_SERVER(inode)->pnfs_curr_ld;

	if (ld->add_lseg != NULL)
		ld->add_lseg(lo, lseg, free_me);
	else
		pnfs_generic_layout_insert_lseg(lo, lseg,
				pnfs_lseg_range_is_after,
				pnfs_lseg_no_merge,
				free_me);
}

static struct pnfs_layout_hdr *
alloc_init_layout_hdr(struct inode *ino,
		      struct nfs_open_context *ctx,
		      gfp_t gfp_flags)
{
	struct pnfs_layout_hdr *lo;

	lo = pnfs_alloc_layout_hdr(ino, gfp_flags);
	if (!lo)
		return NULL;
	atomic_set(&lo->plh_refcount, 1);
	INIT_LIST_HEAD(&lo->plh_layouts);
	INIT_LIST_HEAD(&lo->plh_segs);
	INIT_LIST_HEAD(&lo->plh_bulk_destroy);
	lo->plh_inode = ino;
	lo->plh_lc_cred = get_rpccred(ctx->cred);
	lo->plh_flags |= 1 << NFS_LAYOUT_INVALID_STID;
	return lo;
}

static struct pnfs_layout_hdr *
pnfs_find_alloc_layout(struct inode *ino,
		       struct nfs_open_context *ctx,
		       gfp_t gfp_flags)
	__releases(&ino->i_lock)
	__acquires(&ino->i_lock)
{
	struct nfs_inode *nfsi = NFS_I(ino);
	struct pnfs_layout_hdr *new = NULL;

	dprintk("%s Begin ino=%p layout=%p\n", __func__, ino, nfsi->layout);

	if (nfsi->layout != NULL)
		goto out_existing;
	spin_unlock(&ino->i_lock);
	new = alloc_init_layout_hdr(ino, ctx, gfp_flags);
	spin_lock(&ino->i_lock);

	if (likely(nfsi->layout == NULL)) {	/* Won the race? */
		nfsi->layout = new;
		return new;
	} else if (new != NULL)
		pnfs_free_layout_hdr(new);
out_existing:
	pnfs_get_layout_hdr(nfsi->layout);
	return nfsi->layout;
}

/*
 * iomode matching rules:
 * iomode	lseg	strict match
 *                      iomode
 * -----	-----	------ -----
 * ANY		READ	N/A    true
 * ANY		RW	N/A    true
 * RW		READ	N/A    false
 * RW		RW	N/A    true
 * READ		READ	N/A    true
 * READ		RW	true   false
 * READ		RW	false  true
 */
static bool
pnfs_lseg_range_match(const struct pnfs_layout_range *ls_range,
		 const struct pnfs_layout_range *range,
		 bool strict_iomode)
{
	struct pnfs_layout_range range1;

	if ((range->iomode == IOMODE_RW &&
	     ls_range->iomode != IOMODE_RW) ||
	    (range->iomode != ls_range->iomode &&
	     strict_iomode == true) ||
	    !pnfs_lseg_range_intersecting(ls_range, range))
		return 0;

	/* range1 covers only the first byte in the range */
	range1 = *range;
	range1.length = 1;
	return pnfs_lseg_range_contained(ls_range, &range1);
}

/*
 * lookup range in layout
 */
static struct pnfs_layout_segment *
pnfs_find_lseg(struct pnfs_layout_hdr *lo,
		struct pnfs_layout_range *range,
		bool strict_iomode)
{
	struct pnfs_layout_segment *lseg, *ret = NULL;

	dprintk("%s:Begin\n", __func__);

	list_for_each_entry(lseg, &lo->plh_segs, pls_list) {
		if (test_bit(NFS_LSEG_VALID, &lseg->pls_flags) &&
		    !test_bit(NFS_LSEG_LAYOUTRETURN, &lseg->pls_flags) &&
		    pnfs_lseg_range_match(&lseg->pls_range, range,
					  strict_iomode)) {
			ret = pnfs_get_lseg(lseg);
			break;
		}
	}

	dprintk("%s:Return lseg %p ref %d\n",
		__func__, ret, ret ? atomic_read(&ret->pls_refcount) : 0);
	return ret;
}

/*
 * Use mdsthreshold hints set at each OPEN to determine if I/O should go
 * to the MDS or over pNFS
 *
 * The nfs_inode read_io and write_io fields are cumulative counters reset
 * when there are no layout segments. Note that in pnfs_update_layout iomode
 * is set to IOMODE_READ for a READ request, and set to IOMODE_RW for a
 * WRITE request.
 *
 * A return of true means use MDS I/O.
 *
 * From rfc 5661:
 * If a file's size is smaller than the file size threshold, data accesses
 * SHOULD be sent to the metadata server.  If an I/O request has a length that
 * is below the I/O size threshold, the I/O SHOULD be sent to the metadata
 * server.  If both file size and I/O size are provided, the client SHOULD
 * reach or exceed  both thresholds before sending its read or write
 * requests to the data server.
 */
static bool pnfs_within_mdsthreshold(struct nfs_open_context *ctx,
				     struct inode *ino, int iomode)
{
	struct nfs4_threshold *t = ctx->mdsthreshold;
	struct nfs_inode *nfsi = NFS_I(ino);
	loff_t fsize = i_size_read(ino);
	bool size = false, size_set = false, io = false, io_set = false, ret = false;

	if (t == NULL)
		return ret;

	dprintk("%s bm=0x%x rd_sz=%llu wr_sz=%llu rd_io=%llu wr_io=%llu\n",
		__func__, t->bm, t->rd_sz, t->wr_sz, t->rd_io_sz, t->wr_io_sz);

	switch (iomode) {
	case IOMODE_READ:
		if (t->bm & THRESHOLD_RD) {
			dprintk("%s fsize %llu\n", __func__, fsize);
			size_set = true;
			if (fsize < t->rd_sz)
				size = true;
		}
		if (t->bm & THRESHOLD_RD_IO) {
			dprintk("%s nfsi->read_io %llu\n", __func__,
				nfsi->read_io);
			io_set = true;
			if (nfsi->read_io < t->rd_io_sz)
				io = true;
		}
		break;
	case IOMODE_RW:
		if (t->bm & THRESHOLD_WR) {
			dprintk("%s fsize %llu\n", __func__, fsize);
			size_set = true;
			if (fsize < t->wr_sz)
				size = true;
		}
		if (t->bm & THRESHOLD_WR_IO) {
			dprintk("%s nfsi->write_io %llu\n", __func__,
				nfsi->write_io);
			io_set = true;
			if (nfsi->write_io < t->wr_io_sz)
				io = true;
		}
		break;
	}
	if (size_set && io_set) {
		if (size && io)
			ret = true;
	} else if (size || io)
		ret = true;

	dprintk("<-- %s size %d io %d ret %d\n", __func__, size, io, ret);
	return ret;
}

static bool pnfs_prepare_to_retry_layoutget(struct pnfs_layout_hdr *lo)
{
	/*
	 * send layoutcommit as it can hold up layoutreturn due to lseg
	 * reference
	 */
	pnfs_layoutcommit_inode(lo->plh_inode, false);
	return !wait_on_bit_action(&lo->plh_flags, NFS_LAYOUT_RETURN,
				   nfs_wait_bit_killable,
				   TASK_UNINTERRUPTIBLE);
}

static void pnfs_clear_first_layoutget(struct pnfs_layout_hdr *lo)
{
	unsigned long *bitlock = &lo->plh_flags;

	clear_bit_unlock(NFS_LAYOUT_FIRST_LAYOUTGET, bitlock);
	smp_mb__after_atomic();
	wake_up_bit(bitlock, NFS_LAYOUT_FIRST_LAYOUTGET);
}

/*
 * Layout segment is retreived from the server if not cached.
 * The appropriate layout segment is referenced and returned to the caller.
 */
struct pnfs_layout_segment *
pnfs_update_layout(struct inode *ino,
		   struct nfs_open_context *ctx,
		   loff_t pos,
		   u64 count,
		   enum pnfs_iomode iomode,
		   bool strict_iomode,
		   gfp_t gfp_flags)
{
	struct pnfs_layout_range arg = {
		.iomode = iomode,
		.offset = pos,
		.length = count,
	};
	unsigned pg_offset, seq;
	struct nfs_server *server = NFS_SERVER(ino);
	struct nfs_client *clp = server->nfs_client;
	struct pnfs_layout_hdr *lo = NULL;
	struct pnfs_layout_segment *lseg = NULL;
	nfs4_stateid stateid;
	long timeout = 0;
	unsigned long giveup = jiffies + (clp->cl_lease_time << 1);
	bool first;

	if (!pnfs_enabled_sb(NFS_SERVER(ino))) {
		trace_pnfs_update_layout(ino, pos, count, iomode, lo, lseg,
				 PNFS_UPDATE_LAYOUT_NO_PNFS);
		goto out;
	}

	if (iomode == IOMODE_READ && i_size_read(ino) == 0) {
		trace_pnfs_update_layout(ino, pos, count, iomode, lo, lseg,
				 PNFS_UPDATE_LAYOUT_RD_ZEROLEN);
		goto out;
	}

	if (pnfs_within_mdsthreshold(ctx, ino, iomode)) {
		trace_pnfs_update_layout(ino, pos, count, iomode, lo, lseg,
				 PNFS_UPDATE_LAYOUT_MDSTHRESH);
		goto out;
	}

lookup_again:
	nfs4_client_recover_expired_lease(clp);
	first = false;
	spin_lock(&ino->i_lock);
	lo = pnfs_find_alloc_layout(ino, ctx, gfp_flags);
	if (lo == NULL) {
		spin_unlock(&ino->i_lock);
		trace_pnfs_update_layout(ino, pos, count, iomode, lo, lseg,
				 PNFS_UPDATE_LAYOUT_NOMEM);
		goto out;
	}

	/* Do we even need to bother with this? */
	if (test_bit(NFS_LAYOUT_BULK_RECALL, &lo->plh_flags)) {
		trace_pnfs_update_layout(ino, pos, count, iomode, lo, lseg,
				 PNFS_UPDATE_LAYOUT_BULK_RECALL);
		dprintk("%s matches recall, use MDS\n", __func__);
		goto out_unlock;
	}

	/* if LAYOUTGET already failed once we don't try again */
	if (pnfs_layout_io_test_failed(lo, iomode)) {
		trace_pnfs_update_layout(ino, pos, count, iomode, lo, lseg,
				 PNFS_UPDATE_LAYOUT_IO_TEST_FAIL);
		goto out_unlock;
	}

	lseg = pnfs_find_lseg(lo, &arg, strict_iomode);
	if (lseg) {
		trace_pnfs_update_layout(ino, pos, count, iomode, lo, lseg,
				PNFS_UPDATE_LAYOUT_FOUND_CACHED);
		goto out_unlock;
	}

	if (!nfs4_valid_open_stateid(ctx->state)) {
		trace_pnfs_update_layout(ino, pos, count, iomode, lo, lseg,
				PNFS_UPDATE_LAYOUT_INVALID_OPEN);
		goto out_unlock;
	}

	/*
	 * Choose a stateid for the LAYOUTGET. If we don't have a layout
	 * stateid, or it has been invalidated, then we must use the open
	 * stateid.
	 */
	if (test_bit(NFS_LAYOUT_INVALID_STID, &lo->plh_flags)) {

		/*
		 * The first layoutget for the file. Need to serialize per
		 * RFC 5661 Errata 3208.
		 */
		if (test_and_set_bit(NFS_LAYOUT_FIRST_LAYOUTGET,
				     &lo->plh_flags)) {
			spin_unlock(&ino->i_lock);
			wait_on_bit(&lo->plh_flags, NFS_LAYOUT_FIRST_LAYOUTGET,
				    TASK_UNINTERRUPTIBLE);
			pnfs_put_layout_hdr(lo);
			dprintk("%s retrying\n", __func__);
			goto lookup_again;
		}

		first = true;
		do {
			seq = read_seqbegin(&ctx->state->seqlock);
			nfs4_stateid_copy(&stateid, &ctx->state->stateid);
		} while (read_seqretry(&ctx->state->seqlock, seq));
	} else {
		nfs4_stateid_copy(&stateid, &lo->plh_stateid);
	}

	/*
	 * Because we free lsegs before sending LAYOUTRETURN, we need to wait
	 * for LAYOUTRETURN even if first is true.
	 */
	if (test_bit(NFS_LAYOUT_RETURN, &lo->plh_flags)) {
		spin_unlock(&ino->i_lock);
		dprintk("%s wait for layoutreturn\n", __func__);
		if (pnfs_prepare_to_retry_layoutget(lo)) {
			if (first)
				pnfs_clear_first_layoutget(lo);
			pnfs_put_layout_hdr(lo);
			dprintk("%s retrying\n", __func__);
			trace_pnfs_update_layout(ino, pos, count, iomode, lo,
					lseg, PNFS_UPDATE_LAYOUT_RETRY);
			goto lookup_again;
		}
		trace_pnfs_update_layout(ino, pos, count, iomode, lo, lseg,
				PNFS_UPDATE_LAYOUT_RETURN);
		goto out_put_layout_hdr;
	}

	if (pnfs_layoutgets_blocked(lo)) {
		trace_pnfs_update_layout(ino, pos, count, iomode, lo, lseg,
				PNFS_UPDATE_LAYOUT_BLOCKED);
		goto out_unlock;
	}
	atomic_inc(&lo->plh_outstanding);
	spin_unlock(&ino->i_lock);

	if (list_empty(&lo->plh_layouts)) {
		/* The lo must be on the clp list if there is any
		 * chance of a CB_LAYOUTRECALL(FILE) coming in.
		 */
		spin_lock(&clp->cl_lock);
		if (list_empty(&lo->plh_layouts))
			list_add_tail(&lo->plh_layouts, &server->layouts);
		spin_unlock(&clp->cl_lock);
	}

	pg_offset = arg.offset & ~PAGE_MASK;
	if (pg_offset) {
		arg.offset -= pg_offset;
		arg.length += pg_offset;
	}
	if (arg.length != NFS4_MAX_UINT64)
		arg.length = PAGE_ALIGN(arg.length);

	lseg = send_layoutget(lo, ctx, &stateid, &arg, &timeout, gfp_flags);
	trace_pnfs_update_layout(ino, pos, count, iomode, lo, lseg,
				 PNFS_UPDATE_LAYOUT_SEND_LAYOUTGET);
	atomic_dec(&lo->plh_outstanding);
	if (IS_ERR(lseg)) {
		switch(PTR_ERR(lseg)) {
		case -EBUSY:
			if (time_after(jiffies, giveup))
				lseg = NULL;
			break;
		case -ERECALLCONFLICT:
			/* Huh? We hold no layouts, how is there a recall? */
			if (first) {
				lseg = NULL;
				break;
			}
			/* Destroy the existing layout and start over */
			if (time_after(jiffies, giveup))
				pnfs_destroy_layout(NFS_I(ino));
			/* Fallthrough */
		case -EAGAIN:
			break;
		default:
			if (!nfs_error_is_fatal(PTR_ERR(lseg))) {
				pnfs_layout_clear_fail_bit(lo, pnfs_iomode_to_fail_bit(iomode));
				lseg = NULL;
			}
			goto out_put_layout_hdr;
		}
		if (lseg) {
			if (first)
				pnfs_clear_first_layoutget(lo);
			trace_pnfs_update_layout(ino, pos, count,
				iomode, lo, lseg, PNFS_UPDATE_LAYOUT_RETRY);
			pnfs_put_layout_hdr(lo);
			goto lookup_again;
		}
	} else {
		pnfs_layout_clear_fail_bit(lo, pnfs_iomode_to_fail_bit(iomode));
	}

out_put_layout_hdr:
	if (first)
		pnfs_clear_first_layoutget(lo);
	pnfs_put_layout_hdr(lo);
out:
	dprintk("%s: inode %s/%llu pNFS layout segment %s for "
			"(%s, offset: %llu, length: %llu)\n",
			__func__, ino->i_sb->s_id,
			(unsigned long long)NFS_FILEID(ino),
			IS_ERR_OR_NULL(lseg) ? "not found" : "found",
			iomode==IOMODE_RW ?  "read/write" : "read-only",
			(unsigned long long)pos,
			(unsigned long long)count);
	return lseg;
out_unlock:
	spin_unlock(&ino->i_lock);
	goto out_put_layout_hdr;
}
EXPORT_SYMBOL_GPL(pnfs_update_layout);

static bool
pnfs_sanity_check_layout_range(struct pnfs_layout_range *range)
{
	switch (range->iomode) {
	case IOMODE_READ:
	case IOMODE_RW:
		break;
	default:
		return false;
	}
	if (range->offset == NFS4_MAX_UINT64)
		return false;
	if (range->length == 0)
		return false;
	if (range->length != NFS4_MAX_UINT64 &&
	    range->length > NFS4_MAX_UINT64 - range->offset)
		return false;
	return true;
}

struct pnfs_layout_segment *
pnfs_layout_process(struct nfs4_layoutget *lgp)
{
	struct pnfs_layout_hdr *lo = NFS_I(lgp->args.inode)->layout;
	struct nfs4_layoutget_res *res = &lgp->res;
	struct pnfs_layout_segment *lseg;
	struct inode *ino = lo->plh_inode;
	LIST_HEAD(free_me);

	if (!pnfs_sanity_check_layout_range(&res->range))
		return ERR_PTR(-EINVAL);

	/* Inject layout blob into I/O device driver */
	lseg = NFS_SERVER(ino)->pnfs_curr_ld->alloc_lseg(lo, res, lgp->gfp_flags);
	if (IS_ERR_OR_NULL(lseg)) {
		if (!lseg)
			lseg = ERR_PTR(-ENOMEM);

		dprintk("%s: Could not allocate layout: error %ld\n",
		       __func__, PTR_ERR(lseg));
		return lseg;
	}

	pnfs_init_lseg(lo, lseg, &res->range, &res->stateid);

	spin_lock(&ino->i_lock);
	if (pnfs_layoutgets_blocked(lo)) {
		dprintk("%s forget reply due to state\n", __func__);
		goto out_forget;
	}

	if (nfs4_stateid_match_other(&lo->plh_stateid, &res->stateid)) {
		/* existing state ID, make sure the sequence number matches. */
		if (pnfs_layout_stateid_blocked(lo, &res->stateid)) {
			dprintk("%s forget reply due to sequence\n", __func__);
			goto out_forget;
		}
		pnfs_set_layout_stateid(lo, &res->stateid, false);
	} else {
		/*
		 * We got an entirely new state ID.  Mark all segments for the
		 * inode invalid, and don't bother validating the stateid
		 * sequence number.
		 */
		pnfs_mark_layout_stateid_invalid(lo, &free_me);

		pnfs_set_layout_stateid(lo, &res->stateid, true);
	}

	pnfs_get_lseg(lseg);
	pnfs_layout_insert_lseg(lo, lseg, &free_me);


	if (res->return_on_close)
		set_bit(NFS_LSEG_ROC, &lseg->pls_flags);

	spin_unlock(&ino->i_lock);
	pnfs_free_lseg_list(&free_me);
	return lseg;

out_forget:
	spin_unlock(&ino->i_lock);
	lseg->pls_layout = lo;
	NFS_SERVER(ino)->pnfs_curr_ld->free_lseg(lseg);
	return ERR_PTR(-EAGAIN);
}

static void
pnfs_set_plh_return_info(struct pnfs_layout_hdr *lo, enum pnfs_iomode iomode,
			 u32 seq)
{
	if (lo->plh_return_iomode != 0 && lo->plh_return_iomode != iomode)
		iomode = IOMODE_ANY;
	lo->plh_return_iomode = iomode;
	set_bit(NFS_LAYOUT_RETURN_REQUESTED, &lo->plh_flags);
	if (seq != 0) {
		WARN_ON_ONCE(lo->plh_return_seq != 0 && lo->plh_return_seq != seq);
		lo->plh_return_seq = seq;
	}
}

/**
 * pnfs_mark_matching_lsegs_return - Free or return matching layout segments
 * @lo: pointer to layout header
 * @tmp_list: list header to be used with pnfs_free_lseg_list()
 * @return_range: describe layout segment ranges to be returned
 *
 * This function is mainly intended for use by layoutrecall. It attempts
 * to free the layout segment immediately, or else to mark it for return
 * as soon as its reference count drops to zero.
 */
int
pnfs_mark_matching_lsegs_return(struct pnfs_layout_hdr *lo,
				struct list_head *tmp_list,
				const struct pnfs_layout_range *return_range,
				u32 seq)
{
	struct pnfs_layout_segment *lseg, *next;
	int remaining = 0;

	dprintk("%s:Begin lo %p\n", __func__, lo);

	if (list_empty(&lo->plh_segs))
		return 0;

	assert_spin_locked(&lo->plh_inode->i_lock);

	list_for_each_entry_safe(lseg, next, &lo->plh_segs, pls_list)
		if (pnfs_match_lseg_recall(lseg, return_range, seq)) {
			dprintk("%s: marking lseg %p iomode %d "
				"offset %llu length %llu\n", __func__,
				lseg, lseg->pls_range.iomode,
				lseg->pls_range.offset,
				lseg->pls_range.length);
			if (mark_lseg_invalid(lseg, tmp_list))
				continue;
			remaining++;
			set_bit(NFS_LSEG_LAYOUTRETURN, &lseg->pls_flags);
		}

	if (remaining)
		pnfs_set_plh_return_info(lo, return_range->iomode, seq);

	return remaining;
}

void pnfs_error_mark_layout_for_return(struct inode *inode,
				       struct pnfs_layout_segment *lseg)
{
	struct pnfs_layout_hdr *lo = NFS_I(inode)->layout;
	struct pnfs_layout_range range = {
		.iomode = lseg->pls_range.iomode,
		.offset = 0,
		.length = NFS4_MAX_UINT64,
	};
	LIST_HEAD(free_me);
	bool return_now = false;

	spin_lock(&inode->i_lock);
	pnfs_set_plh_return_info(lo, range.iomode, 0);
	/*
	 * mark all matching lsegs so that we are sure to have no live
	 * segments at hand when sending layoutreturn. See pnfs_put_lseg()
	 * for how it works.
	 */
	if (!pnfs_mark_matching_lsegs_return(lo, &free_me, &range, 0)) {
		nfs4_stateid stateid;
		enum pnfs_iomode iomode;

		return_now = pnfs_prepare_layoutreturn(lo, &stateid, &iomode);
		spin_unlock(&inode->i_lock);
		if (return_now)
			pnfs_send_layoutreturn(lo, &stateid, iomode, false);
	} else {
		spin_unlock(&inode->i_lock);
		nfs_commit_inode(inode, 0);
	}
	pnfs_free_lseg_list(&free_me);
}
EXPORT_SYMBOL_GPL(pnfs_error_mark_layout_for_return);

void
pnfs_generic_pg_init_read(struct nfs_pageio_descriptor *pgio, struct nfs_page *req)
{
	u64 rd_size = req->wb_bytes;

	if (pgio->pg_lseg == NULL) {
		if (pgio->pg_dreq == NULL)
			rd_size = i_size_read(pgio->pg_inode) - req_offset(req);
		else
			rd_size = nfs_dreq_bytes_left(pgio->pg_dreq);

		pgio->pg_lseg = pnfs_update_layout(pgio->pg_inode,
						   req->wb_context,
						   req_offset(req),
						   rd_size,
						   IOMODE_READ,
						   false,
						   GFP_KERNEL);
		if (IS_ERR(pgio->pg_lseg)) {
			pgio->pg_error = PTR_ERR(pgio->pg_lseg);
			pgio->pg_lseg = NULL;
			return;
		}
	}
	/* If no lseg, fall back to read through mds */
	if (pgio->pg_lseg == NULL)
		nfs_pageio_reset_read_mds(pgio);

}
EXPORT_SYMBOL_GPL(pnfs_generic_pg_init_read);

void
pnfs_generic_pg_init_write(struct nfs_pageio_descriptor *pgio,
			   struct nfs_page *req, u64 wb_size)
{
	if (pgio->pg_lseg == NULL) {
		pgio->pg_lseg = pnfs_update_layout(pgio->pg_inode,
						   req->wb_context,
						   req_offset(req),
						   wb_size,
						   IOMODE_RW,
						   false,
						   GFP_NOFS);
		if (IS_ERR(pgio->pg_lseg)) {
			pgio->pg_error = PTR_ERR(pgio->pg_lseg);
			pgio->pg_lseg = NULL;
			return;
		}
	}
	/* If no lseg, fall back to write through mds */
	if (pgio->pg_lseg == NULL)
		nfs_pageio_reset_write_mds(pgio);
}
EXPORT_SYMBOL_GPL(pnfs_generic_pg_init_write);

void
pnfs_generic_pg_cleanup(struct nfs_pageio_descriptor *desc)
{
	if (desc->pg_lseg) {
		pnfs_put_lseg(desc->pg_lseg);
		desc->pg_lseg = NULL;
	}
}
EXPORT_SYMBOL_GPL(pnfs_generic_pg_cleanup);

/*
 * Return 0 if @req cannot be coalesced into @pgio, otherwise return the number
 * of bytes (maximum @req->wb_bytes) that can be coalesced.
 */
size_t
pnfs_generic_pg_test(struct nfs_pageio_descriptor *pgio,
		     struct nfs_page *prev, struct nfs_page *req)
{
	unsigned int size;
	u64 seg_end, req_start, seg_left;

	size = nfs_generic_pg_test(pgio, prev, req);
	if (!size)
		return 0;

	/*
	 * 'size' contains the number of bytes left in the current page (up
	 * to the original size asked for in @req->wb_bytes).
	 *
	 * Calculate how many bytes are left in the layout segment
	 * and if there are less bytes than 'size', return that instead.
	 *
	 * Please also note that 'end_offset' is actually the offset of the
	 * first byte that lies outside the pnfs_layout_range. FIXME?
	 *
	 */
	if (pgio->pg_lseg) {
		seg_end = end_offset(pgio->pg_lseg->pls_range.offset,
				     pgio->pg_lseg->pls_range.length);
		req_start = req_offset(req);
		WARN_ON_ONCE(req_start >= seg_end);
		/* start of request is past the last byte of this segment */
		if (req_start >= seg_end) {
			/* reference the new lseg */
			if (pgio->pg_ops->pg_cleanup)
				pgio->pg_ops->pg_cleanup(pgio);
			if (pgio->pg_ops->pg_init)
				pgio->pg_ops->pg_init(pgio, req);
			return 0;
		}

		/* adjust 'size' iff there are fewer bytes left in the
		 * segment than what nfs_generic_pg_test returned */
		seg_left = seg_end - req_start;
		if (seg_left < size)
			size = (unsigned int)seg_left;
	}

	return size;
}
EXPORT_SYMBOL_GPL(pnfs_generic_pg_test);

int pnfs_write_done_resend_to_mds(struct nfs_pgio_header *hdr)
{
	struct nfs_pageio_descriptor pgio;

	/* Resend all requests through the MDS */
	nfs_pageio_init_write(&pgio, hdr->inode, FLUSH_STABLE, true,
			      hdr->completion_ops);
	set_bit(NFS_CONTEXT_RESEND_WRITES, &hdr->args.context->flags);
	return nfs_pageio_resend(&pgio, hdr);
}
EXPORT_SYMBOL_GPL(pnfs_write_done_resend_to_mds);

static void pnfs_ld_handle_write_error(struct nfs_pgio_header *hdr)
{

	dprintk("pnfs write error = %d\n", hdr->pnfs_error);
	if (NFS_SERVER(hdr->inode)->pnfs_curr_ld->flags &
	    PNFS_LAYOUTRET_ON_ERROR) {
		pnfs_return_layout(hdr->inode);
	}
	if (!test_and_set_bit(NFS_IOHDR_REDO, &hdr->flags))
		hdr->task.tk_status = pnfs_write_done_resend_to_mds(hdr);
}

/*
 * Called by non rpc-based layout drivers
 */
void pnfs_ld_write_done(struct nfs_pgio_header *hdr)
{
	if (likely(!hdr->pnfs_error)) {
		pnfs_set_layoutcommit(hdr->inode, hdr->lseg,
				hdr->mds_offset + hdr->res.count);
		hdr->mds_ops->rpc_call_done(&hdr->task, hdr);
	}
	trace_nfs4_pnfs_write(hdr, hdr->pnfs_error);
	if (unlikely(hdr->pnfs_error))
		pnfs_ld_handle_write_error(hdr);
	hdr->mds_ops->rpc_release(hdr);
}
EXPORT_SYMBOL_GPL(pnfs_ld_write_done);

static void
pnfs_write_through_mds(struct nfs_pageio_descriptor *desc,
		struct nfs_pgio_header *hdr)
{
	struct nfs_pgio_mirror *mirror = nfs_pgio_current_mirror(desc);

	if (!test_and_set_bit(NFS_IOHDR_REDO, &hdr->flags)) {
		list_splice_tail_init(&hdr->pages, &mirror->pg_list);
		nfs_pageio_reset_write_mds(desc);
		mirror->pg_recoalesce = 1;
	}
	nfs_pgio_data_destroy(hdr);
	hdr->release(hdr);
}

static enum pnfs_try_status
pnfs_try_to_write_data(struct nfs_pgio_header *hdr,
			const struct rpc_call_ops *call_ops,
			struct pnfs_layout_segment *lseg,
			int how)
{
	struct inode *inode = hdr->inode;
	enum pnfs_try_status trypnfs;
	struct nfs_server *nfss = NFS_SERVER(inode);

	hdr->mds_ops = call_ops;

	dprintk("%s: Writing ino:%lu %u@%llu (how %d)\n", __func__,
		inode->i_ino, hdr->args.count, hdr->args.offset, how);
	trypnfs = nfss->pnfs_curr_ld->write_pagelist(hdr, how);
	if (trypnfs != PNFS_NOT_ATTEMPTED)
		nfs_inc_stats(inode, NFSIOS_PNFS_WRITE);
	dprintk("%s End (trypnfs:%d)\n", __func__, trypnfs);
	return trypnfs;
}

static void
pnfs_do_write(struct nfs_pageio_descriptor *desc,
	      struct nfs_pgio_header *hdr, int how)
{
	const struct rpc_call_ops *call_ops = desc->pg_rpc_callops;
	struct pnfs_layout_segment *lseg = desc->pg_lseg;
	enum pnfs_try_status trypnfs;

	trypnfs = pnfs_try_to_write_data(hdr, call_ops, lseg, how);
	if (trypnfs == PNFS_NOT_ATTEMPTED)
		pnfs_write_through_mds(desc, hdr);
}

static void pnfs_writehdr_free(struct nfs_pgio_header *hdr)
{
	pnfs_put_lseg(hdr->lseg);
	nfs_pgio_header_free(hdr);
}

int
pnfs_generic_pg_writepages(struct nfs_pageio_descriptor *desc)
{
	struct nfs_pgio_header *hdr;
	int ret;

	hdr = nfs_pgio_header_alloc(desc->pg_rw_ops);
	if (!hdr) {
		desc->pg_error = -ENOMEM;
		return desc->pg_error;
	}
	nfs_pgheader_init(desc, hdr, pnfs_writehdr_free);

	hdr->lseg = pnfs_get_lseg(desc->pg_lseg);
	ret = nfs_generic_pgio(desc, hdr);
	if (!ret)
		pnfs_do_write(desc, hdr, desc->pg_ioflags);

	return ret;
}
EXPORT_SYMBOL_GPL(pnfs_generic_pg_writepages);

int pnfs_read_done_resend_to_mds(struct nfs_pgio_header *hdr)
{
	struct nfs_pageio_descriptor pgio;

	/* Resend all requests through the MDS */
	nfs_pageio_init_read(&pgio, hdr->inode, true, hdr->completion_ops);
	return nfs_pageio_resend(&pgio, hdr);
}
EXPORT_SYMBOL_GPL(pnfs_read_done_resend_to_mds);

static void pnfs_ld_handle_read_error(struct nfs_pgio_header *hdr)
{
	dprintk("pnfs read error = %d\n", hdr->pnfs_error);
	if (NFS_SERVER(hdr->inode)->pnfs_curr_ld->flags &
	    PNFS_LAYOUTRET_ON_ERROR) {
		pnfs_return_layout(hdr->inode);
	}
	if (!test_and_set_bit(NFS_IOHDR_REDO, &hdr->flags))
		hdr->task.tk_status = pnfs_read_done_resend_to_mds(hdr);
}

/*
 * Called by non rpc-based layout drivers
 */
void pnfs_ld_read_done(struct nfs_pgio_header *hdr)
{
	if (likely(!hdr->pnfs_error))
		hdr->mds_ops->rpc_call_done(&hdr->task, hdr);
	trace_nfs4_pnfs_read(hdr, hdr->pnfs_error);
	if (unlikely(hdr->pnfs_error))
		pnfs_ld_handle_read_error(hdr);
	hdr->mds_ops->rpc_release(hdr);
}
EXPORT_SYMBOL_GPL(pnfs_ld_read_done);

static void
pnfs_read_through_mds(struct nfs_pageio_descriptor *desc,
		struct nfs_pgio_header *hdr)
{
	struct nfs_pgio_mirror *mirror = nfs_pgio_current_mirror(desc);

	if (!test_and_set_bit(NFS_IOHDR_REDO, &hdr->flags)) {
		list_splice_tail_init(&hdr->pages, &mirror->pg_list);
		nfs_pageio_reset_read_mds(desc);
		mirror->pg_recoalesce = 1;
	}
	nfs_pgio_data_destroy(hdr);
	hdr->release(hdr);
}

/*
 * Call the appropriate parallel I/O subsystem read function.
 */
static enum pnfs_try_status
pnfs_try_to_read_data(struct nfs_pgio_header *hdr,
		       const struct rpc_call_ops *call_ops,
		       struct pnfs_layout_segment *lseg)
{
	struct inode *inode = hdr->inode;
	struct nfs_server *nfss = NFS_SERVER(inode);
	enum pnfs_try_status trypnfs;

	hdr->mds_ops = call_ops;

	dprintk("%s: Reading ino:%lu %u@%llu\n",
		__func__, inode->i_ino, hdr->args.count, hdr->args.offset);

	trypnfs = nfss->pnfs_curr_ld->read_pagelist(hdr);
	if (trypnfs != PNFS_NOT_ATTEMPTED)
		nfs_inc_stats(inode, NFSIOS_PNFS_READ);
	dprintk("%s End (trypnfs:%d)\n", __func__, trypnfs);
	return trypnfs;
}

/* Resend all requests through pnfs. */
void pnfs_read_resend_pnfs(struct nfs_pgio_header *hdr)
{
	struct nfs_pageio_descriptor pgio;

	if (!test_and_set_bit(NFS_IOHDR_REDO, &hdr->flags)) {
		nfs_pageio_init_read(&pgio, hdr->inode, false,
					hdr->completion_ops);
		hdr->task.tk_status = nfs_pageio_resend(&pgio, hdr);
	}
}
EXPORT_SYMBOL_GPL(pnfs_read_resend_pnfs);

static void
pnfs_do_read(struct nfs_pageio_descriptor *desc, struct nfs_pgio_header *hdr)
{
	const struct rpc_call_ops *call_ops = desc->pg_rpc_callops;
	struct pnfs_layout_segment *lseg = desc->pg_lseg;
	enum pnfs_try_status trypnfs;

	trypnfs = pnfs_try_to_read_data(hdr, call_ops, lseg);
	if (trypnfs == PNFS_TRY_AGAIN)
		pnfs_read_resend_pnfs(hdr);
	if (trypnfs == PNFS_NOT_ATTEMPTED || hdr->task.tk_status)
		pnfs_read_through_mds(desc, hdr);
}

static void pnfs_readhdr_free(struct nfs_pgio_header *hdr)
{
	pnfs_put_lseg(hdr->lseg);
	nfs_pgio_header_free(hdr);
}

int
pnfs_generic_pg_readpages(struct nfs_pageio_descriptor *desc)
{
	struct nfs_pgio_header *hdr;
	int ret;

	hdr = nfs_pgio_header_alloc(desc->pg_rw_ops);
	if (!hdr) {
		desc->pg_error = -ENOMEM;
		return desc->pg_error;
	}
	nfs_pgheader_init(desc, hdr, pnfs_readhdr_free);
	hdr->lseg = pnfs_get_lseg(desc->pg_lseg);
	ret = nfs_generic_pgio(desc, hdr);
	if (!ret)
		pnfs_do_read(desc, hdr);
	return ret;
}
EXPORT_SYMBOL_GPL(pnfs_generic_pg_readpages);

static void pnfs_clear_layoutcommitting(struct inode *inode)
{
	unsigned long *bitlock = &NFS_I(inode)->flags;

	clear_bit_unlock(NFS_INO_LAYOUTCOMMITTING, bitlock);
	smp_mb__after_atomic();
	wake_up_bit(bitlock, NFS_INO_LAYOUTCOMMITTING);
}

/*
 * There can be multiple RW segments.
 */
static void pnfs_list_write_lseg(struct inode *inode, struct list_head *listp)
{
	struct pnfs_layout_segment *lseg;

	list_for_each_entry(lseg, &NFS_I(inode)->layout->plh_segs, pls_list) {
		if (lseg->pls_range.iomode == IOMODE_RW &&
		    test_and_clear_bit(NFS_LSEG_LAYOUTCOMMIT, &lseg->pls_flags))
			list_add(&lseg->pls_lc_list, listp);
	}
}

static void pnfs_list_write_lseg_done(struct inode *inode, struct list_head *listp)
{
	struct pnfs_layout_segment *lseg, *tmp;

	/* Matched by references in pnfs_set_layoutcommit */
	list_for_each_entry_safe(lseg, tmp, listp, pls_lc_list) {
		list_del_init(&lseg->pls_lc_list);
		pnfs_put_lseg(lseg);
	}

	pnfs_clear_layoutcommitting(inode);
}

void pnfs_set_lo_fail(struct pnfs_layout_segment *lseg)
{
	pnfs_layout_io_set_failed(lseg->pls_layout, lseg->pls_range.iomode);
}
EXPORT_SYMBOL_GPL(pnfs_set_lo_fail);

void
pnfs_set_layoutcommit(struct inode *inode, struct pnfs_layout_segment *lseg,
		loff_t end_pos)
{
	struct nfs_inode *nfsi = NFS_I(inode);
	bool mark_as_dirty = false;

	spin_lock(&inode->i_lock);
	if (!test_and_set_bit(NFS_INO_LAYOUTCOMMIT, &nfsi->flags)) {
		nfsi->layout->plh_lwb = end_pos;
		mark_as_dirty = true;
		dprintk("%s: Set layoutcommit for inode %lu ",
			__func__, inode->i_ino);
	} else if (end_pos > nfsi->layout->plh_lwb)
		nfsi->layout->plh_lwb = end_pos;
	if (!test_and_set_bit(NFS_LSEG_LAYOUTCOMMIT, &lseg->pls_flags)) {
		/* references matched in nfs4_layoutcommit_release */
		pnfs_get_lseg(lseg);
	}
	spin_unlock(&inode->i_lock);
	dprintk("%s: lseg %p end_pos %llu\n",
		__func__, lseg, nfsi->layout->plh_lwb);

	/* if pnfs_layoutcommit_inode() runs between inode locks, the next one
	 * will be a noop because NFS_INO_LAYOUTCOMMIT will not be set */
	if (mark_as_dirty)
		mark_inode_dirty_sync(inode);
}
EXPORT_SYMBOL_GPL(pnfs_set_layoutcommit);

void pnfs_cleanup_layoutcommit(struct nfs4_layoutcommit_data *data)
{
	struct nfs_server *nfss = NFS_SERVER(data->args.inode);

	if (nfss->pnfs_curr_ld->cleanup_layoutcommit)
		nfss->pnfs_curr_ld->cleanup_layoutcommit(data);
	pnfs_list_write_lseg_done(data->args.inode, &data->lseg_list);
}

/*
 * For the LAYOUT4_NFSV4_1_FILES layout type, NFS_DATA_SYNC WRITEs and
 * NFS_UNSTABLE WRITEs with a COMMIT to data servers must store enough
 * data to disk to allow the server to recover the data if it crashes.
 * LAYOUTCOMMIT is only needed when the NFL4_UFLG_COMMIT_THRU_MDS flag
 * is off, and a COMMIT is sent to a data server, or
 * if WRITEs to a data server return NFS_DATA_SYNC.
 */
int
pnfs_layoutcommit_inode(struct inode *inode, bool sync)
{
	struct pnfs_layoutdriver_type *ld = NFS_SERVER(inode)->pnfs_curr_ld;
	struct nfs4_layoutcommit_data *data;
	struct nfs_inode *nfsi = NFS_I(inode);
	loff_t end_pos;
	int status;

	if (!pnfs_layoutcommit_outstanding(inode))
		return 0;

	dprintk("--> %s inode %lu\n", __func__, inode->i_ino);

	status = -EAGAIN;
	if (test_and_set_bit(NFS_INO_LAYOUTCOMMITTING, &nfsi->flags)) {
		if (!sync)
			goto out;
		status = wait_on_bit_lock_action(&nfsi->flags,
				NFS_INO_LAYOUTCOMMITTING,
				nfs_wait_bit_killable,
				TASK_KILLABLE);
		if (status)
			goto out;
	}

	status = -ENOMEM;
	/* Note kzalloc ensures data->res.seq_res.sr_slot == NULL */
	data = kzalloc(sizeof(*data), GFP_NOFS);
	if (!data)
		goto clear_layoutcommitting;

	status = 0;
	spin_lock(&inode->i_lock);
	if (!test_and_clear_bit(NFS_INO_LAYOUTCOMMIT, &nfsi->flags))
		goto out_unlock;

	INIT_LIST_HEAD(&data->lseg_list);
	pnfs_list_write_lseg(inode, &data->lseg_list);

	end_pos = nfsi->layout->plh_lwb;

	nfs4_stateid_copy(&data->args.stateid, &nfsi->layout->plh_stateid);
	spin_unlock(&inode->i_lock);

	data->args.inode = inode;
	data->cred = get_rpccred(nfsi->layout->plh_lc_cred);
	nfs_fattr_init(&data->fattr);
	data->args.bitmask = NFS_SERVER(inode)->cache_consistency_bitmask;
	data->res.fattr = &data->fattr;
	if (end_pos != 0)
		data->args.lastbytewritten = end_pos - 1;
	else
		data->args.lastbytewritten = U64_MAX;
	data->res.server = NFS_SERVER(inode);

	if (ld->prepare_layoutcommit) {
		status = ld->prepare_layoutcommit(&data->args);
		if (status) {
			put_rpccred(data->cred);
			spin_lock(&inode->i_lock);
			set_bit(NFS_INO_LAYOUTCOMMIT, &nfsi->flags);
			if (end_pos > nfsi->layout->plh_lwb)
				nfsi->layout->plh_lwb = end_pos;
			goto out_unlock;
		}
	}


	status = nfs4_proc_layoutcommit(data, sync);
out:
	if (status)
		mark_inode_dirty_sync(inode);
	dprintk("<-- %s status %d\n", __func__, status);
	return status;
out_unlock:
	spin_unlock(&inode->i_lock);
	kfree(data);
clear_layoutcommitting:
	pnfs_clear_layoutcommitting(inode);
	goto out;
}
EXPORT_SYMBOL_GPL(pnfs_layoutcommit_inode);

int
pnfs_generic_sync(struct inode *inode, bool datasync)
{
	return pnfs_layoutcommit_inode(inode, true);
}
EXPORT_SYMBOL_GPL(pnfs_generic_sync);

struct nfs4_threshold *pnfs_mdsthreshold_alloc(void)
{
	struct nfs4_threshold *thp;

	thp = kzalloc(sizeof(*thp), GFP_NOFS);
	if (!thp) {
		dprintk("%s mdsthreshold allocation failed\n", __func__);
		return NULL;
	}
	return thp;
}

#if IS_ENABLED(CONFIG_NFS_V4_2)
int
pnfs_report_layoutstat(struct inode *inode, gfp_t gfp_flags)
{
	struct pnfs_layoutdriver_type *ld = NFS_SERVER(inode)->pnfs_curr_ld;
	struct nfs_server *server = NFS_SERVER(inode);
	struct nfs_inode *nfsi = NFS_I(inode);
	struct nfs42_layoutstat_data *data;
	struct pnfs_layout_hdr *hdr;
	int status = 0;

	if (!pnfs_enabled_sb(server) || !ld->prepare_layoutstats)
		goto out;

	if (!nfs_server_capable(inode, NFS_CAP_LAYOUTSTATS))
		goto out;

	if (test_and_set_bit(NFS_INO_LAYOUTSTATS, &nfsi->flags))
		goto out;

	spin_lock(&inode->i_lock);
	if (!NFS_I(inode)->layout) {
		spin_unlock(&inode->i_lock);
		goto out_clear_layoutstats;
	}
	hdr = NFS_I(inode)->layout;
	pnfs_get_layout_hdr(hdr);
	spin_unlock(&inode->i_lock);

	data = kzalloc(sizeof(*data), gfp_flags);
	if (!data) {
		status = -ENOMEM;
		goto out_put;
	}

	data->args.fh = NFS_FH(inode);
	data->args.inode = inode;
	status = ld->prepare_layoutstats(&data->args);
	if (status)
		goto out_free;

	status = nfs42_proc_layoutstats_generic(NFS_SERVER(inode), data);

out:
	dprintk("%s returns %d\n", __func__, status);
	return status;

out_free:
	kfree(data);
out_put:
	pnfs_put_layout_hdr(hdr);
out_clear_layoutstats:
	smp_mb__before_atomic();
	clear_bit(NFS_INO_LAYOUTSTATS, &nfsi->flags);
	smp_mb__after_atomic();
	goto out;
}
EXPORT_SYMBOL_GPL(pnfs_report_layoutstat);
#endif

unsigned int layoutstats_timer;
module_param(layoutstats_timer, uint, 0644);
EXPORT_SYMBOL_GPL(layoutstats_timer);<|MERGE_RESOLUTION|>--- conflicted
+++ resolved
@@ -146,11 +146,8 @@
 	u32 id;
 	int i;
 
-<<<<<<< HEAD
-=======
 	if (fsinfo->nlayouttypes == 0)
 		goto out_no_driver;
->>>>>>> d06e622d
 	if (!(server->nfs_client->cl_exchange_flags &
 		 (EXCHGID4_FLAG_USE_NON_PNFS | EXCHGID4_FLAG_USE_PNFS_MDS))) {
 		printk(KERN_ERR "NFS: %s: cl_exchange_flags 0x%x\n",
@@ -171,7 +168,6 @@
 		}
 		if (ld_type)
 			break;
-<<<<<<< HEAD
 	}
 
 	if (!ld_type) {
@@ -179,15 +175,6 @@
 		goto out_no_driver;
 	}
 
-=======
-	}
-
-	if (!ld_type) {
-		dprintk("%s: No pNFS module found!\n", __func__);
-		goto out_no_driver;
-	}
-
->>>>>>> d06e622d
 	server->pnfs_curr_ld = ld_type;
 	if (ld_type->set_layoutdriver
 	    && ld_type->set_layoutdriver(server, mntfh)) {
