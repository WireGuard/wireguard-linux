// SPDX-License-Identifier: GPL-2.0
/*
 * (C) 2001 Clemson University and The University of Chicago
 *
 * See COPYING in top-level directory.
 */
#include <linux/kernel.h>
#include "protocol.h"
#include "orangefs-kernel.h"
#include "orangefs-dev-proto.h"
#include "orangefs-bufmap.h"

__s32 fsid_of_op(struct orangefs_kernel_op_s *op)
{
	__s32 fsid = ORANGEFS_FS_ID_NULL;

	if (op) {
		switch (op->upcall.type) {
		case ORANGEFS_VFS_OP_FILE_IO:
			fsid = op->upcall.req.io.refn.fs_id;
			break;
		case ORANGEFS_VFS_OP_LOOKUP:
			fsid = op->upcall.req.lookup.parent_refn.fs_id;
			break;
		case ORANGEFS_VFS_OP_CREATE:
			fsid = op->upcall.req.create.parent_refn.fs_id;
			break;
		case ORANGEFS_VFS_OP_GETATTR:
			fsid = op->upcall.req.getattr.refn.fs_id;
			break;
		case ORANGEFS_VFS_OP_REMOVE:
			fsid = op->upcall.req.remove.parent_refn.fs_id;
			break;
		case ORANGEFS_VFS_OP_MKDIR:
			fsid = op->upcall.req.mkdir.parent_refn.fs_id;
			break;
		case ORANGEFS_VFS_OP_READDIR:
			fsid = op->upcall.req.readdir.refn.fs_id;
			break;
		case ORANGEFS_VFS_OP_SETATTR:
			fsid = op->upcall.req.setattr.refn.fs_id;
			break;
		case ORANGEFS_VFS_OP_SYMLINK:
			fsid = op->upcall.req.sym.parent_refn.fs_id;
			break;
		case ORANGEFS_VFS_OP_RENAME:
			fsid = op->upcall.req.rename.old_parent_refn.fs_id;
			break;
		case ORANGEFS_VFS_OP_STATFS:
			fsid = op->upcall.req.statfs.fs_id;
			break;
		case ORANGEFS_VFS_OP_TRUNCATE:
			fsid = op->upcall.req.truncate.refn.fs_id;
			break;
		case ORANGEFS_VFS_OP_RA_FLUSH:
			fsid = op->upcall.req.ra_cache_flush.refn.fs_id;
			break;
		case ORANGEFS_VFS_OP_FS_UMOUNT:
			fsid = op->upcall.req.fs_umount.fs_id;
			break;
		case ORANGEFS_VFS_OP_GETXATTR:
			fsid = op->upcall.req.getxattr.refn.fs_id;
			break;
		case ORANGEFS_VFS_OP_SETXATTR:
			fsid = op->upcall.req.setxattr.refn.fs_id;
			break;
		case ORANGEFS_VFS_OP_LISTXATTR:
			fsid = op->upcall.req.listxattr.refn.fs_id;
			break;
		case ORANGEFS_VFS_OP_REMOVEXATTR:
			fsid = op->upcall.req.removexattr.refn.fs_id;
			break;
		case ORANGEFS_VFS_OP_FSYNC:
			fsid = op->upcall.req.fsync.refn.fs_id;
			break;
		default:
			break;
		}
	}
	return fsid;
}

static int orangefs_inode_flags(struct ORANGEFS_sys_attr_s *attrs)
{
	int flags = 0;
	if (attrs->flags & ORANGEFS_IMMUTABLE_FL)
		flags |= S_IMMUTABLE;
	else
		flags &= ~S_IMMUTABLE;
	if (attrs->flags & ORANGEFS_APPEND_FL)
		flags |= S_APPEND;
	else
		flags &= ~S_APPEND;
	if (attrs->flags & ORANGEFS_NOATIME_FL)
		flags |= S_NOATIME;
	else
		flags &= ~S_NOATIME;
	return flags;
}

static int orangefs_inode_perms(struct ORANGEFS_sys_attr_s *attrs)
{
	int perm_mode = 0;

	if (attrs->perms & ORANGEFS_O_EXECUTE)
		perm_mode |= S_IXOTH;
	if (attrs->perms & ORANGEFS_O_WRITE)
		perm_mode |= S_IWOTH;
	if (attrs->perms & ORANGEFS_O_READ)
		perm_mode |= S_IROTH;

	if (attrs->perms & ORANGEFS_G_EXECUTE)
		perm_mode |= S_IXGRP;
	if (attrs->perms & ORANGEFS_G_WRITE)
		perm_mode |= S_IWGRP;
	if (attrs->perms & ORANGEFS_G_READ)
		perm_mode |= S_IRGRP;

	if (attrs->perms & ORANGEFS_U_EXECUTE)
		perm_mode |= S_IXUSR;
	if (attrs->perms & ORANGEFS_U_WRITE)
		perm_mode |= S_IWUSR;
	if (attrs->perms & ORANGEFS_U_READ)
		perm_mode |= S_IRUSR;

	if (attrs->perms & ORANGEFS_G_SGID)
		perm_mode |= S_ISGID;
	if (attrs->perms & ORANGEFS_U_SUID)
		perm_mode |= S_ISUID;

	return perm_mode;
}

/*
 * NOTE: in kernel land, we never use the sys_attr->link_target for
 * anything, so don't bother copying it into the sys_attr object here.
 */
static inline int copy_attributes_from_inode(struct inode *inode,
					     struct ORANGEFS_sys_attr_s *attrs,
					     struct iattr *iattr)
{
	umode_t tmp_mode;

	if (!iattr || !inode || !attrs) {
		gossip_err("NULL iattr (%p), inode (%p), attrs (%p) "
			   "in copy_attributes_from_inode!\n",
			   iattr,
			   inode,
			   attrs);
		return -EINVAL;
	}
	/*
	 * We need to be careful to only copy the attributes out of the
	 * iattr object that we know are valid.
	 */
	attrs->mask = 0;
	if (iattr->ia_valid & ATTR_UID) {
		attrs->owner = from_kuid(&init_user_ns, iattr->ia_uid);
		attrs->mask |= ORANGEFS_ATTR_SYS_UID;
		gossip_debug(GOSSIP_UTILS_DEBUG, "(UID) %d\n", attrs->owner);
	}
	if (iattr->ia_valid & ATTR_GID) {
		attrs->group = from_kgid(&init_user_ns, iattr->ia_gid);
		attrs->mask |= ORANGEFS_ATTR_SYS_GID;
		gossip_debug(GOSSIP_UTILS_DEBUG, "(GID) %d\n", attrs->group);
	}

	if (iattr->ia_valid & ATTR_ATIME) {
		attrs->mask |= ORANGEFS_ATTR_SYS_ATIME;
		if (iattr->ia_valid & ATTR_ATIME_SET) {
			attrs->atime = (time64_t)iattr->ia_atime.tv_sec;
			attrs->mask |= ORANGEFS_ATTR_SYS_ATIME_SET;
		}
	}
	if (iattr->ia_valid & ATTR_MTIME) {
		attrs->mask |= ORANGEFS_ATTR_SYS_MTIME;
		if (iattr->ia_valid & ATTR_MTIME_SET) {
			attrs->mtime = (time64_t)iattr->ia_mtime.tv_sec;
			attrs->mask |= ORANGEFS_ATTR_SYS_MTIME_SET;
		}
	}
	if (iattr->ia_valid & ATTR_CTIME)
		attrs->mask |= ORANGEFS_ATTR_SYS_CTIME;

	/*
	 * ORANGEFS cannot set size with a setattr operation.  Probably not likely
	 * to be requested through the VFS, but just in case, don't worry about
	 * ATTR_SIZE
	 */

	if (iattr->ia_valid & ATTR_MODE) {
		tmp_mode = iattr->ia_mode;
		if (tmp_mode & (S_ISVTX)) {
			if (is_root_handle(inode)) {
				/*
				 * allow sticky bit to be set on root (since
				 * it shows up that way by default anyhow),
				 * but don't show it to the server
				 */
				tmp_mode -= S_ISVTX;
			} else {
				gossip_debug(GOSSIP_UTILS_DEBUG,
					     "User attempted to set sticky bit on non-root directory; returning EINVAL.\n");
				return -EINVAL;
			}
		}

		if (tmp_mode & (S_ISUID)) {
			gossip_debug(GOSSIP_UTILS_DEBUG,
				     "Attempting to set setuid bit (not supported); returning EINVAL.\n");
			return -EINVAL;
		}

		attrs->perms = ORANGEFS_util_translate_mode(tmp_mode);
		attrs->mask |= ORANGEFS_ATTR_SYS_PERM;
	}

	return 0;
}

static int orangefs_inode_type(enum orangefs_ds_type objtype)
{
	if (objtype == ORANGEFS_TYPE_METAFILE)
		return S_IFREG;
	else if (objtype == ORANGEFS_TYPE_DIRECTORY)
		return S_IFDIR;
	else if (objtype == ORANGEFS_TYPE_SYMLINK)
		return S_IFLNK;
	else
		return -1;
}

static void orangefs_make_bad_inode(struct inode *inode)
{
	if (is_root_handle(inode)) {
		/*
		 * if this occurs, the pvfs2-client-core was killed but we
		 * can't afford to lose the inode operations and such
		 * associated with the root handle in any case.
		 */
		gossip_debug(GOSSIP_UTILS_DEBUG,
			     "*** NOT making bad root inode %pU\n",
			     get_khandle_from_ino(inode));
	} else {
		gossip_debug(GOSSIP_UTILS_DEBUG,
			     "*** making bad inode %pU\n",
			     get_khandle_from_ino(inode));
		make_bad_inode(inode);
	}
}

static int orangefs_inode_is_stale(struct inode *inode,
    struct ORANGEFS_sys_attr_s *attrs, char *link_target)
{
	struct orangefs_inode_s *orangefs_inode = ORANGEFS_I(inode);
	int type = orangefs_inode_type(attrs->objtype);
	/*
	 * If the inode type or symlink target have changed then this
	 * inode is stale.
	 */
	if (type == -1 || !(inode->i_mode & type)) {
		orangefs_make_bad_inode(inode);
		return 1;
	}
	if (type == S_IFLNK && strncmp(orangefs_inode->link_target,
	    link_target, ORANGEFS_NAME_MAX)) {
		orangefs_make_bad_inode(inode);
		return 1;
	}
	return 0;
}

int orangefs_inode_getattr(struct inode *inode, int new, int bypass,
    u32 request_mask)
{
	struct orangefs_inode_s *orangefs_inode = ORANGEFS_I(inode);
	struct orangefs_kernel_op_s *new_op;
	loff_t inode_size, rounded_up_size;
	int ret, type;

	gossip_debug(GOSSIP_UTILS_DEBUG, "%s: called on inode %pU\n", __func__,
	    get_khandle_from_ino(inode));

	if (!new && !bypass) {
		/*
		 * Must have all the attributes in the mask and be within cache
		 * time.
		 */
		if ((request_mask & orangefs_inode->getattr_mask) ==
		    request_mask &&
		    time_before(jiffies, orangefs_inode->getattr_time))
			return 0;
	}

	new_op = op_alloc(ORANGEFS_VFS_OP_GETATTR);
	if (!new_op)
		return -ENOMEM;
	new_op->upcall.req.getattr.refn = orangefs_inode->refn;
	/*
	 * Size is the hardest attribute to get.  The incremental cost of any
	 * other attribute is essentially zero.
	 */
	if (request_mask & STATX_SIZE || new)
		new_op->upcall.req.getattr.mask = ORANGEFS_ATTR_SYS_ALL_NOHINT;
	else
		new_op->upcall.req.getattr.mask =
		    ORANGEFS_ATTR_SYS_ALL_NOHINT & ~ORANGEFS_ATTR_SYS_SIZE;

	ret = service_operation(new_op, __func__,
	    get_interruptible_flag(inode));
	if (ret != 0)
		goto out;

	if (!new) {
		ret = orangefs_inode_is_stale(inode,
		    &new_op->downcall.resp.getattr.attributes,
		    new_op->downcall.resp.getattr.link_target);
		if (ret) {
			ret = -ESTALE;
			goto out;
		}
	}

	type = orangefs_inode_type(new_op->
	    downcall.resp.getattr.attributes.objtype);
	switch (type) {
	case S_IFREG:
		inode->i_flags = orangefs_inode_flags(&new_op->
		    downcall.resp.getattr.attributes);
		if (request_mask & STATX_SIZE || new) {
			inode_size = (loff_t)new_op->
			    downcall.resp.getattr.attributes.size;
			rounded_up_size =
			    (inode_size + (4096 - (inode_size % 4096)));
			inode->i_size = inode_size;
			orangefs_inode->blksize =
			    new_op->downcall.resp.getattr.attributes.blksize;
			spin_lock(&inode->i_lock);
			inode->i_bytes = inode_size;
			inode->i_blocks =
			    (unsigned long)(rounded_up_size / 512);
			spin_unlock(&inode->i_lock);
		}
		break;
	case S_IFDIR:
		if (request_mask & STATX_SIZE || new) {
			inode->i_size = PAGE_SIZE;
			orangefs_inode->blksize = i_blocksize(inode);
			spin_lock(&inode->i_lock);
			inode_set_bytes(inode, inode->i_size);
			spin_unlock(&inode->i_lock);
		}
		set_nlink(inode, 1);
		break;
	case S_IFLNK:
		if (new) {
			inode->i_size = (loff_t)strlen(new_op->
			    downcall.resp.getattr.link_target);
			orangefs_inode->blksize = i_blocksize(inode);
			ret = strscpy(orangefs_inode->link_target,
			    new_op->downcall.resp.getattr.link_target,
			    ORANGEFS_NAME_MAX);
			if (ret == -E2BIG) {
				ret = -EIO;
				goto out;
			}
			inode->i_link = orangefs_inode->link_target;
		}
		break;
	/* i.e. -1 */
	default:
		/* XXX: ESTALE?  This is what is done if it is not new. */
		orangefs_make_bad_inode(inode);
		ret = -ESTALE;
		goto out;
	}

	inode->i_uid = make_kuid(&init_user_ns, new_op->
	    downcall.resp.getattr.attributes.owner);
	inode->i_gid = make_kgid(&init_user_ns, new_op->
	    downcall.resp.getattr.attributes.group);
	inode->i_atime.tv_sec = (time64_t)new_op->
	    downcall.resp.getattr.attributes.atime;
	inode->i_mtime.tv_sec = (time64_t)new_op->
	    downcall.resp.getattr.attributes.mtime;
	inode->i_ctime.tv_sec = (time64_t)new_op->
	    downcall.resp.getattr.attributes.ctime;
	inode->i_atime.tv_nsec = 0;
	inode->i_mtime.tv_nsec = 0;
	inode->i_ctime.tv_nsec = 0;

	/* special case: mark the root inode as sticky */
	inode->i_mode = type | (is_root_handle(inode) ? S_ISVTX : 0) |
	    orangefs_inode_perms(&new_op->downcall.resp.getattr.attributes);

	orangefs_inode->getattr_time = jiffies +
	    orangefs_getattr_timeout_msecs*HZ/1000;
	if (request_mask & STATX_SIZE || new)
		orangefs_inode->getattr_mask = STATX_BASIC_STATS;
	else
		orangefs_inode->getattr_mask = STATX_BASIC_STATS & ~STATX_SIZE;
	ret = 0;
out:
	op_release(new_op);
	return ret;
}

int orangefs_inode_check_changed(struct inode *inode)
{
	struct orangefs_inode_s *orangefs_inode = ORANGEFS_I(inode);
	struct orangefs_kernel_op_s *new_op;
	int ret;

	gossip_debug(GOSSIP_UTILS_DEBUG, "%s: called on inode %pU\n", __func__,
	    get_khandle_from_ino(inode));

	new_op = op_alloc(ORANGEFS_VFS_OP_GETATTR);
	if (!new_op)
		return -ENOMEM;
	new_op->upcall.req.getattr.refn = orangefs_inode->refn;
	new_op->upcall.req.getattr.mask = ORANGEFS_ATTR_SYS_TYPE |
	    ORANGEFS_ATTR_SYS_LNK_TARGET;

	ret = service_operation(new_op, __func__,
	    get_interruptible_flag(inode));
	if (ret != 0)
		goto out;

	ret = orangefs_inode_is_stale(inode,
	    &new_op->downcall.resp.getattr.attributes,
	    new_op->downcall.resp.getattr.link_target);
out:
	op_release(new_op);
	return ret;
}

/*
 * issues a orangefs setattr request to make sure the new attribute values
 * take effect if successful.  returns 0 on success; -errno otherwise
 */
int orangefs_inode_setattr(struct inode *inode, struct iattr *iattr)
{
	struct orangefs_inode_s *orangefs_inode = ORANGEFS_I(inode);
	struct orangefs_kernel_op_s *new_op;
	int ret;

	new_op = op_alloc(ORANGEFS_VFS_OP_SETATTR);
	if (!new_op)
		return -ENOMEM;

	new_op->upcall.req.setattr.refn = orangefs_inode->refn;
	ret = copy_attributes_from_inode(inode,
		       &new_op->upcall.req.setattr.attributes,
		       iattr);
	if (ret >= 0) {
		ret = service_operation(new_op, __func__,
				get_interruptible_flag(inode));

		gossip_debug(GOSSIP_UTILS_DEBUG,
			     "orangefs_inode_setattr: returning %d\n",
			     ret);
	}

	op_release(new_op);

	if (ret == 0)
		orangefs_inode->getattr_time = jiffies - 1;

	return ret;
}

<<<<<<< HEAD
void orangefs_make_bad_inode(struct inode *inode)
{
	if (is_root_handle(inode)) {
		/*
		 * if this occurs, the pvfs2-client-core was killed but we
		 * can't afford to lose the inode operations and such
		 * associated with the root handle in any case.
		 */
		gossip_debug(GOSSIP_UTILS_DEBUG,
			     "*** NOT making bad root inode %pU\n",
			     get_khandle_from_ino(inode));
	} else {
		gossip_debug(GOSSIP_UTILS_DEBUG,
			     "*** making bad inode %pU\n",
			     get_khandle_from_ino(inode));
		make_bad_inode(inode);
	}
}

=======
>>>>>>> 661e50bc
/*
 * The following is a very dirty hack that is now a permanent part of the
 * ORANGEFS protocol. See protocol.h for more error definitions.
 */

/* The order matches include/orangefs-types.h in the OrangeFS source. */
static int PINT_errno_mapping[] = {
	0, EPERM, ENOENT, EINTR, EIO, ENXIO, EBADF, EAGAIN, ENOMEM,
	EFAULT, EBUSY, EEXIST, ENODEV, ENOTDIR, EISDIR, EINVAL, EMFILE,
	EFBIG, ENOSPC, EROFS, EMLINK, EPIPE, EDEADLK, ENAMETOOLONG,
	ENOLCK, ENOSYS, ENOTEMPTY, ELOOP, EWOULDBLOCK, ENOMSG, EUNATCH,
	EBADR, EDEADLOCK, ENODATA, ETIME, ENONET, EREMOTE, ECOMM,
	EPROTO, EBADMSG, EOVERFLOW, ERESTART, EMSGSIZE, EPROTOTYPE,
	ENOPROTOOPT, EPROTONOSUPPORT, EOPNOTSUPP, EADDRINUSE,
	EADDRNOTAVAIL, ENETDOWN, ENETUNREACH, ENETRESET, ENOBUFS,
	ETIMEDOUT, ECONNREFUSED, EHOSTDOWN, EHOSTUNREACH, EALREADY,
	EACCES, ECONNRESET, ERANGE
};

int orangefs_normalize_to_errno(__s32 error_code)
{
	__u32 i;

	/* Success */
	if (error_code == 0) {
		return 0;
	/*
	 * This shouldn't ever happen. If it does it should be fixed on the
	 * server.
	 */
	} else if (error_code > 0) {
		gossip_err("orangefs: error status receieved.\n");
		gossip_err("orangefs: assuming error code is inverted.\n");
		error_code = -error_code;
	}

	/*
	 * XXX: This is very bad since error codes from ORANGEFS may not be
	 * suitable for return into userspace.
	 */

	/*
	 * Convert ORANGEFS error values into errno values suitable for return
	 * from the kernel.
	 */
	if ((-error_code) & ORANGEFS_NON_ERRNO_ERROR_BIT) {
		if (((-error_code) &
		    (ORANGEFS_ERROR_NUMBER_BITS|ORANGEFS_NON_ERRNO_ERROR_BIT|
		    ORANGEFS_ERROR_BIT)) == ORANGEFS_ECANCEL) {
			/*
			 * cancellation error codes generally correspond to
			 * a timeout from the client's perspective
			 */
			error_code = -ETIMEDOUT;
		} else {
			/* assume a default error code */
			gossip_err("orangefs: warning: got error code without errno equivalent: %d.\n", error_code);
			error_code = -EINVAL;
		}

	/* Convert ORANGEFS encoded errno values into regular errno values. */
	} else if ((-error_code) & ORANGEFS_ERROR_BIT) {
		i = (-error_code) & ~(ORANGEFS_ERROR_BIT|ORANGEFS_ERROR_CLASS_BITS);
		if (i < ARRAY_SIZE(PINT_errno_mapping))
			error_code = -PINT_errno_mapping[i];
		else
			error_code = -EINVAL;

	/*
	 * Only ORANGEFS protocol error codes should ever come here. Otherwise
	 * there is a bug somewhere.
	 */
	} else {
		gossip_err("orangefs: orangefs_normalize_to_errno: got error code which is not from ORANGEFS.\n");
		error_code = -EINVAL;
	}
	return error_code;
}

#define NUM_MODES 11
__s32 ORANGEFS_util_translate_mode(int mode)
{
	int ret = 0;
	int i = 0;
	static int modes[NUM_MODES] = {
		S_IXOTH, S_IWOTH, S_IROTH,
		S_IXGRP, S_IWGRP, S_IRGRP,
		S_IXUSR, S_IWUSR, S_IRUSR,
		S_ISGID, S_ISUID
	};
	static int orangefs_modes[NUM_MODES] = {
		ORANGEFS_O_EXECUTE, ORANGEFS_O_WRITE, ORANGEFS_O_READ,
		ORANGEFS_G_EXECUTE, ORANGEFS_G_WRITE, ORANGEFS_G_READ,
		ORANGEFS_U_EXECUTE, ORANGEFS_U_WRITE, ORANGEFS_U_READ,
		ORANGEFS_G_SGID, ORANGEFS_U_SUID
	};

	for (i = 0; i < NUM_MODES; i++)
		if (mode & modes[i])
			ret |= orangefs_modes[i];

	return ret;
}
#undef NUM_MODES<|MERGE_RESOLUTION|>--- conflicted
+++ resolved
@@ -469,28 +469,6 @@
 	return ret;
 }
 
-<<<<<<< HEAD
-void orangefs_make_bad_inode(struct inode *inode)
-{
-	if (is_root_handle(inode)) {
-		/*
-		 * if this occurs, the pvfs2-client-core was killed but we
-		 * can't afford to lose the inode operations and such
-		 * associated with the root handle in any case.
-		 */
-		gossip_debug(GOSSIP_UTILS_DEBUG,
-			     "*** NOT making bad root inode %pU\n",
-			     get_khandle_from_ino(inode));
-	} else {
-		gossip_debug(GOSSIP_UTILS_DEBUG,
-			     "*** making bad inode %pU\n",
-			     get_khandle_from_ino(inode));
-		make_bad_inode(inode);
-	}
-}
-
-=======
->>>>>>> 661e50bc
 /*
  * The following is a very dirty hack that is now a permanent part of the
  * ORANGEFS protocol. See protocol.h for more error definitions.
