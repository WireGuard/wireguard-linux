--- conflicted
+++ resolved
@@ -556,11 +556,7 @@
 	struct sfb_sched_data *q = qdisc_priv(sch);
 	int err;
 
-<<<<<<< HEAD
-	err = tcf_block_get(&q->block, &q->filter_list, sch);
-=======
 	err = tcf_block_get(&q->block, &q->filter_list, sch, extack);
->>>>>>> 661e50bc
 	if (err)
 		return err;
 
