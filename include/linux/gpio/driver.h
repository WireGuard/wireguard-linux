--- conflicted
+++ resolved
@@ -167,22 +167,6 @@
 	 */
 	irq_flow_handler_t parent_handler;
 
-<<<<<<< HEAD
-	/**
-	 * @parent_handler_data:
-	 *
-	 * If @per_parent_data is false, @parent_handler_data is a single
-	 * pointer used as the data associated with every parent interrupt.
-	 *
-	 * @parent_handler_data_array:
-	 *
-	 * If @per_parent_data is true, @parent_handler_data_array is
-	 * an array of @num_parents pointers, and is used to associate
-	 * different data for each parent. This cannot be NULL if
-	 * @per_parent_data is true.
-	 */
-=======
->>>>>>> 88084a3d
 	union {
 		/**
 		 * @parent_handler_data:
