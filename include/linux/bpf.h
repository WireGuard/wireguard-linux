--- conflicted
+++ resolved
@@ -128,25 +128,6 @@
 
 #ifdef CONFIG_BPF_SYSCALL
 void bpf_register_prog_type(struct bpf_prog_type_list *tl);
-<<<<<<< HEAD
-
-void bpf_prog_put(struct bpf_prog *prog);
-struct bpf_prog *bpf_prog_get(u32 ufd);
-#else
-static inline void bpf_register_prog_type(struct bpf_prog_type_list *tl)
-{
-}
-
-static inline struct bpf_prog *bpf_prog_get(u32 ufd)
-{
-	return ERR_PTR(-EOPNOTSUPP);
-}
-
-static inline void bpf_prog_put(struct bpf_prog *prog)
-{
-}
-#endif
-=======
 void bpf_register_map_type(struct bpf_map_type_list *tl);
 
 struct bpf_prog *bpf_prog_get(u32 ufd);
@@ -154,7 +135,6 @@
 
 struct bpf_map *bpf_map_get(struct fd f);
 void bpf_map_put(struct bpf_map *map);
->>>>>>> 9f915141
 
 /* verify correctness of eBPF program */
 int bpf_check(struct bpf_prog **fp, union bpf_attr *attr);
