/* SPDX-License-Identifier: GPL-2.0-only OR BSD-2-Clause */
/*
 * Copyright (c) 2015, The Linux Foundation. All rights reserved.
 * Copyright (c) 2022 Linaro Ltd
 * Author: Krzysztof Kozlowski <krzk@kernel.org> based on previous work of Kumar Gala.
 */
#ifndef _DT_BINDINGS_ARM_QCOM_IDS_H
#define _DT_BINDINGS_ARM_QCOM_IDS_H

/*
 * The MSM chipset and hardware revision used by Qualcomm bootloaders, DTS for
 * older chipsets (qcom,msm-id) and in socinfo driver:
 */
#define QCOM_ID_MSM8260			70
#define QCOM_ID_MSM8660			71
#define QCOM_ID_APQ8060			86
#define QCOM_ID_MSM8960			87
#define QCOM_ID_APQ8064			109
#define QCOM_ID_MSM8930			116
#define QCOM_ID_MSM8630			117
#define QCOM_ID_MSM8230			118
#define QCOM_ID_APQ8030			119
#define QCOM_ID_MSM8627			120
#define QCOM_ID_MSM8227			121
#define QCOM_ID_MSM8660A		122
#define QCOM_ID_MSM8260A		123
#define QCOM_ID_APQ8060A		124
#define QCOM_ID_MSM8974			126
#define QCOM_ID_MSM8225			127
#define QCOM_ID_MSM8625			129
#define QCOM_ID_MPQ8064			130
#define QCOM_ID_MSM8960AB		138
#define QCOM_ID_APQ8060AB		139
#define QCOM_ID_MSM8260AB		140
#define QCOM_ID_MSM8660AB		141
#define QCOM_ID_MSM8930AA		142
#define QCOM_ID_MSM8630AA		143
#define QCOM_ID_MSM8230AA		144
#define QCOM_ID_MSM8626			145
#define QCOM_ID_MSM8610			147
#define QCOM_ID_APQ8064AB		153
#define QCOM_ID_MSM8930AB		154
#define QCOM_ID_MSM8630AB		155
#define QCOM_ID_MSM8230AB		156
#define QCOM_ID_APQ8030AB		157
#define QCOM_ID_MSM8226			158
#define QCOM_ID_MSM8526			159
#define QCOM_ID_APQ8030AA		160
#define QCOM_ID_MSM8110			161
#define QCOM_ID_MSM8210			162
#define QCOM_ID_MSM8810			163
#define QCOM_ID_MSM8212			164
#define QCOM_ID_MSM8612			165
#define QCOM_ID_MSM8112			166
#define QCOM_ID_MSM8125			167
#define QCOM_ID_MSM8225Q		168
#define QCOM_ID_MSM8625Q		169
#define QCOM_ID_MSM8125Q		170
#define QCOM_ID_APQ8064AA		172
#define QCOM_ID_APQ8084			178
#define QCOM_ID_MSM8130			179
#define QCOM_ID_MSM8130AA		180
#define QCOM_ID_MSM8130AB		181
#define QCOM_ID_MSM8627AA		182
#define QCOM_ID_MSM8227AA		183
#define QCOM_ID_APQ8074			184
#define QCOM_ID_MSM8274			185
#define QCOM_ID_MSM8674			186
#define QCOM_ID_MDM9635			187
#define QCOM_ID_MSM8974PRO_AC		194
#define QCOM_ID_MSM8126			198
#define QCOM_ID_APQ8026			199
#define QCOM_ID_MSM8926			200
#define QCOM_ID_IPQ8062			201
#define QCOM_ID_IPQ8064			202
#define QCOM_ID_IPQ8066			203
#define QCOM_ID_IPQ8068			204
#define QCOM_ID_MSM8326			205
#define QCOM_ID_MSM8916			206
#define QCOM_ID_MSM8994			207
#define QCOM_ID_APQ8074PRO_AA		208
#define QCOM_ID_APQ8074PRO_AB		209
#define QCOM_ID_APQ8074PRO_AC		210
#define QCOM_ID_MSM8274PRO_AA		211
#define QCOM_ID_MSM8274PRO_AB		212
#define QCOM_ID_MSM8274PRO_AC		213
#define QCOM_ID_MSM8674PRO_AA		214
#define QCOM_ID_MSM8674PRO_AB		215
#define QCOM_ID_MSM8674PRO_AC		216
#define QCOM_ID_MSM8974PRO_AA		217
#define QCOM_ID_MSM8974PRO_AB		218
#define QCOM_ID_APQ8028			219
#define QCOM_ID_MSM8128			220
#define QCOM_ID_MSM8228			221
#define QCOM_ID_MSM8528			222
#define QCOM_ID_MSM8628			223
#define QCOM_ID_MSM8928			224
#define QCOM_ID_MSM8510			225
#define QCOM_ID_MSM8512			226
#define QCOM_ID_MSM8936			233
#define QCOM_ID_MDM9640			234
#define QCOM_ID_MSM8939			239
#define QCOM_ID_APQ8036			240
#define QCOM_ID_APQ8039			241
#define QCOM_ID_MSM8236			242
#define QCOM_ID_MSM8636			243
#define QCOM_ID_MSM8909			245
#define QCOM_ID_MSM8996			246
#define QCOM_ID_APQ8016			247
#define QCOM_ID_MSM8216			248
#define QCOM_ID_MSM8116			249
#define QCOM_ID_MSM8616			250
#define QCOM_ID_MSM8992			251
#define QCOM_ID_APQ8092			252
#define QCOM_ID_APQ8094			253
#define QCOM_ID_MSM8209			258
#define QCOM_ID_MSM8208			259
#define QCOM_ID_MDM9209			260
#define QCOM_ID_MDM9309			261
#define QCOM_ID_MDM9609			262
#define QCOM_ID_MSM8239			263
#define QCOM_ID_MSM8952			264
#define QCOM_ID_APQ8009			265
#define QCOM_ID_MSM8956			266
#define QCOM_ID_MSM8929			268
#define QCOM_ID_MSM8629			269
#define QCOM_ID_MSM8229			270
#define QCOM_ID_APQ8029			271
#define QCOM_ID_APQ8056			274
#define QCOM_ID_MSM8609			275
#define QCOM_ID_APQ8076			277
#define QCOM_ID_MSM8976			278
#define QCOM_ID_MDM9650			279
#define QCOM_ID_IPQ8065			280
#define QCOM_ID_IPQ8069			281
#define QCOM_ID_MDM9655			283
#define QCOM_ID_MDM9250			284
#define QCOM_ID_MDM9255			285
#define QCOM_ID_MDM9350			286
#define QCOM_ID_APQ8052			289
#define QCOM_ID_MDM9607			290
#define QCOM_ID_APQ8096			291
#define QCOM_ID_MSM8998			292
#define QCOM_ID_MSM8953			293
#define QCOM_ID_MSM8937			294
#define QCOM_ID_APQ8037			295
#define QCOM_ID_MDM8207			296
#define QCOM_ID_MDM9207			297
#define QCOM_ID_MDM9307			298
#define QCOM_ID_MDM9628			299
#define QCOM_ID_MSM8909W		300
#define QCOM_ID_APQ8009W		301
#define QCOM_ID_MSM8996L		302
#define QCOM_ID_MSM8917			303
#define QCOM_ID_APQ8053			304
#define QCOM_ID_MSM8996SG		305
#define QCOM_ID_APQ8017			307
#define QCOM_ID_MSM8217			308
#define QCOM_ID_MSM8617			309
#define QCOM_ID_MSM8996AU		310
#define QCOM_ID_APQ8096AU		311
#define QCOM_ID_APQ8096SG		312
#define QCOM_ID_MSM8940			313
#define QCOM_ID_SDX201			314
#define QCOM_ID_SDM660			317
#define QCOM_ID_SDM630			318
#define QCOM_ID_APQ8098			319
#define QCOM_ID_MSM8920			320
#define QCOM_ID_SDM845			321
#define QCOM_ID_MDM9206			322
#define QCOM_ID_IPQ8074			323
#define QCOM_ID_SDA660			324
#define QCOM_ID_SDM658			325
#define QCOM_ID_SDA658			326
#define QCOM_ID_SDA630			327
#define QCOM_ID_MSM8905			331
#define QCOM_ID_SDX202			333
#define QCOM_ID_SDM450			338
#define QCOM_ID_SM8150			339
#define QCOM_ID_SDA845			341
#define QCOM_ID_IPQ8072			342
#define QCOM_ID_IPQ8076			343
#define QCOM_ID_IPQ8078			344
#define QCOM_ID_SDM636			345
#define QCOM_ID_SDA636			346
#define QCOM_ID_SDM632			349
#define QCOM_ID_SDA632			350
#define QCOM_ID_SDA450			351
#define QCOM_ID_SDM439			353
#define QCOM_ID_SDM429			354
#define QCOM_ID_SM8250			356
#define QCOM_ID_SA8155			362
#define QCOM_ID_SDA439			363
#define QCOM_ID_SDA429			364
#define QCOM_ID_SM7150			365
#define QCOM_ID_SM7150P			366
#define QCOM_ID_IPQ8070			375
#define QCOM_ID_IPQ8071			376
#define QCOM_ID_QM215			386
#define QCOM_ID_IPQ8072A		389
#define QCOM_ID_IPQ8074A		390
#define QCOM_ID_IPQ8076A		391
#define QCOM_ID_IPQ8078A		392
#define QCOM_ID_SM6125			394
#define QCOM_ID_IPQ8070A		395
#define QCOM_ID_IPQ8071A		396
#define QCOM_ID_IPQ8172			397
#define QCOM_ID_IPQ8173			398
#define QCOM_ID_IPQ8174			399
#define QCOM_ID_IPQ6018			402
#define QCOM_ID_IPQ6028			403
#define QCOM_ID_SDM429W			416
#define QCOM_ID_SM4250			417
#define QCOM_ID_IPQ6000			421
#define QCOM_ID_IPQ6010			422
#define QCOM_ID_SC7180			425
#define QCOM_ID_SM6350			434
#define QCOM_ID_QCM2150			436
#define QCOM_ID_SDA429W			437
#define QCOM_ID_SM8350			439
#define QCOM_ID_QCM2290			441
#define QCOM_ID_SM7125			443
#define QCOM_ID_SM6115			444
#define QCOM_ID_IPQ5010			446
#define QCOM_ID_IPQ5018			447
#define QCOM_ID_IPQ5028			448
#define QCOM_ID_SC8280XP		449
#define QCOM_ID_IPQ6005			453
#define QCOM_ID_QRB5165			455
#define QCOM_ID_SM8450			457
#define QCOM_ID_SM7225			459
#define QCOM_ID_SA8295P			460
#define QCOM_ID_SA8540P			461
#define QCOM_ID_QCM4290			469
#define QCOM_ID_QCS4290			470
#define QCOM_ID_SM8450_2		480
#define QCOM_ID_SM8450_3		482
#define QCOM_ID_SC7280			487
#define QCOM_ID_SC7180P			495
#define QCOM_ID_QCM6490			497
#define QCOM_ID_IPQ5000			503
#define QCOM_ID_IPQ0509			504
#define QCOM_ID_IPQ0518			505
#define QCOM_ID_SM6375			507
#define QCOM_ID_IPQ9514			510
#define QCOM_ID_IPQ9550			511
#define QCOM_ID_IPQ9554			512
#define QCOM_ID_IPQ9570			513
#define QCOM_ID_IPQ9574			514
#define QCOM_ID_SM8550			519
#define QCOM_ID_IPQ5016			520
#define QCOM_ID_IPQ9510			521
#define QCOM_ID_QRB4210			523
#define QCOM_ID_QRB2210			524
#define QCOM_ID_SM8475			530
#define QCOM_ID_SM8475P			531
#define QCOM_ID_SA8775P			534
#define QCOM_ID_QRU1000			539
#define QCOM_ID_SM8475_2		540
#define QCOM_ID_QDU1000			545
<<<<<<< HEAD
=======
#define QCOM_ID_X1E80100		555
>>>>>>> 0c383648
#define QCOM_ID_SM8650			557
#define QCOM_ID_SM4450			568
#define QCOM_ID_QDU1010			587
#define QCOM_ID_QRU1032			588
#define QCOM_ID_QRU1052			589
#define QCOM_ID_QRU1062			590
#define QCOM_ID_IPQ5332			592
#define QCOM_ID_IPQ5322			593
#define QCOM_ID_IPQ5312			594
#define QCOM_ID_IPQ5302			595
#define QCOM_ID_QCS8550			603
#define QCOM_ID_QCM8550			604
#define QCOM_ID_IPQ5300			624

/*
 * The board type and revision information, used by Qualcomm bootloaders and
 * DTS for older chipsets (qcom,board-id):
 */
#define QCOM_BOARD_ID(a, major, minor) \
	(((major & 0xff) << 16) | ((minor & 0xff) << 8) | QCOM_BOARD_ID_##a)

#define QCOM_BOARD_ID_MTP			8
#define QCOM_BOARD_ID_DRAGONBOARD		10
#define QCOM_BOARD_ID_QRD			11
#define QCOM_BOARD_ID_SBC			24

#endif /* _DT_BINDINGS_ARM_QCOM_IDS_H */<|MERGE_RESOLUTION|>--- conflicted
+++ resolved
@@ -258,10 +258,7 @@
 #define QCOM_ID_QRU1000			539
 #define QCOM_ID_SM8475_2		540
 #define QCOM_ID_QDU1000			545
-<<<<<<< HEAD
-=======
 #define QCOM_ID_X1E80100		555
->>>>>>> 0c383648
 #define QCOM_ID_SM8650			557
 #define QCOM_ID_SM4450			568
 #define QCOM_ID_QDU1010			587
