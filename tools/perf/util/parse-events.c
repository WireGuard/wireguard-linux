// SPDX-License-Identifier: GPL-2.0
#include <linux/hw_breakpoint.h>
#include <linux/err.h>
#include <linux/list_sort.h>
#include <linux/zalloc.h>
#include <dirent.h>
#include <errno.h>
#include <sys/ioctl.h>
#include <sys/param.h>
#include "term.h"
#include "evlist.h"
#include "evsel.h"
#include <subcmd/parse-options.h>
#include "parse-events.h"
#include "string2.h"
#include "strbuf.h"
#include "debug.h"
#include <api/fs/tracing_path.h>
#include <perf/cpumap.h>
#include <util/parse-events-bison.h>
#include <util/parse-events-flex.h>
#include "pmu.h"
#include "pmus.h"
#include "asm/bug.h"
#include "util/parse-branch-options.h"
#include "util/evsel_config.h"
#include "util/event.h"
#include "util/bpf-filter.h"
#include "util/util.h"
#include "tracepoint.h"

#define MAX_NAME_LEN 100

#ifdef PARSER_DEBUG
extern int parse_events_debug;
#endif
<<<<<<< HEAD
static int get_config_terms(struct parse_events_terms *head_config, struct list_head *head_terms);
=======
static int get_config_terms(const struct parse_events_terms *head_config,
			    struct list_head *head_terms);
>>>>>>> 0c383648
static int parse_events_terms__copy(const struct parse_events_terms *src,
				    struct parse_events_terms *dest);

const struct event_symbol event_symbols_hw[PERF_COUNT_HW_MAX] = {
	[PERF_COUNT_HW_CPU_CYCLES] = {
		.symbol = "cpu-cycles",
		.alias  = "cycles",
	},
	[PERF_COUNT_HW_INSTRUCTIONS] = {
		.symbol = "instructions",
		.alias  = "",
	},
	[PERF_COUNT_HW_CACHE_REFERENCES] = {
		.symbol = "cache-references",
		.alias  = "",
	},
	[PERF_COUNT_HW_CACHE_MISSES] = {
		.symbol = "cache-misses",
		.alias  = "",
	},
	[PERF_COUNT_HW_BRANCH_INSTRUCTIONS] = {
		.symbol = "branch-instructions",
		.alias  = "branches",
	},
	[PERF_COUNT_HW_BRANCH_MISSES] = {
		.symbol = "branch-misses",
		.alias  = "",
	},
	[PERF_COUNT_HW_BUS_CYCLES] = {
		.symbol = "bus-cycles",
		.alias  = "",
	},
	[PERF_COUNT_HW_STALLED_CYCLES_FRONTEND] = {
		.symbol = "stalled-cycles-frontend",
		.alias  = "idle-cycles-frontend",
	},
	[PERF_COUNT_HW_STALLED_CYCLES_BACKEND] = {
		.symbol = "stalled-cycles-backend",
		.alias  = "idle-cycles-backend",
	},
	[PERF_COUNT_HW_REF_CPU_CYCLES] = {
		.symbol = "ref-cycles",
		.alias  = "",
	},
};

const struct event_symbol event_symbols_sw[PERF_COUNT_SW_MAX] = {
	[PERF_COUNT_SW_CPU_CLOCK] = {
		.symbol = "cpu-clock",
		.alias  = "",
	},
	[PERF_COUNT_SW_TASK_CLOCK] = {
		.symbol = "task-clock",
		.alias  = "",
	},
	[PERF_COUNT_SW_PAGE_FAULTS] = {
		.symbol = "page-faults",
		.alias  = "faults",
	},
	[PERF_COUNT_SW_CONTEXT_SWITCHES] = {
		.symbol = "context-switches",
		.alias  = "cs",
	},
	[PERF_COUNT_SW_CPU_MIGRATIONS] = {
		.symbol = "cpu-migrations",
		.alias  = "migrations",
	},
	[PERF_COUNT_SW_PAGE_FAULTS_MIN] = {
		.symbol = "minor-faults",
		.alias  = "",
	},
	[PERF_COUNT_SW_PAGE_FAULTS_MAJ] = {
		.symbol = "major-faults",
		.alias  = "",
	},
	[PERF_COUNT_SW_ALIGNMENT_FAULTS] = {
		.symbol = "alignment-faults",
		.alias  = "",
	},
	[PERF_COUNT_SW_EMULATION_FAULTS] = {
		.symbol = "emulation-faults",
		.alias  = "",
	},
	[PERF_COUNT_SW_DUMMY] = {
		.symbol = "dummy",
		.alias  = "",
	},
	[PERF_COUNT_SW_BPF_OUTPUT] = {
		.symbol = "bpf-output",
		.alias  = "",
	},
	[PERF_COUNT_SW_CGROUP_SWITCHES] = {
		.symbol = "cgroup-switches",
		.alias  = "",
	},
};

const char *event_type(int type)
{
	switch (type) {
	case PERF_TYPE_HARDWARE:
		return "hardware";

	case PERF_TYPE_SOFTWARE:
		return "software";

	case PERF_TYPE_TRACEPOINT:
		return "tracepoint";

	case PERF_TYPE_HW_CACHE:
		return "hardware-cache";

	default:
		break;
	}

	return "unknown";
}

<<<<<<< HEAD
static char *get_config_str(struct parse_events_terms *head_terms,
=======
static char *get_config_str(const struct parse_events_terms *head_terms,
>>>>>>> 0c383648
			    enum parse_events__term_type type_term)
{
	struct parse_events_term *term;

	if (!head_terms)
		return NULL;

	list_for_each_entry(term, &head_terms->terms, list)
		if (term->type_term == type_term)
			return term->val.str;

	return NULL;
}

<<<<<<< HEAD
static char *get_config_metric_id(struct parse_events_terms *head_terms)
=======
static char *get_config_metric_id(const struct parse_events_terms *head_terms)
>>>>>>> 0c383648
{
	return get_config_str(head_terms, PARSE_EVENTS__TERM_TYPE_METRIC_ID);
}

<<<<<<< HEAD
static char *get_config_name(struct parse_events_terms *head_terms)
=======
static char *get_config_name(const struct parse_events_terms *head_terms)
>>>>>>> 0c383648
{
	return get_config_str(head_terms, PARSE_EVENTS__TERM_TYPE_NAME);
}

/**
 * fix_raw - For each raw term see if there is an event (aka alias) in pmu that
 *           matches the raw's string value. If the string value matches an
 *           event then change the term to be an event, if not then change it to
 *           be a config term. For example, "read" may be an event of the PMU or
 *           a raw hex encoding of 0xead. The fix-up is done late so the PMU of
 *           the event can be determined and we don't need to scan all PMUs
 *           ahead-of-time.
 * @config_terms: the list of terms that may contain a raw term.
 * @pmu: the PMU to scan for events from.
 */
static void fix_raw(struct parse_events_terms *config_terms, struct perf_pmu *pmu)
{
	struct parse_events_term *term;

	list_for_each_entry(term, &config_terms->terms, list) {
		u64 num;

		if (term->type_term != PARSE_EVENTS__TERM_TYPE_RAW)
			continue;

		if (perf_pmu__have_event(pmu, term->val.str)) {
			zfree(&term->config);
			term->config = term->val.str;
			term->type_val = PARSE_EVENTS__TERM_TYPE_NUM;
			term->type_term = PARSE_EVENTS__TERM_TYPE_USER;
			term->val.num = 1;
			term->no_value = true;
			continue;
		}

		zfree(&term->config);
		term->config = strdup("config");
		errno = 0;
		num = strtoull(term->val.str + 1, NULL, 16);
		assert(errno == 0);
		free(term->val.str);
		term->type_val = PARSE_EVENTS__TERM_TYPE_NUM;
		term->type_term = PARSE_EVENTS__TERM_TYPE_CONFIG;
		term->val.num = num;
		term->no_value = false;
	}
}

static struct evsel *
__add_event(struct list_head *list, int *idx,
	    struct perf_event_attr *attr,
	    bool init_attr,
	    const char *name, const char *metric_id, struct perf_pmu *pmu,
	    struct list_head *config_terms, bool auto_merge_stats,
	    const char *cpu_list)
{
	struct evsel *evsel;
	struct perf_cpu_map *cpus = pmu ? perf_cpu_map__get(pmu->cpus) :
			       cpu_list ? perf_cpu_map__new(cpu_list) : NULL;

	if (pmu)
		perf_pmu__warn_invalid_formats(pmu);

	if (pmu && (attr->type == PERF_TYPE_RAW || attr->type >= PERF_TYPE_MAX)) {
		perf_pmu__warn_invalid_config(pmu, attr->config, name,
					      PERF_PMU_FORMAT_VALUE_CONFIG, "config");
		perf_pmu__warn_invalid_config(pmu, attr->config1, name,
					      PERF_PMU_FORMAT_VALUE_CONFIG1, "config1");
		perf_pmu__warn_invalid_config(pmu, attr->config2, name,
					      PERF_PMU_FORMAT_VALUE_CONFIG2, "config2");
		perf_pmu__warn_invalid_config(pmu, attr->config3, name,
					      PERF_PMU_FORMAT_VALUE_CONFIG3, "config3");
	}
	if (init_attr)
		event_attr_init(attr);

	evsel = evsel__new_idx(attr, *idx);
	if (!evsel) {
		perf_cpu_map__put(cpus);
		return NULL;
	}

	(*idx)++;
	evsel->core.cpus = cpus;
	evsel->core.own_cpus = perf_cpu_map__get(cpus);
	evsel->core.requires_cpu = pmu ? pmu->is_uncore : false;
	evsel->core.is_pmu_core = pmu ? pmu->is_core : false;
	evsel->auto_merge_stats = auto_merge_stats;
	evsel->pmu = pmu;
	evsel->pmu_name = pmu ? strdup(pmu->name) : NULL;

	if (name)
		evsel->name = strdup(name);

	if (metric_id)
		evsel->metric_id = strdup(metric_id);

	if (config_terms)
		list_splice_init(config_terms, &evsel->config_terms);

	if (list)
		list_add_tail(&evsel->core.node, list);

	return evsel;
}

struct evsel *parse_events__add_event(int idx, struct perf_event_attr *attr,
				      const char *name, const char *metric_id,
				      struct perf_pmu *pmu)
{
	return __add_event(/*list=*/NULL, &idx, attr, /*init_attr=*/false, name,
			   metric_id, pmu, /*config_terms=*/NULL,
			   /*auto_merge_stats=*/false, /*cpu_list=*/NULL);
}

static int add_event(struct list_head *list, int *idx,
		     struct perf_event_attr *attr, const char *name,
		     const char *metric_id, struct list_head *config_terms)
{
	return __add_event(list, idx, attr, /*init_attr*/true, name, metric_id,
			   /*pmu=*/NULL, config_terms,
			   /*auto_merge_stats=*/false, /*cpu_list=*/NULL) ? 0 : -ENOMEM;
}

static int add_event_tool(struct list_head *list, int *idx,
			  enum perf_tool_event tool_event)
{
	struct evsel *evsel;
	struct perf_event_attr attr = {
		.type = PERF_TYPE_SOFTWARE,
		.config = PERF_COUNT_SW_DUMMY,
	};

	evsel = __add_event(list, idx, &attr, /*init_attr=*/true, /*name=*/NULL,
			    /*metric_id=*/NULL, /*pmu=*/NULL,
			    /*config_terms=*/NULL, /*auto_merge_stats=*/false,
			    /*cpu_list=*/"0");
	if (!evsel)
		return -ENOMEM;
	evsel->tool_event = tool_event;
	if (tool_event == PERF_TOOL_DURATION_TIME
	    || tool_event == PERF_TOOL_USER_TIME
	    || tool_event == PERF_TOOL_SYSTEM_TIME) {
		free((char *)evsel->unit);
		evsel->unit = strdup("ns");
	}
	return 0;
}

/**
 * parse_aliases - search names for entries beginning or equalling str ignoring
 *                 case. If mutliple entries in names match str then the longest
 *                 is chosen.
 * @str: The needle to look for.
 * @names: The haystack to search.
 * @size: The size of the haystack.
 * @longest: Out argument giving the length of the matching entry.
 */
static int parse_aliases(const char *str, const char *const names[][EVSEL__MAX_ALIASES], int size,
			 int *longest)
{
	*longest = -1;
	for (int i = 0; i < size; i++) {
		for (int j = 0; j < EVSEL__MAX_ALIASES && names[i][j]; j++) {
			int n = strlen(names[i][j]);

			if (n > *longest && !strncasecmp(str, names[i][j], n))
				*longest = n;
		}
		if (*longest > 0)
			return i;
	}

	return -1;
}

typedef int config_term_func_t(struct perf_event_attr *attr,
			       struct parse_events_term *term,
			       struct parse_events_error *err);
static int config_term_common(struct perf_event_attr *attr,
			      struct parse_events_term *term,
			      struct parse_events_error *err);
static int config_attr(struct perf_event_attr *attr,
<<<<<<< HEAD
		       struct parse_events_terms *head,
=======
		       const struct parse_events_terms *head,
>>>>>>> 0c383648
		       struct parse_events_error *err,
		       config_term_func_t config_term);

/**
 * parse_events__decode_legacy_cache - Search name for the legacy cache event
 *                                     name composed of 1, 2 or 3 hyphen
 *                                     separated sections. The first section is
 *                                     the cache type while the others are the
 *                                     optional op and optional result. To make
 *                                     life hard the names in the table also
 *                                     contain hyphens and the longest name
 *                                     should always be selected.
 */
int parse_events__decode_legacy_cache(const char *name, int extended_pmu_type, __u64 *config)
{
	int len, cache_type = -1, cache_op = -1, cache_result = -1;
	const char *name_end = &name[strlen(name) + 1];
	const char *str = name;

	cache_type = parse_aliases(str, evsel__hw_cache, PERF_COUNT_HW_CACHE_MAX, &len);
	if (cache_type == -1)
		return -EINVAL;
	str += len + 1;

	if (str < name_end) {
		cache_op = parse_aliases(str, evsel__hw_cache_op,
					PERF_COUNT_HW_CACHE_OP_MAX, &len);
		if (cache_op >= 0) {
			if (!evsel__is_cache_op_valid(cache_type, cache_op))
				return -EINVAL;
			str += len + 1;
		} else {
			cache_result = parse_aliases(str, evsel__hw_cache_result,
						PERF_COUNT_HW_CACHE_RESULT_MAX, &len);
			if (cache_result >= 0)
				str += len + 1;
		}
	}
	if (str < name_end) {
		if (cache_op < 0) {
			cache_op = parse_aliases(str, evsel__hw_cache_op,
						PERF_COUNT_HW_CACHE_OP_MAX, &len);
			if (cache_op >= 0) {
				if (!evsel__is_cache_op_valid(cache_type, cache_op))
					return -EINVAL;
			}
		} else if (cache_result < 0) {
			cache_result = parse_aliases(str, evsel__hw_cache_result,
						PERF_COUNT_HW_CACHE_RESULT_MAX, &len);
		}
	}

	/*
	 * Fall back to reads:
	 */
	if (cache_op == -1)
		cache_op = PERF_COUNT_HW_CACHE_OP_READ;

	/*
	 * Fall back to accesses:
	 */
	if (cache_result == -1)
		cache_result = PERF_COUNT_HW_CACHE_RESULT_ACCESS;

	*config = cache_type | (cache_op << 8) | (cache_result << 16);
	if (perf_pmus__supports_extended_type())
		*config |= (__u64)extended_pmu_type << PERF_PMU_TYPE_SHIFT;
	return 0;
}

/**
 * parse_events__filter_pmu - returns false if a wildcard PMU should be
 *                            considered, true if it should be filtered.
 */
bool parse_events__filter_pmu(const struct parse_events_state *parse_state,
			      const struct perf_pmu *pmu)
{
	if (parse_state->pmu_filter == NULL)
		return false;

	return strcmp(parse_state->pmu_filter, pmu->name) != 0;
}

static int parse_events_add_pmu(struct parse_events_state *parse_state,
				struct list_head *list, struct perf_pmu *pmu,
				const struct parse_events_terms *const_parsed_terms,
				bool auto_merge_stats);

int parse_events_add_cache(struct list_head *list, int *idx, const char *name,
			   struct parse_events_state *parse_state,
<<<<<<< HEAD
			   struct parse_events_terms *head_config)
=======
			   struct parse_events_terms *parsed_terms)
>>>>>>> 0c383648
{
	struct perf_pmu *pmu = NULL;
	bool found_supported = false;
	const char *config_name = get_config_name(parsed_terms);
	const char *metric_id = get_config_metric_id(parsed_terms);

	while ((pmu = perf_pmus__scan(pmu)) != NULL) {
		LIST_HEAD(config_terms);
		struct perf_event_attr attr;
		int ret;

		if (parse_events__filter_pmu(parse_state, pmu))
			continue;

		if (perf_pmu__have_event(pmu, name)) {
			/*
			 * The PMU has the event so add as not a legacy cache
			 * event.
			 */
			ret = parse_events_add_pmu(parse_state, list, pmu,
						   parsed_terms,
						   perf_pmu__auto_merge_stats(pmu));
			if (ret)
				return ret;
			continue;
		}

		if (!pmu->is_core) {
			/* Legacy cache events are only supported by core PMUs. */
			continue;
		}

		memset(&attr, 0, sizeof(attr));
		attr.type = PERF_TYPE_HW_CACHE;

		ret = parse_events__decode_legacy_cache(name, pmu->type, &attr.config);
		if (ret)
			return ret;

		found_supported = true;

		if (parsed_terms) {
			if (config_attr(&attr, parsed_terms, parse_state->error,
					config_term_common))
				return -EINVAL;

			if (get_config_terms(parsed_terms, &config_terms))
				return -ENOMEM;
		}

		if (__add_event(list, idx, &attr, /*init_attr*/true, config_name ?: name,
				metric_id, pmu, &config_terms, /*auto_merge_stats=*/false,
				/*cpu_list=*/NULL) == NULL)
			return -ENOMEM;

		free_config_terms(&config_terms);
	}
	return found_supported ? 0 : -EINVAL;
}

#ifdef HAVE_LIBTRACEEVENT
static void tracepoint_error(struct parse_events_error *e, int err,
			     const char *sys, const char *name, int column)
{
	const char *str;
	char help[BUFSIZ];

	if (!e)
		return;

	/*
	 * We get error directly from syscall errno ( > 0),
	 * or from encoded pointer's error ( < 0).
	 */
	err = abs(err);

	switch (err) {
	case EACCES:
		str = "can't access trace events";
		break;
	case ENOENT:
		str = "unknown tracepoint";
		break;
	default:
		str = "failed to add tracepoint";
		break;
	}

	tracing_path__strerror_open_tp(err, help, sizeof(help), sys, name);
	parse_events_error__handle(e, column, strdup(str), strdup(help));
}

static int add_tracepoint(struct parse_events_state *parse_state,
			  struct list_head *list,
			  const char *sys_name, const char *evt_name,
			  struct parse_events_error *err,
			  struct parse_events_terms *head_config, void *loc_)
{
	YYLTYPE *loc = loc_;
<<<<<<< HEAD
	struct evsel *evsel = evsel__newtp_idx(sys_name, evt_name, (*idx)++);
=======
	struct evsel *evsel = evsel__newtp_idx(sys_name, evt_name, parse_state->idx++,
					       !parse_state->fake_tp);
>>>>>>> 0c383648

	if (IS_ERR(evsel)) {
		tracepoint_error(err, PTR_ERR(evsel), sys_name, evt_name, loc->first_column);
		return PTR_ERR(evsel);
	}

	if (head_config) {
		LIST_HEAD(config_terms);

		if (get_config_terms(head_config, &config_terms))
			return -ENOMEM;
		list_splice(&config_terms, &evsel->config_terms);
	}

	list_add_tail(&evsel->core.node, list);
	return 0;
}

static int add_tracepoint_multi_event(struct parse_events_state *parse_state,
				      struct list_head *list,
				      const char *sys_name, const char *evt_name,
				      struct parse_events_error *err,
				      struct parse_events_terms *head_config, YYLTYPE *loc)
{
	char *evt_path;
	struct dirent *evt_ent;
	DIR *evt_dir;
	int ret = 0, found = 0;

	evt_path = get_events_file(sys_name);
	if (!evt_path) {
		tracepoint_error(err, errno, sys_name, evt_name, loc->first_column);
		return -1;
	}
	evt_dir = opendir(evt_path);
	if (!evt_dir) {
		put_events_file(evt_path);
		tracepoint_error(err, errno, sys_name, evt_name, loc->first_column);
		return -1;
	}

	while (!ret && (evt_ent = readdir(evt_dir))) {
		if (!strcmp(evt_ent->d_name, ".")
		    || !strcmp(evt_ent->d_name, "..")
		    || !strcmp(evt_ent->d_name, "enable")
		    || !strcmp(evt_ent->d_name, "filter"))
			continue;

		if (!strglobmatch(evt_ent->d_name, evt_name))
			continue;

		found++;

<<<<<<< HEAD
		ret = add_tracepoint(list, idx, sys_name, evt_ent->d_name,
=======
		ret = add_tracepoint(parse_state, list, sys_name, evt_ent->d_name,
>>>>>>> 0c383648
				     err, head_config, loc);
	}

	if (!found) {
		tracepoint_error(err, ENOENT, sys_name, evt_name, loc->first_column);
		ret = -1;
	}

	put_events_file(evt_path);
	closedir(evt_dir);
	return ret;
}

static int add_tracepoint_event(struct parse_events_state *parse_state,
				struct list_head *list,
				const char *sys_name, const char *evt_name,
				struct parse_events_error *err,
				struct parse_events_terms *head_config, YYLTYPE *loc)
{
	return strpbrk(evt_name, "*?") ?
<<<<<<< HEAD
		add_tracepoint_multi_event(list, idx, sys_name, evt_name,
					   err, head_config, loc) :
		add_tracepoint(list, idx, sys_name, evt_name,
=======
		add_tracepoint_multi_event(parse_state, list, sys_name, evt_name,
					   err, head_config, loc) :
		add_tracepoint(parse_state, list, sys_name, evt_name,
>>>>>>> 0c383648
			       err, head_config, loc);
}

static int add_tracepoint_multi_sys(struct parse_events_state *parse_state,
				    struct list_head *list,
				    const char *sys_name, const char *evt_name,
				    struct parse_events_error *err,
				    struct parse_events_terms *head_config, YYLTYPE *loc)
{
	struct dirent *events_ent;
	DIR *events_dir;
	int ret = 0;

	events_dir = tracing_events__opendir();
	if (!events_dir) {
		tracepoint_error(err, errno, sys_name, evt_name, loc->first_column);
		return -1;
	}

	while (!ret && (events_ent = readdir(events_dir))) {
		if (!strcmp(events_ent->d_name, ".")
		    || !strcmp(events_ent->d_name, "..")
		    || !strcmp(events_ent->d_name, "enable")
		    || !strcmp(events_ent->d_name, "header_event")
		    || !strcmp(events_ent->d_name, "header_page"))
			continue;

		if (!strglobmatch(events_ent->d_name, sys_name))
			continue;

<<<<<<< HEAD
		ret = add_tracepoint_event(list, idx, events_ent->d_name,
=======
		ret = add_tracepoint_event(parse_state, list, events_ent->d_name,
>>>>>>> 0c383648
					   evt_name, err, head_config, loc);
	}

	closedir(events_dir);
	return ret;
}
#endif /* HAVE_LIBTRACEEVENT */

static int
parse_breakpoint_type(const char *type, struct perf_event_attr *attr)
{
	int i;

	for (i = 0; i < 3; i++) {
		if (!type || !type[i])
			break;

#define CHECK_SET_TYPE(bit)		\
do {					\
	if (attr->bp_type & bit)	\
		return -EINVAL;		\
	else				\
		attr->bp_type |= bit;	\
} while (0)

		switch (type[i]) {
		case 'r':
			CHECK_SET_TYPE(HW_BREAKPOINT_R);
			break;
		case 'w':
			CHECK_SET_TYPE(HW_BREAKPOINT_W);
			break;
		case 'x':
			CHECK_SET_TYPE(HW_BREAKPOINT_X);
			break;
		default:
			return -EINVAL;
		}
	}

#undef CHECK_SET_TYPE

	if (!attr->bp_type) /* Default */
		attr->bp_type = HW_BREAKPOINT_R | HW_BREAKPOINT_W;

	return 0;
}

int parse_events_add_breakpoint(struct parse_events_state *parse_state,
				struct list_head *list,
				u64 addr, char *type, u64 len,
				struct parse_events_terms *head_config)
{
	struct perf_event_attr attr;
	LIST_HEAD(config_terms);
	const char *name;

	memset(&attr, 0, sizeof(attr));
	attr.bp_addr = addr;

	if (parse_breakpoint_type(type, &attr))
		return -EINVAL;

	/* Provide some defaults if len is not specified */
	if (!len) {
		if (attr.bp_type == HW_BREAKPOINT_X)
			len = sizeof(long);
		else
			len = HW_BREAKPOINT_LEN_4;
	}

	attr.bp_len = len;

	attr.type = PERF_TYPE_BREAKPOINT;
	attr.sample_period = 1;

	if (head_config) {
		if (config_attr(&attr, head_config, parse_state->error,
				config_term_common))
			return -EINVAL;

		if (get_config_terms(head_config, &config_terms))
			return -ENOMEM;
	}

	name = get_config_name(head_config);

	return add_event(list, &parse_state->idx, &attr, name, /*mertic_id=*/NULL,
			 &config_terms);
}

static int check_type_val(struct parse_events_term *term,
			  struct parse_events_error *err,
			  enum parse_events__term_val_type type)
{
	if (type == term->type_val)
		return 0;

	if (err) {
		parse_events_error__handle(err, term->err_val,
					type == PARSE_EVENTS__TERM_TYPE_NUM
					? strdup("expected numeric value")
					: strdup("expected string value"),
					NULL);
	}
	return -EINVAL;
}

static bool config_term_shrinked;

static const char *config_term_name(enum parse_events__term_type term_type)
{
	/*
	 * Update according to parse-events.l
	 */
	static const char *config_term_names[__PARSE_EVENTS__TERM_TYPE_NR] = {
		[PARSE_EVENTS__TERM_TYPE_USER]			= "<sysfs term>",
		[PARSE_EVENTS__TERM_TYPE_CONFIG]		= "config",
		[PARSE_EVENTS__TERM_TYPE_CONFIG1]		= "config1",
		[PARSE_EVENTS__TERM_TYPE_CONFIG2]		= "config2",
		[PARSE_EVENTS__TERM_TYPE_CONFIG3]		= "config3",
		[PARSE_EVENTS__TERM_TYPE_NAME]			= "name",
		[PARSE_EVENTS__TERM_TYPE_SAMPLE_PERIOD]		= "period",
		[PARSE_EVENTS__TERM_TYPE_SAMPLE_FREQ]		= "freq",
		[PARSE_EVENTS__TERM_TYPE_BRANCH_SAMPLE_TYPE]	= "branch_type",
		[PARSE_EVENTS__TERM_TYPE_TIME]			= "time",
		[PARSE_EVENTS__TERM_TYPE_CALLGRAPH]		= "call-graph",
		[PARSE_EVENTS__TERM_TYPE_STACKSIZE]		= "stack-size",
		[PARSE_EVENTS__TERM_TYPE_NOINHERIT]		= "no-inherit",
		[PARSE_EVENTS__TERM_TYPE_INHERIT]		= "inherit",
		[PARSE_EVENTS__TERM_TYPE_MAX_STACK]		= "max-stack",
		[PARSE_EVENTS__TERM_TYPE_MAX_EVENTS]		= "nr",
		[PARSE_EVENTS__TERM_TYPE_OVERWRITE]		= "overwrite",
		[PARSE_EVENTS__TERM_TYPE_NOOVERWRITE]		= "no-overwrite",
		[PARSE_EVENTS__TERM_TYPE_DRV_CFG]		= "driver-config",
		[PARSE_EVENTS__TERM_TYPE_PERCORE]		= "percore",
		[PARSE_EVENTS__TERM_TYPE_AUX_OUTPUT]		= "aux-output",
		[PARSE_EVENTS__TERM_TYPE_AUX_SAMPLE_SIZE]	= "aux-sample-size",
		[PARSE_EVENTS__TERM_TYPE_METRIC_ID]		= "metric-id",
		[PARSE_EVENTS__TERM_TYPE_RAW]                   = "raw",
		[PARSE_EVENTS__TERM_TYPE_LEGACY_CACHE]          = "legacy-cache",
		[PARSE_EVENTS__TERM_TYPE_HARDWARE]              = "hardware",
	};
	if ((unsigned int)term_type >= __PARSE_EVENTS__TERM_TYPE_NR)
		return "unknown term";

	return config_term_names[term_type];
}

static bool
config_term_avail(enum parse_events__term_type term_type, struct parse_events_error *err)
{
	char *err_str;

	if (term_type < 0 || term_type >= __PARSE_EVENTS__TERM_TYPE_NR) {
		parse_events_error__handle(err, -1,
					strdup("Invalid term_type"), NULL);
		return false;
	}
	if (!config_term_shrinked)
		return true;

	switch (term_type) {
	case PARSE_EVENTS__TERM_TYPE_CONFIG:
	case PARSE_EVENTS__TERM_TYPE_CONFIG1:
	case PARSE_EVENTS__TERM_TYPE_CONFIG2:
	case PARSE_EVENTS__TERM_TYPE_CONFIG3:
	case PARSE_EVENTS__TERM_TYPE_NAME:
	case PARSE_EVENTS__TERM_TYPE_METRIC_ID:
	case PARSE_EVENTS__TERM_TYPE_SAMPLE_PERIOD:
	case PARSE_EVENTS__TERM_TYPE_PERCORE:
		return true;
	case PARSE_EVENTS__TERM_TYPE_USER:
	case PARSE_EVENTS__TERM_TYPE_SAMPLE_FREQ:
	case PARSE_EVENTS__TERM_TYPE_BRANCH_SAMPLE_TYPE:
	case PARSE_EVENTS__TERM_TYPE_TIME:
	case PARSE_EVENTS__TERM_TYPE_CALLGRAPH:
	case PARSE_EVENTS__TERM_TYPE_STACKSIZE:
	case PARSE_EVENTS__TERM_TYPE_NOINHERIT:
	case PARSE_EVENTS__TERM_TYPE_INHERIT:
	case PARSE_EVENTS__TERM_TYPE_MAX_STACK:
	case PARSE_EVENTS__TERM_TYPE_MAX_EVENTS:
	case PARSE_EVENTS__TERM_TYPE_NOOVERWRITE:
	case PARSE_EVENTS__TERM_TYPE_OVERWRITE:
	case PARSE_EVENTS__TERM_TYPE_DRV_CFG:
	case PARSE_EVENTS__TERM_TYPE_AUX_OUTPUT:
	case PARSE_EVENTS__TERM_TYPE_AUX_SAMPLE_SIZE:
	case PARSE_EVENTS__TERM_TYPE_RAW:
	case PARSE_EVENTS__TERM_TYPE_LEGACY_CACHE:
	case PARSE_EVENTS__TERM_TYPE_HARDWARE:
	default:
		if (!err)
			return false;

		/* term_type is validated so indexing is safe */
		if (asprintf(&err_str, "'%s' is not usable in 'perf stat'",
			     config_term_name(term_type)) >= 0)
			parse_events_error__handle(err, -1, err_str, NULL);
		return false;
	}
}

void parse_events__shrink_config_terms(void)
{
	config_term_shrinked = true;
}

static int config_term_common(struct perf_event_attr *attr,
			      struct parse_events_term *term,
			      struct parse_events_error *err)
{
#define CHECK_TYPE_VAL(type)						   \
do {									   \
	if (check_type_val(term, err, PARSE_EVENTS__TERM_TYPE_ ## type)) \
		return -EINVAL;						   \
} while (0)

	switch (term->type_term) {
	case PARSE_EVENTS__TERM_TYPE_CONFIG:
		CHECK_TYPE_VAL(NUM);
		attr->config = term->val.num;
		break;
	case PARSE_EVENTS__TERM_TYPE_CONFIG1:
		CHECK_TYPE_VAL(NUM);
		attr->config1 = term->val.num;
		break;
	case PARSE_EVENTS__TERM_TYPE_CONFIG2:
		CHECK_TYPE_VAL(NUM);
		attr->config2 = term->val.num;
		break;
	case PARSE_EVENTS__TERM_TYPE_CONFIG3:
		CHECK_TYPE_VAL(NUM);
		attr->config3 = term->val.num;
		break;
	case PARSE_EVENTS__TERM_TYPE_SAMPLE_PERIOD:
		CHECK_TYPE_VAL(NUM);
		break;
	case PARSE_EVENTS__TERM_TYPE_SAMPLE_FREQ:
		CHECK_TYPE_VAL(NUM);
		break;
	case PARSE_EVENTS__TERM_TYPE_BRANCH_SAMPLE_TYPE:
		CHECK_TYPE_VAL(STR);
		if (strcmp(term->val.str, "no") &&
		    parse_branch_str(term->val.str,
				    &attr->branch_sample_type)) {
			parse_events_error__handle(err, term->err_val,
					strdup("invalid branch sample type"),
					NULL);
			return -EINVAL;
		}
		break;
	case PARSE_EVENTS__TERM_TYPE_TIME:
		CHECK_TYPE_VAL(NUM);
		if (term->val.num > 1) {
			parse_events_error__handle(err, term->err_val,
						strdup("expected 0 or 1"),
						NULL);
			return -EINVAL;
		}
		break;
	case PARSE_EVENTS__TERM_TYPE_CALLGRAPH:
		CHECK_TYPE_VAL(STR);
		break;
	case PARSE_EVENTS__TERM_TYPE_STACKSIZE:
		CHECK_TYPE_VAL(NUM);
		break;
	case PARSE_EVENTS__TERM_TYPE_INHERIT:
		CHECK_TYPE_VAL(NUM);
		break;
	case PARSE_EVENTS__TERM_TYPE_NOINHERIT:
		CHECK_TYPE_VAL(NUM);
		break;
	case PARSE_EVENTS__TERM_TYPE_OVERWRITE:
		CHECK_TYPE_VAL(NUM);
		break;
	case PARSE_EVENTS__TERM_TYPE_NOOVERWRITE:
		CHECK_TYPE_VAL(NUM);
		break;
	case PARSE_EVENTS__TERM_TYPE_NAME:
		CHECK_TYPE_VAL(STR);
		break;
	case PARSE_EVENTS__TERM_TYPE_METRIC_ID:
		CHECK_TYPE_VAL(STR);
		break;
	case PARSE_EVENTS__TERM_TYPE_RAW:
		CHECK_TYPE_VAL(STR);
		break;
	case PARSE_EVENTS__TERM_TYPE_MAX_STACK:
		CHECK_TYPE_VAL(NUM);
		break;
	case PARSE_EVENTS__TERM_TYPE_MAX_EVENTS:
		CHECK_TYPE_VAL(NUM);
		break;
	case PARSE_EVENTS__TERM_TYPE_PERCORE:
		CHECK_TYPE_VAL(NUM);
		if ((unsigned int)term->val.num > 1) {
			parse_events_error__handle(err, term->err_val,
						strdup("expected 0 or 1"),
						NULL);
			return -EINVAL;
		}
		break;
	case PARSE_EVENTS__TERM_TYPE_AUX_OUTPUT:
		CHECK_TYPE_VAL(NUM);
		break;
	case PARSE_EVENTS__TERM_TYPE_AUX_SAMPLE_SIZE:
		CHECK_TYPE_VAL(NUM);
		if (term->val.num > UINT_MAX) {
			parse_events_error__handle(err, term->err_val,
						strdup("too big"),
						NULL);
			return -EINVAL;
		}
		break;
	case PARSE_EVENTS__TERM_TYPE_DRV_CFG:
	case PARSE_EVENTS__TERM_TYPE_USER:
	case PARSE_EVENTS__TERM_TYPE_LEGACY_CACHE:
	case PARSE_EVENTS__TERM_TYPE_HARDWARE:
	default:
		parse_events_error__handle(err, term->err_term,
					strdup(config_term_name(term->type_term)),
					parse_events_formats_error_string(NULL));
		return -EINVAL;
	}

	/*
	 * Check term availability after basic checking so
	 * PARSE_EVENTS__TERM_TYPE_USER can be found and filtered.
	 *
	 * If check availability at the entry of this function,
	 * user will see "'<sysfs term>' is not usable in 'perf stat'"
	 * if an invalid config term is provided for legacy events
	 * (for example, instructions/badterm/...), which is confusing.
	 */
	if (!config_term_avail(term->type_term, err))
		return -EINVAL;
	return 0;
#undef CHECK_TYPE_VAL
}

static int config_term_pmu(struct perf_event_attr *attr,
			   struct parse_events_term *term,
			   struct parse_events_error *err)
{
	if (term->type_term == PARSE_EVENTS__TERM_TYPE_LEGACY_CACHE) {
		struct perf_pmu *pmu = perf_pmus__find_by_type(attr->type);

		if (!pmu) {
			char *err_str;

			if (asprintf(&err_str, "Failed to find PMU for type %d", attr->type) >= 0)
				parse_events_error__handle(err, term->err_term,
							   err_str, /*help=*/NULL);
			return -EINVAL;
		}
		/*
		 * Rewrite the PMU event to a legacy cache one unless the PMU
		 * doesn't support legacy cache events or the event is present
		 * within the PMU.
		 */
		if (perf_pmu__supports_legacy_cache(pmu) &&
		    !perf_pmu__have_event(pmu, term->config)) {
			attr->type = PERF_TYPE_HW_CACHE;
			return parse_events__decode_legacy_cache(term->config, pmu->type,
								 &attr->config);
		} else {
			term->type_term = PARSE_EVENTS__TERM_TYPE_USER;
			term->no_value = true;
		}
	}
	if (term->type_term == PARSE_EVENTS__TERM_TYPE_HARDWARE) {
		struct perf_pmu *pmu = perf_pmus__find_by_type(attr->type);

		if (!pmu) {
			char *err_str;

			if (asprintf(&err_str, "Failed to find PMU for type %d", attr->type) >= 0)
				parse_events_error__handle(err, term->err_term,
							   err_str, /*help=*/NULL);
			return -EINVAL;
		}
		/*
		 * If the PMU has a sysfs or json event prefer it over
		 * legacy. ARM requires this.
		 */
		if (perf_pmu__have_event(pmu, term->config)) {
			term->type_term = PARSE_EVENTS__TERM_TYPE_USER;
			term->no_value = true;
		} else {
			attr->type = PERF_TYPE_HARDWARE;
			attr->config = term->val.num;
			if (perf_pmus__supports_extended_type())
				attr->config |= (__u64)pmu->type << PERF_PMU_TYPE_SHIFT;
		}
		return 0;
	}
	if (term->type_term == PARSE_EVENTS__TERM_TYPE_USER ||
	    term->type_term == PARSE_EVENTS__TERM_TYPE_DRV_CFG) {
		/*
		 * Always succeed for sysfs terms, as we dont know
		 * at this point what type they need to have.
		 */
		return 0;
	}
	return config_term_common(attr, term, err);
}

#ifdef HAVE_LIBTRACEEVENT
static int config_term_tracepoint(struct perf_event_attr *attr,
				  struct parse_events_term *term,
				  struct parse_events_error *err)
{
	switch (term->type_term) {
	case PARSE_EVENTS__TERM_TYPE_CALLGRAPH:
	case PARSE_EVENTS__TERM_TYPE_STACKSIZE:
	case PARSE_EVENTS__TERM_TYPE_INHERIT:
	case PARSE_EVENTS__TERM_TYPE_NOINHERIT:
	case PARSE_EVENTS__TERM_TYPE_MAX_STACK:
	case PARSE_EVENTS__TERM_TYPE_MAX_EVENTS:
	case PARSE_EVENTS__TERM_TYPE_OVERWRITE:
	case PARSE_EVENTS__TERM_TYPE_NOOVERWRITE:
	case PARSE_EVENTS__TERM_TYPE_AUX_OUTPUT:
	case PARSE_EVENTS__TERM_TYPE_AUX_SAMPLE_SIZE:
		return config_term_common(attr, term, err);
	case PARSE_EVENTS__TERM_TYPE_USER:
	case PARSE_EVENTS__TERM_TYPE_CONFIG:
	case PARSE_EVENTS__TERM_TYPE_CONFIG1:
	case PARSE_EVENTS__TERM_TYPE_CONFIG2:
	case PARSE_EVENTS__TERM_TYPE_CONFIG3:
	case PARSE_EVENTS__TERM_TYPE_NAME:
	case PARSE_EVENTS__TERM_TYPE_SAMPLE_PERIOD:
	case PARSE_EVENTS__TERM_TYPE_SAMPLE_FREQ:
	case PARSE_EVENTS__TERM_TYPE_BRANCH_SAMPLE_TYPE:
	case PARSE_EVENTS__TERM_TYPE_TIME:
	case PARSE_EVENTS__TERM_TYPE_DRV_CFG:
	case PARSE_EVENTS__TERM_TYPE_PERCORE:
	case PARSE_EVENTS__TERM_TYPE_METRIC_ID:
	case PARSE_EVENTS__TERM_TYPE_RAW:
	case PARSE_EVENTS__TERM_TYPE_LEGACY_CACHE:
	case PARSE_EVENTS__TERM_TYPE_HARDWARE:
	default:
		if (err) {
			parse_events_error__handle(err, term->err_term,
						   strdup(config_term_name(term->type_term)),
				strdup("valid terms: call-graph,stack-size\n"));
		}
		return -EINVAL;
	}

	return 0;
}
#endif

static int config_attr(struct perf_event_attr *attr,
<<<<<<< HEAD
		       struct parse_events_terms *head,
=======
		       const struct parse_events_terms *head,
>>>>>>> 0c383648
		       struct parse_events_error *err,
		       config_term_func_t config_term)
{
	struct parse_events_term *term;

	list_for_each_entry(term, &head->terms, list)
		if (config_term(attr, term, err))
			return -EINVAL;

	return 0;
}

<<<<<<< HEAD
static int get_config_terms(struct parse_events_terms *head_config, struct list_head *head_terms)
=======
static int get_config_terms(const struct parse_events_terms *head_config,
			    struct list_head *head_terms)
>>>>>>> 0c383648
{
#define ADD_CONFIG_TERM(__type, __weak)				\
	struct evsel_config_term *__t;			\
								\
	__t = zalloc(sizeof(*__t));				\
	if (!__t)						\
		return -ENOMEM;					\
								\
	INIT_LIST_HEAD(&__t->list);				\
	__t->type       = EVSEL__CONFIG_TERM_ ## __type;	\
	__t->weak	= __weak;				\
	list_add_tail(&__t->list, head_terms)

#define ADD_CONFIG_TERM_VAL(__type, __name, __val, __weak)	\
do {								\
	ADD_CONFIG_TERM(__type, __weak);			\
	__t->val.__name = __val;				\
} while (0)

#define ADD_CONFIG_TERM_STR(__type, __val, __weak)		\
do {								\
	ADD_CONFIG_TERM(__type, __weak);			\
	__t->val.str = strdup(__val);				\
	if (!__t->val.str) {					\
		zfree(&__t);					\
		return -ENOMEM;					\
	}							\
	__t->free_str = true;					\
} while (0)

	struct parse_events_term *term;

	list_for_each_entry(term, &head_config->terms, list) {
		switch (term->type_term) {
		case PARSE_EVENTS__TERM_TYPE_SAMPLE_PERIOD:
			ADD_CONFIG_TERM_VAL(PERIOD, period, term->val.num, term->weak);
			break;
		case PARSE_EVENTS__TERM_TYPE_SAMPLE_FREQ:
			ADD_CONFIG_TERM_VAL(FREQ, freq, term->val.num, term->weak);
			break;
		case PARSE_EVENTS__TERM_TYPE_TIME:
			ADD_CONFIG_TERM_VAL(TIME, time, term->val.num, term->weak);
			break;
		case PARSE_EVENTS__TERM_TYPE_CALLGRAPH:
			ADD_CONFIG_TERM_STR(CALLGRAPH, term->val.str, term->weak);
			break;
		case PARSE_EVENTS__TERM_TYPE_BRANCH_SAMPLE_TYPE:
			ADD_CONFIG_TERM_STR(BRANCH, term->val.str, term->weak);
			break;
		case PARSE_EVENTS__TERM_TYPE_STACKSIZE:
			ADD_CONFIG_TERM_VAL(STACK_USER, stack_user,
					    term->val.num, term->weak);
			break;
		case PARSE_EVENTS__TERM_TYPE_INHERIT:
			ADD_CONFIG_TERM_VAL(INHERIT, inherit,
					    term->val.num ? 1 : 0, term->weak);
			break;
		case PARSE_EVENTS__TERM_TYPE_NOINHERIT:
			ADD_CONFIG_TERM_VAL(INHERIT, inherit,
					    term->val.num ? 0 : 1, term->weak);
			break;
		case PARSE_EVENTS__TERM_TYPE_MAX_STACK:
			ADD_CONFIG_TERM_VAL(MAX_STACK, max_stack,
					    term->val.num, term->weak);
			break;
		case PARSE_EVENTS__TERM_TYPE_MAX_EVENTS:
			ADD_CONFIG_TERM_VAL(MAX_EVENTS, max_events,
					    term->val.num, term->weak);
			break;
		case PARSE_EVENTS__TERM_TYPE_OVERWRITE:
			ADD_CONFIG_TERM_VAL(OVERWRITE, overwrite,
					    term->val.num ? 1 : 0, term->weak);
			break;
		case PARSE_EVENTS__TERM_TYPE_NOOVERWRITE:
			ADD_CONFIG_TERM_VAL(OVERWRITE, overwrite,
					    term->val.num ? 0 : 1, term->weak);
			break;
		case PARSE_EVENTS__TERM_TYPE_DRV_CFG:
			ADD_CONFIG_TERM_STR(DRV_CFG, term->val.str, term->weak);
			break;
		case PARSE_EVENTS__TERM_TYPE_PERCORE:
			ADD_CONFIG_TERM_VAL(PERCORE, percore,
					    term->val.num ? true : false, term->weak);
			break;
		case PARSE_EVENTS__TERM_TYPE_AUX_OUTPUT:
			ADD_CONFIG_TERM_VAL(AUX_OUTPUT, aux_output,
					    term->val.num ? 1 : 0, term->weak);
			break;
		case PARSE_EVENTS__TERM_TYPE_AUX_SAMPLE_SIZE:
			ADD_CONFIG_TERM_VAL(AUX_SAMPLE_SIZE, aux_sample_size,
					    term->val.num, term->weak);
			break;
		case PARSE_EVENTS__TERM_TYPE_USER:
		case PARSE_EVENTS__TERM_TYPE_CONFIG:
		case PARSE_EVENTS__TERM_TYPE_CONFIG1:
		case PARSE_EVENTS__TERM_TYPE_CONFIG2:
		case PARSE_EVENTS__TERM_TYPE_CONFIG3:
		case PARSE_EVENTS__TERM_TYPE_NAME:
		case PARSE_EVENTS__TERM_TYPE_METRIC_ID:
		case PARSE_EVENTS__TERM_TYPE_RAW:
		case PARSE_EVENTS__TERM_TYPE_LEGACY_CACHE:
		case PARSE_EVENTS__TERM_TYPE_HARDWARE:
		default:
			break;
		}
	}
	return 0;
}

/*
 * Add EVSEL__CONFIG_TERM_CFG_CHG where cfg_chg will have a bit set for
 * each bit of attr->config that the user has changed.
 */
static int get_config_chgs(struct perf_pmu *pmu, struct parse_events_terms *head_config,
			   struct list_head *head_terms)
{
	struct parse_events_term *term;
	u64 bits = 0;
	int type;

	list_for_each_entry(term, &head_config->terms, list) {
		switch (term->type_term) {
		case PARSE_EVENTS__TERM_TYPE_USER:
			type = perf_pmu__format_type(pmu, term->config);
			if (type != PERF_PMU_FORMAT_VALUE_CONFIG)
				continue;
			bits |= perf_pmu__format_bits(pmu, term->config);
			break;
		case PARSE_EVENTS__TERM_TYPE_CONFIG:
			bits = ~(u64)0;
			break;
		case PARSE_EVENTS__TERM_TYPE_CONFIG1:
		case PARSE_EVENTS__TERM_TYPE_CONFIG2:
		case PARSE_EVENTS__TERM_TYPE_CONFIG3:
		case PARSE_EVENTS__TERM_TYPE_NAME:
		case PARSE_EVENTS__TERM_TYPE_SAMPLE_PERIOD:
		case PARSE_EVENTS__TERM_TYPE_SAMPLE_FREQ:
		case PARSE_EVENTS__TERM_TYPE_BRANCH_SAMPLE_TYPE:
		case PARSE_EVENTS__TERM_TYPE_TIME:
		case PARSE_EVENTS__TERM_TYPE_CALLGRAPH:
		case PARSE_EVENTS__TERM_TYPE_STACKSIZE:
		case PARSE_EVENTS__TERM_TYPE_NOINHERIT:
		case PARSE_EVENTS__TERM_TYPE_INHERIT:
		case PARSE_EVENTS__TERM_TYPE_MAX_STACK:
		case PARSE_EVENTS__TERM_TYPE_MAX_EVENTS:
		case PARSE_EVENTS__TERM_TYPE_NOOVERWRITE:
		case PARSE_EVENTS__TERM_TYPE_OVERWRITE:
		case PARSE_EVENTS__TERM_TYPE_DRV_CFG:
		case PARSE_EVENTS__TERM_TYPE_PERCORE:
		case PARSE_EVENTS__TERM_TYPE_AUX_OUTPUT:
		case PARSE_EVENTS__TERM_TYPE_AUX_SAMPLE_SIZE:
		case PARSE_EVENTS__TERM_TYPE_METRIC_ID:
		case PARSE_EVENTS__TERM_TYPE_RAW:
		case PARSE_EVENTS__TERM_TYPE_LEGACY_CACHE:
		case PARSE_EVENTS__TERM_TYPE_HARDWARE:
		default:
			break;
		}
	}

	if (bits)
		ADD_CONFIG_TERM_VAL(CFG_CHG, cfg_chg, bits, false);

#undef ADD_CONFIG_TERM
	return 0;
}

int parse_events_add_tracepoint(struct parse_events_state *parse_state,
				struct list_head *list,
				const char *sys, const char *event,
				struct parse_events_error *err,
				struct parse_events_terms *head_config, void *loc_)
{
	YYLTYPE *loc = loc_;
#ifdef HAVE_LIBTRACEEVENT
	if (head_config) {
		struct perf_event_attr attr;

		if (config_attr(&attr, head_config, err,
				config_term_tracepoint))
			return -EINVAL;
	}

	if (strpbrk(sys, "*?"))
<<<<<<< HEAD
		return add_tracepoint_multi_sys(list, idx, sys, event,
						err, head_config, loc);
	else
		return add_tracepoint_event(list, idx, sys, event,
=======
		return add_tracepoint_multi_sys(parse_state, list, sys, event,
						err, head_config, loc);
	else
		return add_tracepoint_event(parse_state, list, sys, event,
>>>>>>> 0c383648
					    err, head_config, loc);
#else
	(void)parse_state;
	(void)list;
	(void)sys;
	(void)event;
	(void)head_config;
	parse_events_error__handle(err, loc->first_column, strdup("unsupported tracepoint"),
				strdup("libtraceevent is necessary for tracepoint support"));
	return -1;
#endif
}

static int __parse_events_add_numeric(struct parse_events_state *parse_state,
				struct list_head *list,
				struct perf_pmu *pmu, u32 type, u32 extended_type,
<<<<<<< HEAD
				u64 config, struct parse_events_terms *head_config)
=======
				u64 config, const struct parse_events_terms *head_config)
>>>>>>> 0c383648
{
	struct perf_event_attr attr;
	LIST_HEAD(config_terms);
	const char *name, *metric_id;
	int ret;

	memset(&attr, 0, sizeof(attr));
	attr.type = type;
	attr.config = config;
	if (extended_type && (type == PERF_TYPE_HARDWARE || type == PERF_TYPE_HW_CACHE)) {
		assert(perf_pmus__supports_extended_type());
		attr.config |= (u64)extended_type << PERF_PMU_TYPE_SHIFT;
	}

	if (head_config) {
		if (config_attr(&attr, head_config, parse_state->error,
				config_term_common))
			return -EINVAL;

		if (get_config_terms(head_config, &config_terms))
			return -ENOMEM;
	}

	name = get_config_name(head_config);
	metric_id = get_config_metric_id(head_config);
	ret = __add_event(list, &parse_state->idx, &attr, /*init_attr*/true, name,
			metric_id, pmu, &config_terms, /*auto_merge_stats=*/false,
			/*cpu_list=*/NULL) ? 0 : -ENOMEM;
	free_config_terms(&config_terms);
	return ret;
}

int parse_events_add_numeric(struct parse_events_state *parse_state,
			     struct list_head *list,
			     u32 type, u64 config,
<<<<<<< HEAD
			     struct parse_events_terms *head_config,
=======
			     const struct parse_events_terms *head_config,
>>>>>>> 0c383648
			     bool wildcard)
{
	struct perf_pmu *pmu = NULL;
	bool found_supported = false;

	/* Wildcards on numeric values are only supported by core PMUs. */
	if (wildcard && perf_pmus__supports_extended_type()) {
		while ((pmu = perf_pmus__scan_core(pmu)) != NULL) {
			int ret;

			found_supported = true;
			if (parse_events__filter_pmu(parse_state, pmu))
				continue;

			ret = __parse_events_add_numeric(parse_state, list, pmu,
							 type, pmu->type,
							 config, head_config);
			if (ret)
				return ret;
		}
		if (found_supported)
			return 0;
	}
	return __parse_events_add_numeric(parse_state, list, perf_pmus__find_by_type(type),
					type, /*extended_type=*/0, config, head_config);
}

int parse_events_add_tool(struct parse_events_state *parse_state,
			  struct list_head *list,
			  int tool_event)
{
	return add_event_tool(list, &parse_state->idx, tool_event);
}

static bool config_term_percore(struct list_head *config_terms)
{
	struct evsel_config_term *term;

	list_for_each_entry(term, config_terms, list) {
		if (term->type == EVSEL__CONFIG_TERM_PERCORE)
			return term->val.percore;
	}

	return false;
}

<<<<<<< HEAD
int parse_events_add_pmu(struct parse_events_state *parse_state,
			 struct list_head *list, const char *name,
			 const struct parse_events_terms *const_parsed_terms,
			 bool auto_merge_stats, void *loc_)
=======
static int parse_events_add_pmu(struct parse_events_state *parse_state,
				struct list_head *list, struct perf_pmu *pmu,
				const struct parse_events_terms *const_parsed_terms,
				bool auto_merge_stats)
>>>>>>> 0c383648
{
	struct perf_event_attr attr;
	struct perf_pmu_info info;
	struct evsel *evsel;
	struct parse_events_error *err = parse_state->error;
	YYLTYPE *loc = loc_;
	LIST_HEAD(config_terms);
	struct parse_events_terms parsed_terms;
	bool alias_rewrote_terms = false;

<<<<<<< HEAD
	pmu = parse_state->fake_pmu ?: perf_pmus__find(name);

	if (!pmu) {
		char *err_str;

		if (asprintf(&err_str,
				"Cannot find PMU `%s'. Missing kernel support?",
				name) >= 0)
			parse_events_error__handle(err, loc->first_column, err_str, NULL);
		return -EINVAL;
	}

	parse_events_terms__init(&parsed_terms);
	if (const_parsed_terms) {
		int ret = parse_events_terms__copy(const_parsed_terms, &parsed_terms);

		if (ret)
			return ret;
	}

	if (verbose > 1) {
		struct strbuf sb;

		strbuf_init(&sb, /*hint=*/ 0);
		if (pmu->selectable && list_empty(&parsed_terms.terms)) {
			strbuf_addf(&sb, "%s//", name);
		} else {
			strbuf_addf(&sb, "%s/", name);
			parse_events_terms__to_strbuf(&parsed_terms, &sb);
			strbuf_addch(&sb, '/');
		}
		fprintf(stderr, "Attempt to add: %s\n", sb.buf);
		strbuf_release(&sb);
	}
	fix_raw(&parsed_terms, pmu);

	memset(&attr, 0, sizeof(attr));
	if (pmu->perf_event_attr_init_default)
		pmu->perf_event_attr_init_default(pmu, &attr);

	attr.type = pmu->type;

	if (list_empty(&parsed_terms.terms)) {
=======
	if (verbose > 1) {
		struct strbuf sb;

		strbuf_init(&sb, /*hint=*/ 0);
		if (pmu->selectable && const_parsed_terms &&
		    list_empty(&const_parsed_terms->terms)) {
			strbuf_addf(&sb, "%s//", pmu->name);
		} else {
			strbuf_addf(&sb, "%s/", pmu->name);
			parse_events_terms__to_strbuf(const_parsed_terms, &sb);
			strbuf_addch(&sb, '/');
		}
		fprintf(stderr, "Attempt to add: %s\n", sb.buf);
		strbuf_release(&sb);
	}

	memset(&attr, 0, sizeof(attr));
	if (pmu->perf_event_attr_init_default)
		pmu->perf_event_attr_init_default(pmu, &attr);

	attr.type = pmu->type;

	if (!const_parsed_terms || list_empty(&const_parsed_terms->terms)) {
>>>>>>> 0c383648
		evsel = __add_event(list, &parse_state->idx, &attr,
				    /*init_attr=*/true, /*name=*/NULL,
				    /*metric_id=*/NULL, pmu,
				    /*config_terms=*/NULL, auto_merge_stats,
				    /*cpu_list=*/NULL);
		return evsel ? 0 : -ENOMEM;
	}

<<<<<<< HEAD
	/* Configure attr/terms with a known PMU, this will set hardcoded terms. */
	if (config_attr(&attr, &parsed_terms, parse_state->error, config_term_pmu)) {
		parse_events_terms__exit(&parsed_terms);
		return -EINVAL;
	}

	/* Look for event names in the terms and rewrite into format based terms. */
	if (!parse_state->fake_pmu && perf_pmu__check_alias(pmu, &parsed_terms,
							    &info, &alias_rewrote_terms, err)) {
		parse_events_terms__exit(&parsed_terms);
		return -EINVAL;
	}
=======
	parse_events_terms__init(&parsed_terms);
	if (const_parsed_terms) {
		int ret = parse_events_terms__copy(const_parsed_terms, &parsed_terms);

		if (ret)
			return ret;
	}
	fix_raw(&parsed_terms, pmu);

	/* Configure attr/terms with a known PMU, this will set hardcoded terms. */
	if (config_attr(&attr, &parsed_terms, parse_state->error, config_term_pmu)) {
		parse_events_terms__exit(&parsed_terms);
		return -EINVAL;
	}

	/* Look for event names in the terms and rewrite into format based terms. */
	if (!parse_state->fake_pmu && perf_pmu__check_alias(pmu, &parsed_terms,
							    &info, &alias_rewrote_terms, err)) {
		parse_events_terms__exit(&parsed_terms);
		return -EINVAL;
	}
>>>>>>> 0c383648

	if (verbose > 1) {
		struct strbuf sb;

		strbuf_init(&sb, /*hint=*/ 0);
		parse_events_terms__to_strbuf(&parsed_terms, &sb);
<<<<<<< HEAD
		fprintf(stderr, "..after resolving event: %s/%s/\n", name, sb.buf);
=======
		fprintf(stderr, "..after resolving event: %s/%s/\n", pmu->name, sb.buf);
>>>>>>> 0c383648
		strbuf_release(&sb);
	}

	/* Configure attr/terms again if an alias was expanded. */
	if (alias_rewrote_terms &&
	    config_attr(&attr, &parsed_terms, parse_state->error, config_term_pmu)) {
		parse_events_terms__exit(&parsed_terms);
		return -EINVAL;
	}

	if (get_config_terms(&parsed_terms, &config_terms)) {
		parse_events_terms__exit(&parsed_terms);
		return -ENOMEM;
	}

	/*
	 * When using default config, record which bits of attr->config were
	 * changed by the user.
	 */
	if (pmu->perf_event_attr_init_default &&
	    get_config_chgs(pmu, &parsed_terms, &config_terms)) {
		parse_events_terms__exit(&parsed_terms);
		return -ENOMEM;
	}

	if (!parse_state->fake_pmu &&
	    perf_pmu__config(pmu, &attr, &parsed_terms, parse_state->error)) {
		free_config_terms(&config_terms);
		parse_events_terms__exit(&parsed_terms);
		return -EINVAL;
	}

	evsel = __add_event(list, &parse_state->idx, &attr, /*init_attr=*/true,
			    get_config_name(&parsed_terms),
			    get_config_metric_id(&parsed_terms), pmu,
			    &config_terms, auto_merge_stats, /*cpu_list=*/NULL);
	if (!evsel) {
		parse_events_terms__exit(&parsed_terms);
		return -ENOMEM;
	}

	if (evsel->name)
		evsel->use_config_name = true;

	evsel->percore = config_term_percore(&evsel->config_terms);

	if (parse_state->fake_pmu) {
		parse_events_terms__exit(&parsed_terms);
		return 0;
	}

	parse_events_terms__exit(&parsed_terms);
	free((char *)evsel->unit);
	evsel->unit = strdup(info.unit);
	evsel->scale = info.scale;
	evsel->per_pkg = info.per_pkg;
	evsel->snapshot = info.snapshot;
	return 0;
}

int parse_events_multi_pmu_add(struct parse_events_state *parse_state,
			       const char *event_name,
			       const struct parse_events_terms *const_parsed_terms,
			       struct list_head **listp, void *loc_)
{
	struct parse_events_term *term;
	struct list_head *list = NULL;
	struct perf_pmu *pmu = NULL;
	YYLTYPE *loc = loc_;
	int ok = 0;
	const char *config;
	struct parse_events_terms parsed_terms;

	*listp = NULL;

	parse_events_terms__init(&parsed_terms);
	if (const_parsed_terms) {
		int ret = parse_events_terms__copy(const_parsed_terms, &parsed_terms);

		if (ret)
			return ret;
	}

	config = strdup(event_name);
	if (!config)
		goto out_err;

	if (parse_events_term__num(&term,
				   PARSE_EVENTS__TERM_TYPE_USER,
				   config, /*num=*/1, /*novalue=*/true,
				   loc, /*loc_val=*/NULL) < 0) {
		zfree(&config);
		goto out_err;
	}
	list_add_tail(&term->list, &parsed_terms.terms);

	/* Add it for all PMUs that support the alias */
	list = malloc(sizeof(struct list_head));
	if (!list)
		goto out_err;

	INIT_LIST_HEAD(list);

	while ((pmu = perf_pmus__scan(pmu)) != NULL) {
		bool auto_merge_stats;

		if (parse_events__filter_pmu(parse_state, pmu))
			continue;

		if (!perf_pmu__have_event(pmu, event_name))
			continue;

		auto_merge_stats = perf_pmu__auto_merge_stats(pmu);
<<<<<<< HEAD
		if (!parse_events_add_pmu(parse_state, list, pmu->name,
					  &parsed_terms, auto_merge_stats, loc)) {
=======
		if (!parse_events_add_pmu(parse_state, list, pmu,
					  &parsed_terms, auto_merge_stats)) {
>>>>>>> 0c383648
			struct strbuf sb;

			strbuf_init(&sb, /*hint=*/ 0);
			parse_events_terms__to_strbuf(&parsed_terms, &sb);
			pr_debug("%s -> %s/%s/\n", event_name, pmu->name, sb.buf);
			strbuf_release(&sb);
			ok++;
		}
	}

	if (parse_state->fake_pmu) {
<<<<<<< HEAD
		if (!parse_events_add_pmu(parse_state, list, event_name, &parsed_terms,
					  /*auto_merge_stats=*/true, loc)) {
=======
		if (!parse_events_add_pmu(parse_state, list, parse_state->fake_pmu, &parsed_terms,
					  /*auto_merge_stats=*/true)) {
>>>>>>> 0c383648
			struct strbuf sb;

			strbuf_init(&sb, /*hint=*/ 0);
			parse_events_terms__to_strbuf(&parsed_terms, &sb);
			pr_debug("%s -> %s/%s/\n", event_name, "fake_pmu", sb.buf);
			strbuf_release(&sb);
			ok++;
		}
	}

out_err:
	parse_events_terms__exit(&parsed_terms);
	if (ok)
		*listp = list;
	else
		free(list);

	return ok ? 0 : -1;
}

int parse_events_multi_pmu_add_or_add_pmu(struct parse_events_state *parse_state,
					const char *event_or_pmu,
					const struct parse_events_terms *const_parsed_terms,
					struct list_head **listp,
					void *loc_)
{
	YYLTYPE *loc = loc_;
	struct perf_pmu *pmu;
	int ok = 0;
	char *help;

	*listp = malloc(sizeof(**listp));
	if (!*listp)
		return -ENOMEM;

	INIT_LIST_HEAD(*listp);

	/* Attempt to add to list assuming event_or_pmu is a PMU name. */
	pmu = parse_state->fake_pmu ?: perf_pmus__find(event_or_pmu);
	if (pmu && !parse_events_add_pmu(parse_state, *listp, pmu, const_parsed_terms,
					/*auto_merge_stats=*/false))
		return 0;

	pmu = NULL;
	/* Failed to add, try wildcard expansion of event_or_pmu as a PMU name. */
	while ((pmu = perf_pmus__scan(pmu)) != NULL) {
		if (!parse_events__filter_pmu(parse_state, pmu) &&
		    perf_pmu__match(pmu, event_or_pmu)) {
			bool auto_merge_stats = perf_pmu__auto_merge_stats(pmu);

			if (!parse_events_add_pmu(parse_state, *listp, pmu,
						  const_parsed_terms,
						  auto_merge_stats)) {
				ok++;
				parse_state->wild_card_pmus = true;
			}
		}
	}
	if (ok)
		return 0;

	/* Failure to add, assume event_or_pmu is an event name. */
	zfree(listp);
	if (!parse_events_multi_pmu_add(parse_state, event_or_pmu, const_parsed_terms, listp, loc))
		return 0;

	if (asprintf(&help, "Unable to find PMU or event on a PMU of '%s'", event_or_pmu) < 0)
		help = NULL;
	parse_events_error__handle(parse_state->error, loc->first_column,
				strdup("Bad event or PMU"),
				help);
	zfree(listp);
	return -EINVAL;
}

void parse_events__set_leader(char *name, struct list_head *list)
{
	struct evsel *leader;

	if (list_empty(list)) {
		WARN_ONCE(true, "WARNING: failed to set leader: empty list");
		return;
	}

	leader = list_first_entry(list, struct evsel, core.node);
	__perf_evlist__set_leader(list, &leader->core);
	zfree(&leader->group_name);
	leader->group_name = name;
}

static int parse_events__modifier_list(struct parse_events_state *parse_state,
				       YYLTYPE *loc,
				       struct list_head *list,
				       struct parse_events_modifier mod,
				       bool group)
{
	struct evsel *evsel;

	if (!group && mod.weak) {
		parse_events_error__handle(parse_state->error, loc->first_column,
					   strdup("Weak modifier is for use with groups"), NULL);
		return -EINVAL;
	}

	__evlist__for_each_entry(list, evsel) {
		/* Translate modifiers into the equivalent evsel excludes. */
		int eu = group ? evsel->core.attr.exclude_user : 0;
		int ek = group ? evsel->core.attr.exclude_kernel : 0;
		int eh = group ? evsel->core.attr.exclude_hv : 0;
		int eH = group ? evsel->core.attr.exclude_host : 0;
		int eG = group ? evsel->core.attr.exclude_guest : 0;
		int exclude = eu | ek | eh;
		int exclude_GH = group ? evsel->exclude_GH : 0;

		if (mod.precise) {
			/* use of precise requires exclude_guest */
			eG = 1;
		}
		if (mod.user) {
			if (!exclude)
				exclude = eu = ek = eh = 1;
			if (!exclude_GH && !perf_guest)
				eG = 1;
			eu = 0;
		}
		if (mod.kernel) {
			if (!exclude)
				exclude = eu = ek = eh = 1;
			ek = 0;
		}
		if (mod.hypervisor) {
			if (!exclude)
				exclude = eu = ek = eh = 1;
			eh = 0;
		}
		if (mod.guest) {
			if (!exclude_GH)
				exclude_GH = eG = eH = 1;
			eG = 0;
		}
		if (mod.host) {
			if (!exclude_GH)
				exclude_GH = eG = eH = 1;
			eH = 0;
		}
		evsel->core.attr.exclude_user   = eu;
		evsel->core.attr.exclude_kernel = ek;
		evsel->core.attr.exclude_hv     = eh;
		evsel->core.attr.exclude_host   = eH;
		evsel->core.attr.exclude_guest  = eG;
		evsel->exclude_GH               = exclude_GH;

		/* Simple modifiers copied to the evsel. */
		if (mod.precise) {
			u8 precise = evsel->core.attr.precise_ip + mod.precise;
			/*
			 * precise ip:
			 *
			 *  0 - SAMPLE_IP can have arbitrary skid
			 *  1 - SAMPLE_IP must have constant skid
			 *  2 - SAMPLE_IP requested to have 0 skid
			 *  3 - SAMPLE_IP must have 0 skid
			 *
			 *  See also PERF_RECORD_MISC_EXACT_IP
			 */
			if (precise > 3) {
				char *help;

				if (asprintf(&help,
					     "Maximum combined precise value is 3, adding precision to \"%s\"",
					     evsel__name(evsel)) > 0) {
					parse_events_error__handle(parse_state->error,
								   loc->first_column,
								   help, NULL);
				}
				return -EINVAL;
			}
			evsel->core.attr.precise_ip = precise;
		}
		if (mod.precise_max)
			evsel->precise_max = 1;
		if (mod.non_idle)
			evsel->core.attr.exclude_idle = 1;
		if (mod.sample_read)
			evsel->sample_read = 1;
		if (mod.pinned && evsel__is_group_leader(evsel))
			evsel->core.attr.pinned = 1;
		if (mod.exclusive && evsel__is_group_leader(evsel))
			evsel->core.attr.exclusive = 1;
		if (mod.weak)
			evsel->weak_group = true;
		if (mod.bpf)
			evsel->bpf_counter = true;
	}
	return 0;
}

int parse_events__modifier_group(struct parse_events_state *parse_state, void *loc,
				 struct list_head *list,
				 struct parse_events_modifier mod)
{
	return parse_events__modifier_list(parse_state, loc, list, mod, /*group=*/true);
}

int parse_events__modifier_event(struct parse_events_state *parse_state, void *loc,
				 struct list_head *list,
				 struct parse_events_modifier mod)
{
	return parse_events__modifier_list(parse_state, loc, list, mod, /*group=*/false);
}

int parse_events__set_default_name(struct list_head *list, char *name)
{
	struct evsel *evsel;
	bool used_name = false;

	__evlist__for_each_entry(list, evsel) {
		if (!evsel->name) {
<<<<<<< HEAD
			evsel->name = strdup(name);
=======
			evsel->name = used_name ? strdup(name) : name;
			used_name = true;
>>>>>>> 0c383648
			if (!evsel->name)
				return -ENOMEM;
		}
	}
	if (!used_name)
		free(name);
	return 0;
}

static int parse_events__scanner(const char *str,
				 FILE *input,
				 struct parse_events_state *parse_state)
{
	YY_BUFFER_STATE buffer;
	void *scanner;
	int ret;

	ret = parse_events_lex_init_extra(parse_state, &scanner);
	if (ret)
		return ret;

	if (str)
		buffer = parse_events__scan_string(str, scanner);
	else
	        parse_events_set_in(input, scanner);

#ifdef PARSER_DEBUG
	parse_events_debug = 1;
	parse_events_set_debug(1, scanner);
#endif
	ret = parse_events_parse(parse_state, scanner);

	if (str) {
		parse_events__flush_buffer(buffer, scanner);
		parse_events__delete_buffer(buffer, scanner);
	}
	parse_events_lex_destroy(scanner);
	return ret;
}

/*
 * parse event config string, return a list of event terms.
 */
int parse_events_terms(struct parse_events_terms *terms, const char *str, FILE *input)
{
	struct parse_events_state parse_state = {
		.terms  = NULL,
		.stoken = PE_START_TERMS,
	};
	int ret;

	ret = parse_events__scanner(str, input, &parse_state);
	if (!ret)
		list_splice(&parse_state.terms->terms, &terms->terms);

	zfree(&parse_state.terms);
	return ret;
}

static int evsel__compute_group_pmu_name(struct evsel *evsel,
					  const struct list_head *head)
{
	struct evsel *leader = evsel__leader(evsel);
	struct evsel *pos;
	const char *group_pmu_name;
	struct perf_pmu *pmu = evsel__find_pmu(evsel);

	if (!pmu) {
		/*
		 * For PERF_TYPE_HARDWARE and PERF_TYPE_HW_CACHE types the PMU
		 * is a core PMU, but in heterogeneous systems this is
		 * unknown. For now pick the first core PMU.
		 */
		pmu = perf_pmus__scan_core(NULL);
	}
	if (!pmu) {
		pr_debug("No PMU found for '%s'\n", evsel__name(evsel));
		return -EINVAL;
	}
	group_pmu_name = pmu->name;
	/*
	 * Software events may be in a group with other uncore PMU events. Use
	 * the pmu_name of the first non-software event to avoid breaking the
	 * software event out of the group.
	 *
	 * Aux event leaders, like intel_pt, expect a group with events from
	 * other PMUs, so substitute the AUX event's PMU in this case.
	 */
	if (perf_pmu__is_software(pmu) || evsel__is_aux_event(leader)) {
		struct perf_pmu *leader_pmu = evsel__find_pmu(leader);

		if (!leader_pmu) {
			/* As with determining pmu above. */
			leader_pmu = perf_pmus__scan_core(NULL);
		}
		/*
		 * Starting with the leader, find the first event with a named
		 * non-software PMU. for_each_group_(member|evsel) isn't used as
		 * the list isn't yet sorted putting evsel's in the same group
		 * together.
		 */
		if (leader_pmu && !perf_pmu__is_software(leader_pmu)) {
			group_pmu_name = leader_pmu->name;
		} else if (leader->core.nr_members > 1) {
			list_for_each_entry(pos, head, core.node) {
				struct perf_pmu *pos_pmu;

				if (pos == leader || evsel__leader(pos) != leader)
					continue;
				pos_pmu = evsel__find_pmu(pos);
				if (!pos_pmu) {
					/* As with determining pmu above. */
					pos_pmu = perf_pmus__scan_core(NULL);
				}
				if (pos_pmu && !perf_pmu__is_software(pos_pmu)) {
					group_pmu_name = pos_pmu->name;
					break;
				}
			}
		}
	}
	/* Assign the actual name taking care that the fake PMU lacks a name. */
	evsel->group_pmu_name = strdup(group_pmu_name ?: "fake");
	return evsel->group_pmu_name ? 0 : -ENOMEM;
}

__weak int arch_evlist__cmp(const struct evsel *lhs, const struct evsel *rhs)
{
	/* Order by insertion index. */
	return lhs->core.idx - rhs->core.idx;
}

static int evlist__cmp(void *_fg_idx, const struct list_head *l, const struct list_head *r)
{
	const struct perf_evsel *lhs_core = container_of(l, struct perf_evsel, node);
	const struct evsel *lhs = container_of(lhs_core, struct evsel, core);
	const struct perf_evsel *rhs_core = container_of(r, struct perf_evsel, node);
	const struct evsel *rhs = container_of(rhs_core, struct evsel, core);
	int *force_grouped_idx = _fg_idx;
	int lhs_sort_idx, rhs_sort_idx, ret;
	const char *lhs_pmu_name, *rhs_pmu_name;
	bool lhs_has_group, rhs_has_group;

	/*
	 * First sort by grouping/leader. Read the leader idx only if the evsel
	 * is part of a group, by default ungrouped events will be sorted
	 * relative to grouped events based on where the first ungrouped event
	 * occurs. If both events don't have a group we want to fall-through to
	 * the arch specific sorting, that can reorder and fix things like
	 * Intel's topdown events.
	 */
	if (lhs_core->leader != lhs_core || lhs_core->nr_members > 1) {
		lhs_has_group = true;
		lhs_sort_idx = lhs_core->leader->idx;
	} else {
		lhs_has_group = false;
		lhs_sort_idx = *force_grouped_idx != -1 && arch_evsel__must_be_in_group(lhs)
			? *force_grouped_idx
			: lhs_core->idx;
	}
	if (rhs_core->leader != rhs_core || rhs_core->nr_members > 1) {
		rhs_has_group = true;
		rhs_sort_idx = rhs_core->leader->idx;
	} else {
		rhs_has_group = false;
		rhs_sort_idx = *force_grouped_idx != -1 && arch_evsel__must_be_in_group(rhs)
			? *force_grouped_idx
			: rhs_core->idx;
	}

	if (lhs_sort_idx != rhs_sort_idx)
		return lhs_sort_idx - rhs_sort_idx;

	/* Group by PMU if there is a group. Groups can't span PMUs. */
	if (lhs_has_group && rhs_has_group) {
		lhs_pmu_name = lhs->group_pmu_name;
		rhs_pmu_name = rhs->group_pmu_name;
		ret = strcmp(lhs_pmu_name, rhs_pmu_name);
		if (ret)
			return ret;
	}

	/* Architecture specific sorting. */
	return arch_evlist__cmp(lhs, rhs);
}

static int parse_events__sort_events_and_fix_groups(struct list_head *list)
{
	int idx = 0, force_grouped_idx = -1;
	struct evsel *pos, *cur_leader = NULL;
	struct perf_evsel *cur_leaders_grp = NULL;
	bool idx_changed = false, cur_leader_force_grouped = false;
	int orig_num_leaders = 0, num_leaders = 0;
	int ret;

	/*
	 * Compute index to insert ungrouped events at. Place them where the
	 * first ungrouped event appears.
	 */
	list_for_each_entry(pos, list, core.node) {
		const struct evsel *pos_leader = evsel__leader(pos);

		ret = evsel__compute_group_pmu_name(pos, list);
		if (ret)
			return ret;

		if (pos == pos_leader)
			orig_num_leaders++;

		/*
		 * Ensure indexes are sequential, in particular for multiple
		 * event lists being merged. The indexes are used to detect when
		 * the user order is modified.
		 */
		pos->core.idx = idx++;

		/* Remember an index to sort all forced grouped events together to. */
		if (force_grouped_idx == -1 && pos == pos_leader && pos->core.nr_members < 2 &&
		    arch_evsel__must_be_in_group(pos))
			force_grouped_idx = pos->core.idx;
	}

	/* Sort events. */
	list_sort(&force_grouped_idx, list, evlist__cmp);

	/*
	 * Recompute groups, splitting for PMUs and adding groups for events
	 * that require them.
	 */
	idx = 0;
	list_for_each_entry(pos, list, core.node) {
		const struct evsel *pos_leader = evsel__leader(pos);
		const char *pos_pmu_name = pos->group_pmu_name;
		const char *cur_leader_pmu_name;
		bool pos_force_grouped = force_grouped_idx != -1 &&
			arch_evsel__must_be_in_group(pos);

		/* Reset index and nr_members. */
		if (pos->core.idx != idx)
			idx_changed = true;
		pos->core.idx = idx++;
		pos->core.nr_members = 0;

		/*
		 * Set the group leader respecting the given groupings and that
		 * groups can't span PMUs.
		 */
		if (!cur_leader)
			cur_leader = pos;

		cur_leader_pmu_name = cur_leader->group_pmu_name;
		if ((cur_leaders_grp != pos->core.leader &&
		     (!pos_force_grouped || !cur_leader_force_grouped)) ||
		    strcmp(cur_leader_pmu_name, pos_pmu_name)) {
			/* Event is for a different group/PMU than last. */
			cur_leader = pos;
			/*
			 * Remember the leader's group before it is overwritten,
			 * so that later events match as being in the same
			 * group.
			 */
			cur_leaders_grp = pos->core.leader;
			/*
			 * Avoid forcing events into groups with events that
			 * don't need to be in the group.
			 */
			cur_leader_force_grouped = pos_force_grouped;
		}
		if (pos_leader != cur_leader) {
			/* The leader changed so update it. */
			evsel__set_leader(pos, cur_leader);
		}
	}
	list_for_each_entry(pos, list, core.node) {
		struct evsel *pos_leader = evsel__leader(pos);

		if (pos == pos_leader)
			num_leaders++;
		pos_leader->core.nr_members++;
	}
	return (idx_changed || num_leaders != orig_num_leaders) ? 1 : 0;
}

int __parse_events(struct evlist *evlist, const char *str, const char *pmu_filter,
		   struct parse_events_error *err, struct perf_pmu *fake_pmu,
		   bool warn_if_reordered, bool fake_tp)
{
	struct parse_events_state parse_state = {
		.list	  = LIST_HEAD_INIT(parse_state.list),
		.idx	  = evlist->core.nr_entries,
		.error	  = err,
		.stoken	  = PE_START_EVENTS,
		.fake_pmu = fake_pmu,
		.fake_tp  = fake_tp,
		.pmu_filter = pmu_filter,
		.match_legacy_cache_terms = true,
	};
	int ret, ret2;

	ret = parse_events__scanner(str, /*input=*/ NULL, &parse_state);

	if (!ret && list_empty(&parse_state.list)) {
		WARN_ONCE(true, "WARNING: event parser found nothing\n");
		return -1;
	}

	ret2 = parse_events__sort_events_and_fix_groups(&parse_state.list);
	if (ret2 < 0)
		return ret;

	if (ret2 && warn_if_reordered && !parse_state.wild_card_pmus)
		pr_warning("WARNING: events were regrouped to match PMUs\n");

	/*
	 * Add list to the evlist even with errors to allow callers to clean up.
	 */
	evlist__splice_list_tail(evlist, &parse_state.list);

	if (!ret) {
		struct evsel *last;

		last = evlist__last(evlist);
		last->cmdline_group_boundary = true;

		return 0;
	}

	/*
	 * There are 2 users - builtin-record and builtin-test objects.
	 * Both call evlist__delete in case of error, so we dont
	 * need to bother.
	 */
	return ret;
}

int parse_event(struct evlist *evlist, const char *str)
{
	struct parse_events_error err;
	int ret;

	parse_events_error__init(&err);
	ret = parse_events(evlist, str, &err);
	parse_events_error__exit(&err);
	return ret;
}

struct parse_events_error_entry {
	/** @list: The list the error is part of. */
	struct list_head list;
	/** @idx: index in the parsed string */
	int   idx;
	/** @str: string to display at the index */
	char *str;
	/** @help: optional help string */
	char *help;
};

void parse_events_error__init(struct parse_events_error *err)
{
	INIT_LIST_HEAD(&err->list);
}

void parse_events_error__exit(struct parse_events_error *err)
{
	struct parse_events_error_entry *pos, *tmp;

	list_for_each_entry_safe(pos, tmp, &err->list, list) {
		zfree(&pos->str);
		zfree(&pos->help);
		list_del_init(&pos->list);
		free(pos);
	}
}

void parse_events_error__handle(struct parse_events_error *err, int idx,
				char *str, char *help)
{
	struct parse_events_error_entry *entry;

	if (WARN(!str || !err, "WARNING: failed to provide error string or struct\n"))
		goto out_free;

	entry = zalloc(sizeof(*entry));
	if (!entry) {
		pr_err("Failed to allocate memory for event parsing error: %s (%s)\n",
			str, help ?: "<no help>");
		goto out_free;
	}
	entry->idx = idx;
	entry->str = str;
	entry->help = help;
	list_add(&entry->list, &err->list);
	return;
out_free:
	free(str);
	free(help);
}

#define MAX_WIDTH 1000
static int get_term_width(void)
{
	struct winsize ws;

	get_term_dimensions(&ws);
	return ws.ws_col > MAX_WIDTH ? MAX_WIDTH : ws.ws_col;
}

static void __parse_events_error__print(int err_idx, const char *err_str,
					const char *err_help, const char *event)
{
	const char *str = "invalid or unsupported event: ";
	char _buf[MAX_WIDTH];
	char *buf = (char *) event;
	int idx = 0;
	if (err_str) {
		/* -2 for extra '' in the final fprintf */
		int width       = get_term_width() - 2;
		int len_event   = strlen(event);
		int len_str, max_len, cut = 0;

		/*
		 * Maximum error index indent, we will cut
		 * the event string if it's bigger.
		 */
		int max_err_idx = 13;

		/*
		 * Let's be specific with the message when
		 * we have the precise error.
		 */
		str     = "event syntax error: ";
		len_str = strlen(str);
		max_len = width - len_str;

		buf = _buf;

		/* We're cutting from the beginning. */
		if (err_idx > max_err_idx)
			cut = err_idx - max_err_idx;

		strncpy(buf, event + cut, max_len);

		/* Mark cut parts with '..' on both sides. */
		if (cut)
			buf[0] = buf[1] = '.';

		if ((len_event - cut) > max_len) {
			buf[max_len - 1] = buf[max_len - 2] = '.';
			buf[max_len] = 0;
		}

		idx = len_str + err_idx - cut;
	}

	fprintf(stderr, "%s'%s'\n", str, buf);
	if (idx) {
		fprintf(stderr, "%*s\\___ %s\n", idx + 1, "", err_str);
		if (err_help)
			fprintf(stderr, "\n%s\n", err_help);
	}
}

void parse_events_error__print(const struct parse_events_error *err,
			       const char *event)
{
	struct parse_events_error_entry *pos;
	bool first = true;

	list_for_each_entry(pos, &err->list, list) {
		if (!first)
			fputs("\n", stderr);
		__parse_events_error__print(pos->idx, pos->str, pos->help, event);
		first = false;
	}
}

/*
 * In the list of errors err, do any of the error strings (str) contain the
 * given needle string?
 */
bool parse_events_error__contains(const struct parse_events_error *err,
				  const char *needle)
{
	struct parse_events_error_entry *pos;

	list_for_each_entry(pos, &err->list, list) {
		if (strstr(pos->str, needle) != NULL)
			return true;
	}
	return false;
}

#undef MAX_WIDTH

int parse_events_option(const struct option *opt, const char *str,
			int unset __maybe_unused)
{
	struct parse_events_option_args *args = opt->value;
	struct parse_events_error err;
	int ret;

	parse_events_error__init(&err);
	ret = __parse_events(*args->evlistp, str, args->pmu_filter, &err,
			     /*fake_pmu=*/NULL, /*warn_if_reordered=*/true,
			     /*fake_tp=*/false);

	if (ret) {
		parse_events_error__print(&err, str);
		fprintf(stderr, "Run 'perf list' for a list of valid events\n");
	}
	parse_events_error__exit(&err);

	return ret;
}

int parse_events_option_new_evlist(const struct option *opt, const char *str, int unset)
{
	struct parse_events_option_args *args = opt->value;
	int ret;

	if (*args->evlistp == NULL) {
		*args->evlistp = evlist__new();

		if (*args->evlistp == NULL) {
			fprintf(stderr, "Not enough memory to create evlist\n");
			return -1;
		}
	}
	ret = parse_events_option(opt, str, unset);
	if (ret) {
		evlist__delete(*args->evlistp);
		*args->evlistp = NULL;
	}

	return ret;
}

static int
foreach_evsel_in_last_glob(struct evlist *evlist,
			   int (*func)(struct evsel *evsel,
				       const void *arg),
			   const void *arg)
{
	struct evsel *last = NULL;
	int err;

	/*
	 * Don't return when list_empty, give func a chance to report
	 * error when it found last == NULL.
	 *
	 * So no need to WARN here, let *func do this.
	 */
	if (evlist->core.nr_entries > 0)
		last = evlist__last(evlist);

	do {
		err = (*func)(last, arg);
		if (err)
			return -1;
		if (!last)
			return 0;

		if (last->core.node.prev == &evlist->core.entries)
			return 0;
		last = list_entry(last->core.node.prev, struct evsel, core.node);
	} while (!last->cmdline_group_boundary);

	return 0;
}

static int set_filter(struct evsel *evsel, const void *arg)
{
	const char *str = arg;
	bool found = false;
	int nr_addr_filters = 0;
	struct perf_pmu *pmu = NULL;

	if (evsel == NULL) {
		fprintf(stderr,
			"--filter option should follow a -e tracepoint or HW tracer option\n");
		return -1;
	}

	if (evsel->core.attr.type == PERF_TYPE_TRACEPOINT) {
		if (evsel__append_tp_filter(evsel, str) < 0) {
			fprintf(stderr,
				"not enough memory to hold filter string\n");
			return -1;
		}

		return 0;
	}

	while ((pmu = perf_pmus__scan(pmu)) != NULL)
		if (pmu->type == evsel->core.attr.type) {
			found = true;
			break;
		}

	if (found)
		perf_pmu__scan_file(pmu, "nr_addr_filters",
				    "%d", &nr_addr_filters);

	if (!nr_addr_filters)
		return perf_bpf_filter__parse(&evsel->bpf_filters, str);

	if (evsel__append_addr_filter(evsel, str) < 0) {
		fprintf(stderr,
			"not enough memory to hold filter string\n");
		return -1;
	}

	return 0;
}

int parse_filter(const struct option *opt, const char *str,
		 int unset __maybe_unused)
{
	struct evlist *evlist = *(struct evlist **)opt->value;

	return foreach_evsel_in_last_glob(evlist, set_filter,
					  (const void *)str);
}

static int add_exclude_perf_filter(struct evsel *evsel,
				   const void *arg __maybe_unused)
{
	char new_filter[64];

	if (evsel == NULL || evsel->core.attr.type != PERF_TYPE_TRACEPOINT) {
		fprintf(stderr,
			"--exclude-perf option should follow a -e tracepoint option\n");
		return -1;
	}

	snprintf(new_filter, sizeof(new_filter), "common_pid != %d", getpid());

	if (evsel__append_tp_filter(evsel, new_filter) < 0) {
		fprintf(stderr,
			"not enough memory to hold filter string\n");
		return -1;
	}

	return 0;
}

int exclude_perf(const struct option *opt,
		 const char *arg __maybe_unused,
		 int unset __maybe_unused)
{
	struct evlist *evlist = *(struct evlist **)opt->value;

	return foreach_evsel_in_last_glob(evlist, add_exclude_perf_filter,
					  NULL);
}

int parse_events__is_hardcoded_term(struct parse_events_term *term)
{
	return term->type_term != PARSE_EVENTS__TERM_TYPE_USER;
}

static int new_term(struct parse_events_term **_term,
		    struct parse_events_term *temp,
		    char *str, u64 num)
{
	struct parse_events_term *term;

	term = malloc(sizeof(*term));
	if (!term)
		return -ENOMEM;

	*term = *temp;
	INIT_LIST_HEAD(&term->list);
	term->weak = false;

	switch (term->type_val) {
	case PARSE_EVENTS__TERM_TYPE_NUM:
		term->val.num = num;
		break;
	case PARSE_EVENTS__TERM_TYPE_STR:
		term->val.str = str;
		break;
	default:
		free(term);
		return -EINVAL;
	}

	*_term = term;
	return 0;
}

int parse_events_term__num(struct parse_events_term **term,
			   enum parse_events__term_type type_term,
			   const char *config, u64 num,
			   bool no_value,
			   void *loc_term_, void *loc_val_)
{
	YYLTYPE *loc_term = loc_term_;
	YYLTYPE *loc_val = loc_val_;

	struct parse_events_term temp = {
		.type_val  = PARSE_EVENTS__TERM_TYPE_NUM,
		.type_term = type_term,
		.config    = config ? : strdup(config_term_name(type_term)),
		.no_value  = no_value,
		.err_term  = loc_term ? loc_term->first_column : 0,
		.err_val   = loc_val  ? loc_val->first_column  : 0,
	};

	return new_term(term, &temp, /*str=*/NULL, num);
}

int parse_events_term__str(struct parse_events_term **term,
			   enum parse_events__term_type type_term,
			   char *config, char *str,
			   void *loc_term_, void *loc_val_)
{
	YYLTYPE *loc_term = loc_term_;
	YYLTYPE *loc_val = loc_val_;

	struct parse_events_term temp = {
		.type_val  = PARSE_EVENTS__TERM_TYPE_STR,
		.type_term = type_term,
		.config    = config,
		.err_term  = loc_term ? loc_term->first_column : 0,
		.err_val   = loc_val  ? loc_val->first_column  : 0,
	};

	return new_term(term, &temp, str, /*num=*/0);
}

int parse_events_term__term(struct parse_events_term **term,
			    enum parse_events__term_type term_lhs,
			    enum parse_events__term_type term_rhs,
			    void *loc_term, void *loc_val)
{
	return parse_events_term__str(term, term_lhs, NULL,
				      strdup(config_term_name(term_rhs)),
				      loc_term, loc_val);
}

int parse_events_term__clone(struct parse_events_term **new,
			     const struct parse_events_term *term)
{
	char *str;
	struct parse_events_term temp = *term;

	temp.used = false;
	if (term->config) {
		temp.config = strdup(term->config);
		if (!temp.config)
			return -ENOMEM;
	}
	if (term->type_val == PARSE_EVENTS__TERM_TYPE_NUM)
		return new_term(new, &temp, /*str=*/NULL, term->val.num);

	str = strdup(term->val.str);
	if (!str) {
		zfree(&temp.config);
		return -ENOMEM;
	}
	return new_term(new, &temp, str, /*num=*/0);
}

void parse_events_term__delete(struct parse_events_term *term)
{
	if (term->type_val != PARSE_EVENTS__TERM_TYPE_NUM)
		zfree(&term->val.str);

	zfree(&term->config);
	free(term);
}

static int parse_events_terms__copy(const struct parse_events_terms *src,
				    struct parse_events_terms *dest)
{
	struct parse_events_term *term;

	list_for_each_entry (term, &src->terms, list) {
		struct parse_events_term *n;
		int ret;

		ret = parse_events_term__clone(&n, term);
		if (ret)
			return ret;

		list_add_tail(&n->list, &dest->terms);
	}
	return 0;
}

void parse_events_terms__init(struct parse_events_terms *terms)
{
	INIT_LIST_HEAD(&terms->terms);
}

void parse_events_terms__exit(struct parse_events_terms *terms)
{
	struct parse_events_term *term, *h;

	list_for_each_entry_safe(term, h, &terms->terms, list) {
		list_del_init(&term->list);
		parse_events_term__delete(term);
	}
}

void parse_events_terms__delete(struct parse_events_terms *terms)
{
	if (!terms)
		return;
	parse_events_terms__exit(terms);
	free(terms);
}

int parse_events_terms__to_strbuf(const struct parse_events_terms *terms, struct strbuf *sb)
{
	struct parse_events_term *term;
	bool first = true;
<<<<<<< HEAD

	if (!terms)
		return 0;

	list_for_each_entry(term, &terms->terms, list) {
		int ret;

		if (!first) {
			ret = strbuf_addch(sb, ',');
			if (ret < 0)
				return ret;
		}
		first = false;

		if (term->type_val == PARSE_EVENTS__TERM_TYPE_NUM)
			if (term->no_value) {
				assert(term->val.num == 1);
				ret = strbuf_addf(sb, "%s", term->config);
			} else
				ret = strbuf_addf(sb, "%s=%#"PRIx64, term->config, term->val.num);
		else if (term->type_val == PARSE_EVENTS__TERM_TYPE_STR) {
			if (term->config) {
				ret = strbuf_addf(sb, "%s=", term->config);
				if (ret < 0)
					return ret;
			} else if ((unsigned int)term->type_term < __PARSE_EVENTS__TERM_TYPE_NR) {
				ret = strbuf_addf(sb, "%s=", config_term_name(term->type_term));
				if (ret < 0)
					return ret;
			}
			assert(!term->no_value);
			ret = strbuf_addf(sb, "%s", term->val.str);
		}
		if (ret < 0)
			return ret;
	}
	return 0;
}
=======
>>>>>>> 0c383648

	if (!terms)
		return 0;

	list_for_each_entry(term, &terms->terms, list) {
		int ret;

		if (!first) {
			ret = strbuf_addch(sb, ',');
			if (ret < 0)
				return ret;
		}
		first = false;

		if (term->type_val == PARSE_EVENTS__TERM_TYPE_NUM)
			if (term->no_value) {
				assert(term->val.num == 1);
				ret = strbuf_addf(sb, "%s", term->config);
			} else
				ret = strbuf_addf(sb, "%s=%#"PRIx64, term->config, term->val.num);
		else if (term->type_val == PARSE_EVENTS__TERM_TYPE_STR) {
			if (term->config) {
				ret = strbuf_addf(sb, "%s=", term->config);
				if (ret < 0)
					return ret;
			} else if ((unsigned int)term->type_term < __PARSE_EVENTS__TERM_TYPE_NR) {
				ret = strbuf_addf(sb, "%s=", config_term_name(term->type_term));
				if (ret < 0)
					return ret;
			}
			assert(!term->no_value);
			ret = strbuf_addf(sb, "%s", term->val.str);
		}
		if (ret < 0)
			return ret;
	}
	return 0;
}

static void config_terms_list(char *buf, size_t buf_sz)
{
	int i;
	bool first = true;

	buf[0] = '\0';
	for (i = 0; i < __PARSE_EVENTS__TERM_TYPE_NR; i++) {
		const char *name = config_term_name(i);

		if (!config_term_avail(i, NULL))
			continue;
		if (!name)
			continue;
		if (name[0] == '<')
			continue;

		if (strlen(buf) + strlen(name) + 2 >= buf_sz)
			return;

		if (!first)
			strcat(buf, ",");
		else
			first = false;
		strcat(buf, name);
	}
}

/*
 * Return string contains valid config terms of an event.
 * @additional_terms: For terms such as PMU sysfs terms.
 */
char *parse_events_formats_error_string(char *additional_terms)
{
	char *str;
	/* "no-overwrite" is the longest name */
	char static_terms[__PARSE_EVENTS__TERM_TYPE_NR *
			  (sizeof("no-overwrite") - 1)];

	config_terms_list(static_terms, sizeof(static_terms));
	/* valid terms */
	if (additional_terms) {
		if (asprintf(&str, "valid terms: %s,%s",
			     additional_terms, static_terms) < 0)
			goto fail;
	} else {
		if (asprintf(&str, "valid terms: %s", static_terms) < 0)
			goto fail;
	}
	return str;

fail:
	return NULL;
}<|MERGE_RESOLUTION|>--- conflicted
+++ resolved
@@ -34,12 +34,8 @@
 #ifdef PARSER_DEBUG
 extern int parse_events_debug;
 #endif
-<<<<<<< HEAD
-static int get_config_terms(struct parse_events_terms *head_config, struct list_head *head_terms);
-=======
 static int get_config_terms(const struct parse_events_terms *head_config,
 			    struct list_head *head_terms);
->>>>>>> 0c383648
 static int parse_events_terms__copy(const struct parse_events_terms *src,
 				    struct parse_events_terms *dest);
 
@@ -159,11 +155,7 @@
 	return "unknown";
 }
 
-<<<<<<< HEAD
-static char *get_config_str(struct parse_events_terms *head_terms,
-=======
 static char *get_config_str(const struct parse_events_terms *head_terms,
->>>>>>> 0c383648
 			    enum parse_events__term_type type_term)
 {
 	struct parse_events_term *term;
@@ -178,20 +170,12 @@
 	return NULL;
 }
 
-<<<<<<< HEAD
-static char *get_config_metric_id(struct parse_events_terms *head_terms)
-=======
 static char *get_config_metric_id(const struct parse_events_terms *head_terms)
->>>>>>> 0c383648
 {
 	return get_config_str(head_terms, PARSE_EVENTS__TERM_TYPE_METRIC_ID);
 }
 
-<<<<<<< HEAD
-static char *get_config_name(struct parse_events_terms *head_terms)
-=======
 static char *get_config_name(const struct parse_events_terms *head_terms)
->>>>>>> 0c383648
 {
 	return get_config_str(head_terms, PARSE_EVENTS__TERM_TYPE_NAME);
 }
@@ -375,11 +359,7 @@
 			      struct parse_events_term *term,
 			      struct parse_events_error *err);
 static int config_attr(struct perf_event_attr *attr,
-<<<<<<< HEAD
-		       struct parse_events_terms *head,
-=======
 		       const struct parse_events_terms *head,
->>>>>>> 0c383648
 		       struct parse_events_error *err,
 		       config_term_func_t config_term);
 
@@ -470,11 +450,7 @@
 
 int parse_events_add_cache(struct list_head *list, int *idx, const char *name,
 			   struct parse_events_state *parse_state,
-<<<<<<< HEAD
-			   struct parse_events_terms *head_config)
-=======
 			   struct parse_events_terms *parsed_terms)
->>>>>>> 0c383648
 {
 	struct perf_pmu *pmu = NULL;
 	bool found_supported = false;
@@ -574,12 +550,8 @@
 			  struct parse_events_terms *head_config, void *loc_)
 {
 	YYLTYPE *loc = loc_;
-<<<<<<< HEAD
-	struct evsel *evsel = evsel__newtp_idx(sys_name, evt_name, (*idx)++);
-=======
 	struct evsel *evsel = evsel__newtp_idx(sys_name, evt_name, parse_state->idx++,
 					       !parse_state->fake_tp);
->>>>>>> 0c383648
 
 	if (IS_ERR(evsel)) {
 		tracepoint_error(err, PTR_ERR(evsel), sys_name, evt_name, loc->first_column);
@@ -633,11 +605,7 @@
 
 		found++;
 
-<<<<<<< HEAD
-		ret = add_tracepoint(list, idx, sys_name, evt_ent->d_name,
-=======
 		ret = add_tracepoint(parse_state, list, sys_name, evt_ent->d_name,
->>>>>>> 0c383648
 				     err, head_config, loc);
 	}
 
@@ -658,15 +626,9 @@
 				struct parse_events_terms *head_config, YYLTYPE *loc)
 {
 	return strpbrk(evt_name, "*?") ?
-<<<<<<< HEAD
-		add_tracepoint_multi_event(list, idx, sys_name, evt_name,
-					   err, head_config, loc) :
-		add_tracepoint(list, idx, sys_name, evt_name,
-=======
 		add_tracepoint_multi_event(parse_state, list, sys_name, evt_name,
 					   err, head_config, loc) :
 		add_tracepoint(parse_state, list, sys_name, evt_name,
->>>>>>> 0c383648
 			       err, head_config, loc);
 }
 
@@ -697,11 +659,7 @@
 		if (!strglobmatch(events_ent->d_name, sys_name))
 			continue;
 
-<<<<<<< HEAD
-		ret = add_tracepoint_event(list, idx, events_ent->d_name,
-=======
 		ret = add_tracepoint_event(parse_state, list, events_ent->d_name,
->>>>>>> 0c383648
 					   evt_name, err, head_config, loc);
 	}
 
@@ -1156,11 +1114,7 @@
 #endif
 
 static int config_attr(struct perf_event_attr *attr,
-<<<<<<< HEAD
-		       struct parse_events_terms *head,
-=======
 		       const struct parse_events_terms *head,
->>>>>>> 0c383648
 		       struct parse_events_error *err,
 		       config_term_func_t config_term)
 {
@@ -1173,12 +1127,8 @@
 	return 0;
 }
 
-<<<<<<< HEAD
-static int get_config_terms(struct parse_events_terms *head_config, struct list_head *head_terms)
-=======
 static int get_config_terms(const struct parse_events_terms *head_config,
 			    struct list_head *head_terms)
->>>>>>> 0c383648
 {
 #define ADD_CONFIG_TERM(__type, __weak)				\
 	struct evsel_config_term *__t;			\
@@ -1363,17 +1313,10 @@
 	}
 
 	if (strpbrk(sys, "*?"))
-<<<<<<< HEAD
-		return add_tracepoint_multi_sys(list, idx, sys, event,
-						err, head_config, loc);
-	else
-		return add_tracepoint_event(list, idx, sys, event,
-=======
 		return add_tracepoint_multi_sys(parse_state, list, sys, event,
 						err, head_config, loc);
 	else
 		return add_tracepoint_event(parse_state, list, sys, event,
->>>>>>> 0c383648
 					    err, head_config, loc);
 #else
 	(void)parse_state;
@@ -1390,11 +1333,7 @@
 static int __parse_events_add_numeric(struct parse_events_state *parse_state,
 				struct list_head *list,
 				struct perf_pmu *pmu, u32 type, u32 extended_type,
-<<<<<<< HEAD
-				u64 config, struct parse_events_terms *head_config)
-=======
 				u64 config, const struct parse_events_terms *head_config)
->>>>>>> 0c383648
 {
 	struct perf_event_attr attr;
 	LIST_HEAD(config_terms);
@@ -1430,11 +1369,7 @@
 int parse_events_add_numeric(struct parse_events_state *parse_state,
 			     struct list_head *list,
 			     u32 type, u64 config,
-<<<<<<< HEAD
-			     struct parse_events_terms *head_config,
-=======
 			     const struct parse_events_terms *head_config,
->>>>>>> 0c383648
 			     bool wildcard)
 {
 	struct perf_pmu *pmu = NULL;
@@ -1481,72 +1416,19 @@
 	return false;
 }
 
-<<<<<<< HEAD
-int parse_events_add_pmu(struct parse_events_state *parse_state,
-			 struct list_head *list, const char *name,
-			 const struct parse_events_terms *const_parsed_terms,
-			 bool auto_merge_stats, void *loc_)
-=======
 static int parse_events_add_pmu(struct parse_events_state *parse_state,
 				struct list_head *list, struct perf_pmu *pmu,
 				const struct parse_events_terms *const_parsed_terms,
 				bool auto_merge_stats)
->>>>>>> 0c383648
 {
 	struct perf_event_attr attr;
 	struct perf_pmu_info info;
 	struct evsel *evsel;
 	struct parse_events_error *err = parse_state->error;
-	YYLTYPE *loc = loc_;
 	LIST_HEAD(config_terms);
 	struct parse_events_terms parsed_terms;
 	bool alias_rewrote_terms = false;
 
-<<<<<<< HEAD
-	pmu = parse_state->fake_pmu ?: perf_pmus__find(name);
-
-	if (!pmu) {
-		char *err_str;
-
-		if (asprintf(&err_str,
-				"Cannot find PMU `%s'. Missing kernel support?",
-				name) >= 0)
-			parse_events_error__handle(err, loc->first_column, err_str, NULL);
-		return -EINVAL;
-	}
-
-	parse_events_terms__init(&parsed_terms);
-	if (const_parsed_terms) {
-		int ret = parse_events_terms__copy(const_parsed_terms, &parsed_terms);
-
-		if (ret)
-			return ret;
-	}
-
-	if (verbose > 1) {
-		struct strbuf sb;
-
-		strbuf_init(&sb, /*hint=*/ 0);
-		if (pmu->selectable && list_empty(&parsed_terms.terms)) {
-			strbuf_addf(&sb, "%s//", name);
-		} else {
-			strbuf_addf(&sb, "%s/", name);
-			parse_events_terms__to_strbuf(&parsed_terms, &sb);
-			strbuf_addch(&sb, '/');
-		}
-		fprintf(stderr, "Attempt to add: %s\n", sb.buf);
-		strbuf_release(&sb);
-	}
-	fix_raw(&parsed_terms, pmu);
-
-	memset(&attr, 0, sizeof(attr));
-	if (pmu->perf_event_attr_init_default)
-		pmu->perf_event_attr_init_default(pmu, &attr);
-
-	attr.type = pmu->type;
-
-	if (list_empty(&parsed_terms.terms)) {
-=======
 	if (verbose > 1) {
 		struct strbuf sb;
 
@@ -1570,7 +1452,6 @@
 	attr.type = pmu->type;
 
 	if (!const_parsed_terms || list_empty(&const_parsed_terms->terms)) {
->>>>>>> 0c383648
 		evsel = __add_event(list, &parse_state->idx, &attr,
 				    /*init_attr=*/true, /*name=*/NULL,
 				    /*metric_id=*/NULL, pmu,
@@ -1579,7 +1460,15 @@
 		return evsel ? 0 : -ENOMEM;
 	}
 
-<<<<<<< HEAD
+	parse_events_terms__init(&parsed_terms);
+	if (const_parsed_terms) {
+		int ret = parse_events_terms__copy(const_parsed_terms, &parsed_terms);
+
+		if (ret)
+			return ret;
+	}
+	fix_raw(&parsed_terms, pmu);
+
 	/* Configure attr/terms with a known PMU, this will set hardcoded terms. */
 	if (config_attr(&attr, &parsed_terms, parse_state->error, config_term_pmu)) {
 		parse_events_terms__exit(&parsed_terms);
@@ -1592,40 +1481,13 @@
 		parse_events_terms__exit(&parsed_terms);
 		return -EINVAL;
 	}
-=======
-	parse_events_terms__init(&parsed_terms);
-	if (const_parsed_terms) {
-		int ret = parse_events_terms__copy(const_parsed_terms, &parsed_terms);
-
-		if (ret)
-			return ret;
-	}
-	fix_raw(&parsed_terms, pmu);
-
-	/* Configure attr/terms with a known PMU, this will set hardcoded terms. */
-	if (config_attr(&attr, &parsed_terms, parse_state->error, config_term_pmu)) {
-		parse_events_terms__exit(&parsed_terms);
-		return -EINVAL;
-	}
-
-	/* Look for event names in the terms and rewrite into format based terms. */
-	if (!parse_state->fake_pmu && perf_pmu__check_alias(pmu, &parsed_terms,
-							    &info, &alias_rewrote_terms, err)) {
-		parse_events_terms__exit(&parsed_terms);
-		return -EINVAL;
-	}
->>>>>>> 0c383648
 
 	if (verbose > 1) {
 		struct strbuf sb;
 
 		strbuf_init(&sb, /*hint=*/ 0);
 		parse_events_terms__to_strbuf(&parsed_terms, &sb);
-<<<<<<< HEAD
-		fprintf(stderr, "..after resolving event: %s/%s/\n", name, sb.buf);
-=======
 		fprintf(stderr, "..after resolving event: %s/%s/\n", pmu->name, sb.buf);
->>>>>>> 0c383648
 		strbuf_release(&sb);
 	}
 
@@ -1739,13 +1601,8 @@
 			continue;
 
 		auto_merge_stats = perf_pmu__auto_merge_stats(pmu);
-<<<<<<< HEAD
-		if (!parse_events_add_pmu(parse_state, list, pmu->name,
-					  &parsed_terms, auto_merge_stats, loc)) {
-=======
 		if (!parse_events_add_pmu(parse_state, list, pmu,
 					  &parsed_terms, auto_merge_stats)) {
->>>>>>> 0c383648
 			struct strbuf sb;
 
 			strbuf_init(&sb, /*hint=*/ 0);
@@ -1757,13 +1614,8 @@
 	}
 
 	if (parse_state->fake_pmu) {
-<<<<<<< HEAD
-		if (!parse_events_add_pmu(parse_state, list, event_name, &parsed_terms,
-					  /*auto_merge_stats=*/true, loc)) {
-=======
 		if (!parse_events_add_pmu(parse_state, list, parse_state->fake_pmu, &parsed_terms,
 					  /*auto_merge_stats=*/true)) {
->>>>>>> 0c383648
 			struct strbuf sb;
 
 			strbuf_init(&sb, /*hint=*/ 0);
@@ -1982,12 +1834,8 @@
 
 	__evlist__for_each_entry(list, evsel) {
 		if (!evsel->name) {
-<<<<<<< HEAD
-			evsel->name = strdup(name);
-=======
 			evsel->name = used_name ? strdup(name) : name;
 			used_name = true;
->>>>>>> 0c383648
 			if (!evsel->name)
 				return -ENOMEM;
 		}
@@ -2806,7 +2654,6 @@
 {
 	struct parse_events_term *term;
 	bool first = true;
-<<<<<<< HEAD
 
 	if (!terms)
 		return 0;
@@ -2845,46 +2692,6 @@
 	}
 	return 0;
 }
-=======
->>>>>>> 0c383648
-
-	if (!terms)
-		return 0;
-
-	list_for_each_entry(term, &terms->terms, list) {
-		int ret;
-
-		if (!first) {
-			ret = strbuf_addch(sb, ',');
-			if (ret < 0)
-				return ret;
-		}
-		first = false;
-
-		if (term->type_val == PARSE_EVENTS__TERM_TYPE_NUM)
-			if (term->no_value) {
-				assert(term->val.num == 1);
-				ret = strbuf_addf(sb, "%s", term->config);
-			} else
-				ret = strbuf_addf(sb, "%s=%#"PRIx64, term->config, term->val.num);
-		else if (term->type_val == PARSE_EVENTS__TERM_TYPE_STR) {
-			if (term->config) {
-				ret = strbuf_addf(sb, "%s=", term->config);
-				if (ret < 0)
-					return ret;
-			} else if ((unsigned int)term->type_term < __PARSE_EVENTS__TERM_TYPE_NR) {
-				ret = strbuf_addf(sb, "%s=", config_term_name(term->type_term));
-				if (ret < 0)
-					return ret;
-			}
-			assert(!term->no_value);
-			ret = strbuf_addf(sb, "%s", term->val.str);
-		}
-		if (ret < 0)
-			return ret;
-	}
-	return 0;
-}
 
 static void config_terms_list(char *buf, size_t buf_sz)
 {
